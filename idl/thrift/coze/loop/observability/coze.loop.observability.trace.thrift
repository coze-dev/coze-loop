--- conflicted
+++ resolved
@@ -407,13 +407,8 @@
 }
 
 struct ListTrajectoryRequest {
-<<<<<<< HEAD
-    1: required common.PlatformType platform_type (api.query='platform_type') // 需要准确填写，用于确定查询哪些租户的数据
-    2: required i64 workspace_id (api.js_conv='true',api.query='workspace_id')
-=======
     1: required common.PlatformType platform_type (api.body='platform_type') // 需要准确填写，用于确定查询哪些租户的数据
     2: required i64 workspace_id (api.js_conv='true',api.body='workspace_id')
->>>>>>> 9cfd0ec3
     3: required list<string> trace_ids (api.body="trace_ids", vt.min_size="1", vt.max_size="10")
     4: optional i64 start_time (api.js_conv='true', go.tag='json:"start_time"', api.body="start_time") // ms
 
