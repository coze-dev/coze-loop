namespace go coze.loop.evaluation.eval_target

include "../../../base.thrift"
include "domain/common.thrift"
include "./domain/eval_target.thrift"
include "coze.loop.evaluation.spi.thrift"

struct CreateEvalTargetRequest {
    1: required i64 workspace_id (api.js_conv="true", go.tag = 'json:"workspace_id"')
    2: optional CreateEvalTargetParam param

    255: optional base.Base Base
}

struct CreateEvalTargetParam {
    1: optional string source_target_id
    2: optional string source_target_version
    3: optional eval_target.EvalTargetType eval_target_type
    4: optional eval_target.CozeBotInfoType bot_info_type
    5: optional string bot_publish_version // 如果是发布版本则需要填充这个字段
    6: optional eval_target.CustomEvalTarget custom_eval_target // type=6,并且有搜索对象，搜索结果信息通过这个字段透传
    7: optional eval_target.Region region   // 有区域限制需要填充这个字段
    8: optional string env  // 有环境限制需要填充这个字段
}

struct CreateEvalTargetResponse {
    1: optional i64 id (api.js_conv="true", go.tag = 'json:"id"')
    2: optional i64 version_id (api.js_conv="true", go.tag = 'json:"version_id"')

    255: base.BaseResp BaseResp
}

struct GetEvalTargetVersionRequest {
    1: required i64 workspace_id (api.query='workspace_id', api.js_conv="true", go.tag = 'json:"workspace_id"')
    2: optional i64 eval_target_version_id (api.path ='eval_target_version_id', api.js_conv="true", go.tag = 'json:"eval_target_version_id"')

    255: optional base.Base Base
}

struct GetEvalTargetVersionResponse {
    1: optional eval_target.EvalTarget eval_target

    255: base.BaseResp BaseResp
}

struct BatchGetEvalTargetVersionsRequest {
    1: required i64 workspace_id (api.js_conv="true", go.tag = 'json:"workspace_id"')
    2: optional list<i64> eval_target_version_ids (api.js_conv="true", go.tag = 'json:"eval_target_version_ids"')
    3: optional bool need_source_info

    255: optional base.Base Base
}

struct BatchGetEvalTargetVersionsResponse {
    1: optional list<eval_target.EvalTarget> eval_targets

    255: base.BaseResp BaseResp
}

struct BatchGetEvalTargetsBySourceRequest {
    1: required i64 workspace_id (api.js_conv="true", go.tag = 'json:"workspace_id"')
    2: optional list<string> source_target_ids
    3: optional eval_target.EvalTargetType eval_target_type
    4: optional bool need_source_info

    255: optional base.Base Base
}

struct BatchGetEvalTargetsBySourceResponse {
    1: optional list<eval_target.EvalTarget> eval_targets

    255: base.BaseResp BaseResp
}

struct ExecuteEvalTargetRequest {
    1: required i64 workspace_id (api.js_conv="true", go.tag = 'json:"workspace_id"')
    2: required i64 eval_target_id (api.path ='eval_target_id', api.js_conv="true", go.tag = 'json:"eval_target_id"')
    3: required i64 eval_target_version_id (api.path ='eval_target_version_id', api.js_conv="true", go.tag = 'json:"eval_target_version_id"')
    4: required eval_target.EvalTargetInputData input_data
    5: optional i64 experiment_run_id (api.js_conv="true", go.tag = 'json:"experiment_run_id"')

    10: optional eval_target.EvalTarget eval_target

    255: optional base.Base Base

}

struct ExecuteEvalTargetResponse {
    1: required eval_target.EvalTargetRecord eval_target_record

    255: base.BaseResp BaseResp
}

typedef ExecuteEvalTargetRequest AsyncExecuteEvalTargetRequest

struct AsyncExecuteEvalTargetResponse {
    1: optional i64 invoke_id
    2: optional string callee

    255: base.BaseResp BaseResp
}

struct ListEvalTargetRecordRequest {
    1: required i64 workspace_id (api.js_conv="true", go.tag = 'json:"workspace_id"')
    2: required i64 eval_target_id (api.js_conv="true", go.tag = 'json:"eval_target_id"')
    3: optional list<i64> experiment_run_ids (api.js_conv="true", go.tag = 'json:"experiment_run_ids"')

    255: optional base.Base Base
}

struct ListEvalTargetRecordResponse {
    1: required list<eval_target.EvalTargetRecord> eval_target_records

    255: base.BaseResp BaseResp
}

struct GetEvalTargetRecordRequest {
    1: required i64 workspace_id (api.query='workspace_id', api.js_conv="true", go.tag = 'json:"workspace_id"')
    2: required i64 eval_target_record_id  (api.path = 'eval_target_record_id', api.js_conv="true", go.tag = 'json:"eval_target_record_id"')

    255: optional base.Base Base
}

struct GetEvalTargetRecordResponse {
    1: optional eval_target.EvalTargetRecord eval_target_record

    255: base.BaseResp BaseResp
}

struct BatchGetEvalTargetRecordsRequest {
    1: required i64 workspace_id (api.js_conv="true", go.tag = 'json:"workspace_id"')
    2: optional list<i64> eval_target_record_ids (api.js_conv="true", go.tag = 'json:"eval_target_record_ids"')

    255: optional base.Base Base
}

struct BatchGetEvalTargetRecordsResponse {
    1: required list<eval_target.EvalTargetRecord> eval_target_records

    255: base.BaseResp BaseResp
}

struct ListSourceEvalTargetsRequest {
    1: required i64 workspace_id (api.js_conv="true", go.tag = 'json:"workspace_id"')
    2: optional eval_target.EvalTargetType target_type
    3: optional string name (vt.min_size = "1")   // 用户模糊搜索bot名称、promptkey

    100: optional i32 page_size
    101: optional string page_token

    255: optional base.Base Base
}

struct ListSourceEvalTargetsResponse {
    1: optional list<eval_target.EvalTarget> eval_targets

    100: optional string next_page_token
    101: optional bool has_more

    255: base.BaseResp BaseResp
}

struct BatchGetSourceEvalTargetsRequest {
    1: required i64 workspace_id (api.js_conv="true", go.tag = 'json:"workspace_id"')
    2: optional list<string> source_target_ids
    3: optional eval_target.EvalTargetType target_type

    255: optional base.Base Base
}

struct BatchGetSourceEvalTargetsResponse {
    1: optional list<eval_target.EvalTarget> eval_targets

    255: base.BaseResp BaseResp
}

struct ListSourceEvalTargetVersionsRequest {
    1: required i64 workspace_id (api.js_conv='true', go.tag='json:"workspace_id"')
    2: required string source_target_id
    3: optional eval_target.EvalTargetType target_type

    100: optional i32 page_size
    101: optional string page_token

    255: optional base.Base Base
}

struct ListSourceEvalTargetVersionsResponse {
    1: optional list<eval_target.EvalTargetVersion> versions

    100: optional string next_page_token
    101: optional bool has_more

    255: base.BaseResp BaseResp
}

<<<<<<< HEAD
struct SearchCustomEvalTargetRequest {
    1: optional i64 workspace_id (api.js_conv="true", go.tag = 'json:"workspace_id"') // 空间ID
    2: optional string keyword // 透传spi接口
    3: optional i64 application_id (api.js_conv="true", go.tag = 'json:"application_id"') // 应用ID，非必填，创建实验时传应用ID,会根据应用ID从应用模块获取自定义服务详情
    4: optional eval_target.CustomRPCServer custom_rpc_server,    // 自定义服务详情，非必填，应用注册调试时传
    5: optional eval_target.Region region    // 必填
    6: optional string env    // 环境

    100: optional i32 page_size
    101: optional string page_token

    255: optional base.Base Base
}

struct SearchCustomEvalTargetResponse {
    1: list<eval_target.CustomEvalTarget> custom_eval_targets

    100: optional string next_page_token
    101: optional bool has_more

    255: base.BaseResp BaseResp (api.none="true")
}

struct DebugEvalTargetRequest {
    1: optional i64 workspace_id (api.js_conv="true", go.tag = 'json:"workspace_id"')
    2: optional eval_target.EvalTargetType eval_target_type    // 类型

    10: optional string param    // 执行参数：如果type=6,则传spi request json序列化结果
    11: optional common.RuntimeParam target_runtime_param    // 动态参数
    12: optional string env    // 环境

    50: optional eval_target.CustomRPCServer custom_rpc_server    // 如果type=6,需要前端传入自定义服务相关信息

    255: optional base.Base Base
}

struct DebugEvalTargetResponse {
    1: optional eval_target.EvalTargetRecord eval_target_record

    255: base.BaseResp BaseResp
}

struct AsyncDebugEvalTargetRequest {
    1: optional i64 workspace_id (api.js_conv="true", go.tag = 'json:"workspace_id"')
    2: optional eval_target.EvalTargetType eval_target_type    // 类型

    10: optional string param    // 执行参数：如果type=6,则传spi request json序列化结果
    11: optional common.RuntimeParam target_runtime_param    // 动态参数
    12: optional string env    // 环境

    50: optional eval_target.CustomRPCServer custom_rpc_server    // 如果type=6,需要前端传入自定义服务相关信息
=======
struct MockEvalTargetOutputRequest {
    1: required i64 workspace_id (api.js_conv="true", go.tag = 'json:"workspace_id"')
    2: required i64 source_target_id (api.js_conv="true", go.tag = 'json:"source_target_id"') // EvalTargetID参数实际上为SourceTargetID
    3: required string eval_target_version
    4: required eval_target.EvalTargetType target_type
>>>>>>> a7cdd996

    255: optional base.Base Base
}

<<<<<<< HEAD
struct AsyncDebugEvalTargetResponse {
    1: required i64 invoke_id (api.js_conv="true", go.tag = 'json:"invoke_id"')
    2: optional string callee
=======
struct MockEvalTargetOutputResponse {
    1: optional eval_target.EvalTarget eval_target
    2: optional map<string,string> mock_output
>>>>>>> a7cdd996

    255: base.BaseResp BaseResp
}

service EvalTargetService {
    // 创建评测对象
    CreateEvalTargetResponse CreateEvalTarget(1: CreateEvalTargetRequest request) (api.category="eval_target", api.post = "/api/evaluation/v1/eval_targets")
    // 根据source target获取评测对象信息
    BatchGetEvalTargetsBySourceResponse BatchGetEvalTargetsBySource(1: BatchGetEvalTargetsBySourceRequest request) (api.category="eval_target", api.post = "/api/evaluation/v1/eval_targets/batch_get_by_source")
    // 获取评测对象+版本
    GetEvalTargetVersionResponse GetEvalTargetVersion(1: GetEvalTargetVersionRequest request) (api.category="eval_target", api.get = "/api/evaluation/v1/eval_target_versions/:eval_target_version_id")
    // 批量获取+版本
    BatchGetEvalTargetVersionsResponse BatchGetEvalTargetVersions(1: BatchGetEvalTargetVersionsRequest request) (api.category="eval_target", api.post = "/api/evaluation/v1/eval_target_versions/batch_get")
    // Source评测对象列表
    ListSourceEvalTargetsResponse ListSourceEvalTargets(1: ListSourceEvalTargetsRequest request) (api.category="eval_target", api.post = "/api/evaluation/v1/eval_targets/list_source")
    // Source评测对象版本列表
    ListSourceEvalTargetVersionsResponse ListSourceEvalTargetVersions(1: ListSourceEvalTargetVersionsRequest request) (api.category="eval_target", api.post = "/api/evaluation/v1/eval_targets/list_source_version")
    BatchGetSourceEvalTargetsResponse BatchGetSourceEvalTargets (1: BatchGetSourceEvalTargetsRequest request) (api.category="eval_target", api.post = "/api/evaluation/v1/eval_targets/batch_get_source")
    // 搜索自定义评测对象
    SearchCustomEvalTargetResponse SearchCustomEvalTarget(1: SearchCustomEvalTargetRequest req) (api.category="eval_target", api.post = "/api/evaluation/v1/eval_targets/search_custom")

    // 执行
    ExecuteEvalTargetResponse ExecuteEvalTarget(1: ExecuteEvalTargetRequest request) (api.category="eval_target", api.post = "/api/evaluation/v1/eval_targets/:eval_target_id/versions/:eval_target_version_id/execute")
    AsyncExecuteEvalTargetResponse AsyncExecuteEvalTarget(1: AsyncExecuteEvalTargetRequest request)
    GetEvalTargetRecordResponse GetEvalTargetRecord(1: GetEvalTargetRecordRequest request) (api.category="eval_target", api.get = "/api/evaluation/v1/eval_target_records/:eval_target_record_id")
    BatchGetEvalTargetRecordsResponse BatchGetEvalTargetRecords(1: BatchGetEvalTargetRecordsRequest request) (api.category="eval_target", api.post = "/api/evaluation/v1/eval_target_records/batch_get")

<<<<<<< HEAD
    // debug
    DebugEvalTargetResponse DebugEvalTarget(1: DebugEvalTargetRequest request) (api.category="eval_target", api.post = "/api/evaluation/v1/eval_targets/debug")
    AsyncDebugEvalTargetResponse AsyncDebugEvalTarget(1: AsyncDebugEvalTargetRequest request) (api.category="eval_target", api.post = "/api/evaluation/v1/eval_targets/async_debug")
=======
    // mock输出数据
    MockEvalTargetOutputResponse MockEvalTargetOutput(1: MockEvalTargetOutputRequest request) (api.category="eval_target", api.post = "/api/evaluation/v1/eval_targets/mock_output")

>>>>>>> a7cdd996
} (api.js_conv="true" )<|MERGE_RESOLUTION|>--- conflicted
+++ resolved
@@ -194,7 +194,6 @@
     255: base.BaseResp BaseResp
 }
 
-<<<<<<< HEAD
 struct SearchCustomEvalTargetRequest {
     1: optional i64 workspace_id (api.js_conv="true", go.tag = 'json:"workspace_id"') // 空间ID
     2: optional string keyword // 透传spi接口
@@ -246,26 +245,26 @@
     12: optional string env    // 环境
 
     50: optional eval_target.CustomRPCServer custom_rpc_server    // 如果type=6,需要前端传入自定义服务相关信息
-=======
+    255: optional base.Base Base
+}
+
 struct MockEvalTargetOutputRequest {
     1: required i64 workspace_id (api.js_conv="true", go.tag = 'json:"workspace_id"')
     2: required i64 source_target_id (api.js_conv="true", go.tag = 'json:"source_target_id"') // EvalTargetID参数实际上为SourceTargetID
     3: required string eval_target_version
     4: required eval_target.EvalTargetType target_type
->>>>>>> a7cdd996
-
-    255: optional base.Base Base
-}
-
-<<<<<<< HEAD
+
+    255: optional base.Base Base
+}
+
 struct AsyncDebugEvalTargetResponse {
     1: required i64 invoke_id (api.js_conv="true", go.tag = 'json:"invoke_id"')
     2: optional string callee
-=======
+    255: base.BaseResp BaseResp
+}
 struct MockEvalTargetOutputResponse {
     1: optional eval_target.EvalTarget eval_target
     2: optional map<string,string> mock_output
->>>>>>> a7cdd996
 
     255: base.BaseResp BaseResp
 }
@@ -293,13 +292,10 @@
     GetEvalTargetRecordResponse GetEvalTargetRecord(1: GetEvalTargetRecordRequest request) (api.category="eval_target", api.get = "/api/evaluation/v1/eval_target_records/:eval_target_record_id")
     BatchGetEvalTargetRecordsResponse BatchGetEvalTargetRecords(1: BatchGetEvalTargetRecordsRequest request) (api.category="eval_target", api.post = "/api/evaluation/v1/eval_target_records/batch_get")
 
-<<<<<<< HEAD
     // debug
     DebugEvalTargetResponse DebugEvalTarget(1: DebugEvalTargetRequest request) (api.category="eval_target", api.post = "/api/evaluation/v1/eval_targets/debug")
     AsyncDebugEvalTargetResponse AsyncDebugEvalTarget(1: AsyncDebugEvalTargetRequest request) (api.category="eval_target", api.post = "/api/evaluation/v1/eval_targets/async_debug")
-=======
+
     // mock输出数据
-    MockEvalTargetOutputResponse MockEvalTargetOutput(1: MockEvalTargetOutputRequest request) (api.category="eval_target", api.post = "/api/evaluation/v1/eval_targets/mock_output")
-
->>>>>>> a7cdd996
+        MockEvalTargetOutputResponse MockEvalTargetOutput(1: MockEvalTargetOutputRequest request) (api.category="eval_target", api.post = "/api/evaluation/v1/eval_targets/mock_output")
 } (api.js_conv="true" )