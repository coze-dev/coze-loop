namespace go coze.loop.evaluation.domain.eval_target

include "common.thrift"

struct EvalTarget {
    // 基本信息
    1: optional i64 id (api.js_conv='true', go.tag='json:"id"')  // 一个对象的唯一标识
    2: optional i64 workspace_id (api.js_conv='true', go.tag='json:"workspace_id"') // 空间ID
    3: optional string source_target_id  // 源对象ID，例如prompt ID
    4: optional EvalTargetType eval_target_type  // 评测对象类型

    // 版本信息
    10: optional EvalTargetVersion eval_target_version  // 目标版本

    // 系统信息
    100: optional common.BaseInfo base_info (go.tag='json:\"base_info\"')
}

struct EvalTargetVersion {
    // 基本信息
    1: optional i64 id (api.js_conv='true', go.tag='json:"id"') // 版本唯一标识
    2: optional i64 workspace_id (api.js_conv='true', go.tag='json:"workspace_id"')  // 空间ID
    3: optional i64 target_id (api.js_conv='true', go.tag='json:"target_id"') // 对象唯一标识
    4: optional string source_target_version  // 源对象版本，例如prompt是0.0.1，bot是版本号12233等
    5: optional EvalTargetContent eval_target_content  // 目标对象内容

    // 系统信息
    100: optional common.BaseInfo base_info (go.tag='json:\"base_info\"')
}

struct EvalTargetContent {
    1: optional list<common.ArgsSchema> input_schemas (go.tag='json:\"input_schemas\"') // 输入schema
    2: optional list<common.ArgsSchema> output_schemas (go.tag='json:\"output_schemas\"') // 输出schema
    3: optional string runtime_param_json_demo

    // 101-200 EvalTarget类型
    // EvalTargetType=0 时，传参此字段。 评测对象为 CozeBot 时, 需要设置 CozeBot 信息
    101: optional CozeBot coze_bot
    // EvalTargetType=1 时，传参此字段。 评测对象为 EvalPrompt 时, 需要设置 Prompt 信息
    102: optional EvalPrompt prompt
    // EvalTargetType=4 时，传参此字段。 评测对象为 CozeWorkflow 时, 需要设置 CozeWorkflow 信息
    103: optional CozeWorkflow coze_workflow
    // EvalTargetType=5 时，传参此字段。 评测对象为 VolcengineAgent 时, 需要设置 VolcengineAgent 信息
    104: optional VolcengineAgent volcengine_agent
    // EvalTargetType=6 时，传参此字段。 评测对象为 CustomRPCServer 时, 需要设置 CustomRPCServer 信息
    105: optional CustomRPCServer custom_rpc_server
}

enum EvalTargetType {
    CozeBot = 1 // CozeBot
    CozeLoopPrompt = 2 // Prompt
    Trace = 3 // Trace
    CozeWorkflow = 4
    VolcengineAgent = 5 // 火山智能体
    CustomRPCServer = 6 // 自定义RPC服务 for内场
}

<<<<<<< HEAD
enum VolcengineAgentProtocol {
    MCP = 1
    A2A = 2
    A2AMCP = 3  // a2a和mcp都支持
    Other = 4
}

=======
struct CustomRPCServer {
    1: optional i64 id    // 应用ID

    2: optional string name    // DTO使用，不存数据库
    3: optional string description // DTO使用，不存数据库

    // 注意以下信息会存储到DB，也就是说实验创建时以下内容就确定了，运行时直接从评测DB中获取，而不是实时从app模块拉
    10: optional string server_name
    11: optional AccessProtocol access_protocol  // 接入协议
    12: optional list<Region> regions
    13: optional string cluster
    14: optional HTTPInfo invoke_http_info // 执行http信息
    15: optional HTTPInfo async_invoke_http_info // 异步执行http信息，如果用户选了异步就传入这个字段
    16: optional bool need_search_target // 是否需要搜索对象
    17: optional HTTPInfo search_http_info  // 搜索对象http信息
    18: optional CustomEvalTarget custom_eval_target   // 搜索对象返回的信息
    19: optional bool is_async    // 是否异步


    20: optional Region exec_region // 执行区域
    21: optional string exec_env // 执行环境
    22: optional i64 timeout // 执行超时时间，单位ms
    23: optional i64 async_timeout // 异步执行超时时间，单位ms

    50: optional map<string, string> ext

}

struct CustomEvalTarget {
    1: optional string id // 唯一键，平台不消费，仅做透传
    2: optional string name    // 名称，平台用于展示在对象搜索下拉列表
    3: optional string avatar_url    // 头像url，平台用于展示在对象搜索下拉列表

    10: optional map<string, string> ext    // 扩展字段，目前主要存储旧版协议response中的额外字段：object_type(旧版ID)、object_meta、space_id
}

struct HTTPInfo {
    1: optional HTTPMethod method
    2: optional string path
}

typedef string Region (ts.enum="true")
const Region Region_BOE = "boe"
const Region Region_CN = "cn"
const Region Region_I18N = "i18n"

typedef string AccessProtocol (ts.enum="true")
const AccessProtocol AccessProtocol_RPC = "rpc"
const AccessProtocol AccessProtocol_RPCOld = "rpc_old"
const AccessProtocol AccessProtocol_FaasHTTP = "faas_http"
const AccessProtocol AccessProtocol_FaasHTTPOld = "faas_http_old"

typedef string HTTPMethod (ts.enum="true")
const HTTPMethod HTTPMethod_Get = "get"
const HTTPMethod HTTPMethod_Post = "post"


>>>>>>> f51dd436
struct VolcengineAgent {
    1: optional i64 id (api.js_conv='true', go.tag='json:"id"')    // 罗盘应用ID

    10: optional string name    // DTO使用，不存数据库
    11: optional string description  // DTO使用，不存数据库
    12: optional list<VolcengineAgentEndpoint> volcengine_agent_endpoints // DTO使用，不存数据库
    13: optional VolcengineAgentProtocol protocol // 注册协议

    100: optional common.BaseInfo base_info
}

struct VolcengineAgentEndpoint {
    1: optional string endpoint_id
    2: optional string api_key
}

struct CozeWorkflow {
    1: optional string id
    2: optional string version

    3: optional string name    // DTO使用，不存数据库
    4: optional string avatar_url // DTO使用，不存数据库
    5: optional string description // DTO使用，不存数据库

    100: optional common.BaseInfo base_info (go.tag='json:\"base_info\"')
}

struct EvalPrompt{
    1: optional i64 prompt_id (api.js_conv='str', go.tag='json:"prompt_id"')
    2: optional string version
    3: optional string name  // DTO使用，不存数据库
    4: optional string prompt_key  // DTO使用，不存数据库
    5: optional SubmitStatus submit_status  // DTO使用，不存数据库
    6: optional string description  // DTO使用，不存数据库
}

enum SubmitStatus {
    Undefined = 0
    UnSubmit // 未提交
    Submitted // 已提交
}

// Coze2.0Bot
struct CozeBot {
    1: optional i64 bot_id (api.js_conv='true', go.tag='json:"bot_id"')
    2: optional string bot_version
    3: optional CozeBotInfoType bot_info_type

    4: optional ModelInfo model_info
    5: optional string bot_name    // DTO使用，不存数据库
    6: optional string avatar_url // DTO使用，不存数据库
    7: optional string description // DTO使用，不存数据库
    8: optional string publish_version // 如果是发布版本则这个字段不为空

    100: optional common.BaseInfo base_info (go.tag='json:\"base_info\"')
}

enum CozeBotInfoType {
   DraftBot = 1 // 草稿 bot
   ProductBot = 2 // 商店 bot
}

struct ModelInfo {
    1: i64    model_id (api.js_conv='true', go.tag='json:"model_id"')
    2: string model_name
    3: string show_name  // DTO使用，不存数据库
    4: i64    max_tokens (api.js_conv='true', go.tag='json:"max_tokens"') // DTO使用，不存数据库
    5: i64    model_family (api.js_conv='true', go.tag='json:"model_family"') // 模型家族信息
    6: optional ModelPlatform platform // 模型平台
}

enum ModelPlatform {
    Unknown = 0;
    GPTOpenAPI = 1;
    MAAS = 2;
}

struct EvalTargetRecord  {
    1: optional i64 id (api.js_conv='true', go.tag='json:"id"')// 评估记录ID
    2: optional i64 workspace_id (api.js_conv='true', go.tag='json:"workspace_id"') // 空间ID
    3: optional i64 target_id (api.js_conv='true', go.tag='json:"target_id"')
    4: optional i64 target_version_id (api.js_conv='true', go.tag='json:"target_version_id"')
    5: optional i64 experiment_run_id (api.js_conv='true', go.tag='json:"experiment_run_id"') // 实验执行ID
    6: optional i64 item_id (api.js_conv='true', go.tag='json:"item_id"') // 评测集数据项ID
    7: optional i64 turn_id (api.js_conv='true', go.tag='json:"turn_id"') // 评测集数据项轮次ID
    8: optional string trace_id  // 链路ID
    9: optional string log_id  // 链路ID
    10: optional EvalTargetInputData eval_target_input_data // 输入数据
    11: optional EvalTargetOutputData eval_target_output_data  // 输出数据
    12: optional EvalTargetRunStatus status

    100: optional common.BaseInfo base_info (go.tag='json:\"base_info\"')
}

enum EvalTargetRunStatus {
    Unknown = 0
    Success = 1
    Fail = 2
    AsyncInvoking = 3
}

struct EvalTargetInputData {
    1: optional list<common.Message> history_messages      // 历史会话记录
    2: optional map <string, common.Content> input_fields       // 变量
    3: optional map<string, string> ext
}

struct EvalTargetOutputData {
    1: optional map<string, common.Content> output_fields           // 变量
    2: optional EvalTargetUsage eval_target_usage             // 运行消耗
    3: optional EvalTargetRunError eval_target_run_error         // 运行报错
    4: optional i64 time_consuming_ms (api.js_conv='true', go.tag='json:\"time_consuming_ms\"') // 运行耗时
}

struct EvalTargetUsage {
    1: i64 input_tokens (api.js_conv='true', go.tag='json:\"input_tokens\"')
    2: i64 output_tokens (api.js_conv='true', go.tag='json:\"output_tokens\"')
}

struct EvalTargetRunError {
    1: optional i32 code (go.tag='json:\"code\"')
    2: optional string message (go.tag='json:\"message\"')
}

struct PromptRuntimeParam {
    1: optional common.ModelConfig model_config
}<|MERGE_RESOLUTION|>--- conflicted
+++ resolved
@@ -55,7 +55,6 @@
     CustomRPCServer = 6 // 自定义RPC服务 for内场
 }
 
-<<<<<<< HEAD
 enum VolcengineAgentProtocol {
     MCP = 1
     A2A = 2
@@ -63,7 +62,6 @@
     Other = 4
 }
 
-=======
 struct CustomRPCServer {
     1: optional i64 id    // 应用ID
 
@@ -121,7 +119,6 @@
 const HTTPMethod HTTPMethod_Post = "post"
 
 
->>>>>>> f51dd436
 struct VolcengineAgent {
     1: optional i64 id (api.js_conv='true', go.tag='json:"id"')    // 罗盘应用ID
 
