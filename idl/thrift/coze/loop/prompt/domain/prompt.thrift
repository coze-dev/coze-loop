--- conflicted
+++ resolved
@@ -117,9 +117,7 @@
     6: optional double presence_penalty
     7: optional double frequency_penalty
     8: optional bool json_mode
-<<<<<<< HEAD
     9: optional string extra
-=======
 
     100: optional list<ParamConfigValue> param_config_values
 }
@@ -133,7 +131,6 @@
 struct ParamOption {
     1: optional string value // 实际值
     2: optional string label // 展示值
->>>>>>> ff51019e
 }
 
 struct Message {
