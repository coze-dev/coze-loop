--- conflicted
+++ resolved
@@ -1,7 +1,3 @@
 ALTER TABLE `prompt_user_draft` ADD COLUMN `ext_info` text COLLATE utf8mb4_general_ci COMMENT 'Extended information field';
-<<<<<<< HEAD
 ALTER TABLE `prompt_user_draft` ADD COLUMN `metadata` text COLLATE utf8mb4_general_ci COMMENT 'Template metadata field';
-=======
-ALTER TABLE `prompt_user_draft` ADD COLUMN `metadata` text COLLATE utf8mb4_general_ci COMMENT 'Template metadata field';
-ALTER TABLE `prompt_user_draft` ADD COLUMN `has_snippets` tinyint(1) NOT NULL DEFAULT 0 COMMENT '是否包含prompt片段';
->>>>>>> 8848d25d
+ALTER TABLE `prompt_user_draft` ADD COLUMN `has_snippets` tinyint(1) NOT NULL DEFAULT 0 COMMENT '是否包含prompt片段';