service:
  type: ClusterIP
  port: 8888
  targetPort: 8888

image:
  registry: ""
  repository: ""
  image: "coze-loop"
<<<<<<< HEAD
  tag: "dev"
  pullPolicy: Never
  pullSecrets: ""
=======
  tag: "1.4.1"
  pullPolicy: Always
  pullSecrets: "coze-loop-image-secret"
>>>>>>> be5b1d17

init_image:
  redis:
    registry: "docker.io"
    repository: "library"
    image: "redis"
    tag: "8.2.0"
  mysql:
    registry: "docker.io"
    repository: "library"
    image: "mysql"
    tag: "8.4.6"
  clickhouse:
    registry: "docker.io"
    repository: "clickhouse"
    image: "clickhouse-server"
    tag: "latest"
  minio:
    registry: "docker.io"
    repository: "minio"
    image: "minio"
    tag: "RELEASE.2025-06-13T11-33-47Z"
  rmq:
    registry: "docker.io"
    repository: "apache"
    image: "rocketmq"
    tag: "5.3.3"

deployment:
  replicaCount: 1
  terminationGracePeriodSeconds: 5

liveness:
  startSeconds: 10
  intervalSeconds: 10
  timeoutSeconds: 30
  shutdownFailureTimes: 30

env:
  redis:
    domain: "coze-loop-redis"
    port: "6379"
    password: "coze-loop"
  mysql:
    domain: "coze-loop-mysql"
    port: "3306"
    user: "root"
    password: "coze-loop"
    database: "coze-loop"
  clickhouse:
    domain: "coze-loop-clickhouse"
    port: "9000"
    user: "default"
    password: "coze-loop"
    database: "coze-loop"
  oss:
    protocol: "http"
    domain: "coze-loop-minio"
    port: "9000"
    region: "us-east-1"
    user: "root"
    password: "coze-loop"
    bucket: "coze-loop"
  rmq:
    namesrv:
      domain: "coze-loop-rmq-namesrv"
      port: "9876"
      user: ""
      password: ""

  # faas
  pythonFaas:
    port: 8000
  jsFaas:
    port: 8000

# customization
custom:
  image:
    registry:
    pullSecrets:
  redis:
    disabled: true
    domain:
    port:
    password:
  mysql:
    disabled: true
    domain:
    port:
    user:
    password:
    database:
  clickhouse:
    disabled: true
    domain:
    port:
    user:
    password:
    database:
  oss:
    disabled: true
    protocol:
    domain:
    port:
    region:
    user:
    password:
    bucket:
  rmq:
    disabled: true
    namesrv:
      domain:
      port:
      user:
      password:<|MERGE_RESOLUTION|>--- conflicted
+++ resolved
@@ -7,15 +7,9 @@
   registry: ""
   repository: ""
   image: "coze-loop"
-<<<<<<< HEAD
   tag: "dev"
   pullPolicy: Never
   pullSecrets: ""
-=======
-  tag: "1.4.1"
-  pullPolicy: Always
-  pullSecrets: "coze-loop-image-secret"
->>>>>>> be5b1d17
 
 init_image:
   redis:
