--- conflicted
+++ resolved
@@ -405,11 +405,6 @@
 	Period *time.Duration `json:"period,omitempty"`
 }
 
-<<<<<<< HEAD
-type RuntimeParam struct {
-	JSONValue *string `json:"json_value,omitempty"`
-	JSONDemo  *string `json:"json_demo,omitempty"`
-=======
 type FileFormat int64
 
 const (
@@ -435,5 +430,9 @@
 		return "ZIP"
 	}
 	return "<UNSET>"
->>>>>>> c727a4f7
+}
+
+type RuntimeParam struct {
+	JSONValue *string `json:"json_value,omitempty"`
+	JSONDemo  *string `json:"json_demo,omitempty"`
 }