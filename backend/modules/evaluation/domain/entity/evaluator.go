--- conflicted
+++ resolved
@@ -13,22 +13,14 @@
 	LatestVersion  string
 	BaseInfo       *BaseInfo
 
-<<<<<<< HEAD
-=======
 	Builtin   bool
->>>>>>> df4ec99d
 	Benchmark string
 	Vendor    string
 	Tags      map[EvaluatorTagKey][]string `json:"tags"`
 
-<<<<<<< HEAD
-	PromptEvaluatorVersion    *PromptEvaluatorVersion
-	CodeEvaluatorVersion      *CodeEvaluatorVersion
-	CustomRPCEvaluatorVersion *CustomRPCEvaluatorVersion
-=======
 	PromptEvaluatorVersion *PromptEvaluatorVersion
 	CodeEvaluatorVersion   *CodeEvaluatorVersion
->>>>>>> df4ec99d
+	CustomRPCEvaluatorVersion *CustomRPCEvaluatorVersion
 }
 
 type EvaluatorType int64
