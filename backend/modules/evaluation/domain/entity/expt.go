--- conflicted
+++ resolved
@@ -173,15 +173,9 @@
 }
 
 func (e *EvaluatorsConf) Valid(ctx context.Context) error {
-<<<<<<< HEAD
-	// if e == nil || len(e.EvaluatorConf) == 0 {
-	//	return fmt.Errorf("invalid EvaluatorConf: %v", json.Jsonify(e))
-	// }
-=======
 	if e == nil {
 		return fmt.Errorf("nil EvaluatorConf")
 	}
->>>>>>> 397e3a98
 	for _, conf := range e.EvaluatorConf {
 		if err := conf.Valid(ctx); err != nil {
 			return err
