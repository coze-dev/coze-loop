// Copyright (c) 2025 coze-dev Authors
// SPDX-License-Identifier: Apache-2.0

package service

import (
	"context"
	"errors"
	"testing"

	"github.com/stretchr/testify/assert"
	"go.uber.org/mock/gomock"

	"github.com/bytedance/gg/gptr"

	idgenmocks "github.com/coze-dev/coze-loop/backend/infra/idgen/mocks"
	"github.com/coze-dev/coze-loop/backend/modules/evaluation/domain/component/metrics/mocks"
	"github.com/coze-dev/coze-loop/backend/modules/evaluation/domain/entity"
	repomocks "github.com/coze-dev/coze-loop/backend/modules/evaluation/domain/repo/mocks"
	servicemocks "github.com/coze-dev/coze-loop/backend/modules/evaluation/domain/service/mocks"
)

func TestEvaluatorTargetServiceImpl_CreateEvalTarget(t *testing.T) {
	t.Parallel()

<<<<<<< HEAD
	// 创建mock对象
	mockRepo := repo_mocks.NewMockIEvalTargetRepo(ctrl)
	mockMetric := metrics_mocks.NewMockEvalTargetMetrics(ctrl)
	mockIdgen := idgenmocks.NewMockIIDGenerator(ctrl)
	mockOperator := mocks.NewMockISourceEvalTargetOperateService(ctrl)
	mockEvalAsyncRepo := repo_mocks.NewMockIEvalAsyncRepo(ctrl)

	// 定义测试用例
	tests := []struct {
		mockSetup      func()
		name           string
		evalTargetRepo repo.IEvalTargetRepo
		idgen          idgen.IIDGenerator
		metric         metrics.EvalTargetMetrics
		typedOperators map[entity.EvalTargetType]ISourceEvalTargetOperateService
		wantInstance   *EvalTargetServiceImpl
		evalAsyncRepo  repo.IEvalAsyncRepo
=======
	tests := []struct {
		name                string
		setupMocks          func(*gomock.Controller) (*repomocks.MockIEvalTargetRepo, *idgenmocks.MockIIDGenerator, *mocks.MockEvalTargetMetrics, *servicemocks.MockISourceEvalTargetOperateService)
		spaceID             int64
		sourceTargetID      string
		sourceTargetVersion string
		targetType          entity.EvalTargetType
		wantID              int64
		wantVersionID       int64
		wantErr             bool
>>>>>>> a7cdd996
	}{
		{
			name: "成功创建评估目标",
			setupMocks: func(ctrl *gomock.Controller) (*repomocks.MockIEvalTargetRepo, *idgenmocks.MockIIDGenerator, *mocks.MockEvalTargetMetrics, *servicemocks.MockISourceEvalTargetOperateService) {
				mockRepo := repomocks.NewMockIEvalTargetRepo(ctrl)
				mockIDGen := idgenmocks.NewMockIIDGenerator(ctrl)
				mockMetric := mocks.NewMockEvalTargetMetrics(ctrl)
				mockOperator := servicemocks.NewMockISourceEvalTargetOperateService(ctrl)

				evalTarget := &entity.EvalTarget{
					ID:             123,
					SpaceID:        1,
					SourceTargetID: "target_123",
					EvalTargetType: entity.EvalTargetTypeCozeBot,
				}

				mockOperator.EXPECT().BuildBySource(gomock.Any(), int64(1), "target_123", "v1.0").Return(evalTarget, nil)
				mockRepo.EXPECT().CreateEvalTarget(gomock.Any(), evalTarget).Return(int64(123), int64(456), nil)
				mockMetric.EXPECT().EmitCreate(int64(1), nil)

				return mockRepo, mockIDGen, mockMetric, mockOperator
			},
			spaceID:             1,
			sourceTargetID:      "target_123",
			sourceTargetVersion: "v1.0",
			targetType:          entity.EvalTargetTypeCozeBot,
			wantID:              123,
			wantVersionID:       456,
			wantErr:             false,
		},
		{
			name: "不支持的目标类型",
			setupMocks: func(ctrl *gomock.Controller) (*repomocks.MockIEvalTargetRepo, *idgenmocks.MockIIDGenerator, *mocks.MockEvalTargetMetrics, *servicemocks.MockISourceEvalTargetOperateService) {
				mockRepo := repomocks.NewMockIEvalTargetRepo(ctrl)
				mockIDGen := idgenmocks.NewMockIIDGenerator(ctrl)
				mockMetric := mocks.NewMockEvalTargetMetrics(ctrl)
				mockOperator := servicemocks.NewMockISourceEvalTargetOperateService(ctrl)

				mockMetric.EXPECT().EmitCreate(int64(1), gomock.Any())

				return mockRepo, mockIDGen, mockMetric, mockOperator
			},
<<<<<<< HEAD
			evalAsyncRepo: mockEvalAsyncRepo,
=======
			spaceID:             1,
			sourceTargetID:      "target_123",
			sourceTargetVersion: "v1.0",
			targetType:          99, // 不支持的类型
			wantErr:             true,
>>>>>>> a7cdd996
		},
		{
			name: "BuildBySource返回错误",
			setupMocks: func(ctrl *gomock.Controller) (*repomocks.MockIEvalTargetRepo, *idgenmocks.MockIIDGenerator, *mocks.MockEvalTargetMetrics, *servicemocks.MockISourceEvalTargetOperateService) {
				mockRepo := repomocks.NewMockIEvalTargetRepo(ctrl)
				mockIDGen := idgenmocks.NewMockIIDGenerator(ctrl)
				mockMetric := mocks.NewMockEvalTargetMetrics(ctrl)
				mockOperator := servicemocks.NewMockISourceEvalTargetOperateService(ctrl)

				mockOperator.EXPECT().BuildBySource(gomock.Any(), int64(1), "target_123", "v1.0").Return(nil, errors.New("build error"))
				mockMetric.EXPECT().EmitCreate(int64(1), gomock.Any())

				return mockRepo, mockIDGen, mockMetric, mockOperator
			},
<<<<<<< HEAD
			evalAsyncRepo: mockEvalAsyncRepo,
=======
			spaceID:             1,
			sourceTargetID:      "target_123",
			sourceTargetVersion: "v1.0",
			targetType:          entity.EvalTargetTypeCozeBot,
			wantErr:             true,
>>>>>>> a7cdd996
		},
		{
			name: "BuildBySource返回nil",
			setupMocks: func(ctrl *gomock.Controller) (*repomocks.MockIEvalTargetRepo, *idgenmocks.MockIIDGenerator, *mocks.MockEvalTargetMetrics, *servicemocks.MockISourceEvalTargetOperateService) {
				mockRepo := repomocks.NewMockIEvalTargetRepo(ctrl)
				mockIDGen := idgenmocks.NewMockIIDGenerator(ctrl)
				mockMetric := mocks.NewMockEvalTargetMetrics(ctrl)
				mockOperator := servicemocks.NewMockISourceEvalTargetOperateService(ctrl)

				mockOperator.EXPECT().BuildBySource(gomock.Any(), int64(1), "target_123", "v1.0").Return(nil, nil)
				mockMetric.EXPECT().EmitCreate(int64(1), gomock.Any())

				return mockRepo, mockIDGen, mockMetric, mockOperator
			},
<<<<<<< HEAD
			evalAsyncRepo: mockEvalAsyncRepo,
=======
			spaceID:             1,
			sourceTargetID:      "target_123",
			sourceTargetVersion: "v1.0",
			targetType:          entity.EvalTargetTypeCozeBot,
			wantErr:             true,
>>>>>>> a7cdd996
		},
		{
			name: "CreateEvalTarget失败",
			setupMocks: func(ctrl *gomock.Controller) (*repomocks.MockIEvalTargetRepo, *idgenmocks.MockIIDGenerator, *mocks.MockEvalTargetMetrics, *servicemocks.MockISourceEvalTargetOperateService) {
				mockRepo := repomocks.NewMockIEvalTargetRepo(ctrl)
				mockIDGen := idgenmocks.NewMockIIDGenerator(ctrl)
				mockMetric := mocks.NewMockEvalTargetMetrics(ctrl)
				mockOperator := servicemocks.NewMockISourceEvalTargetOperateService(ctrl)

				evalTarget := &entity.EvalTarget{
					ID:             123,
					SpaceID:        1,
					SourceTargetID: "target_123",
					EvalTargetType: entity.EvalTargetTypeCozeBot,
				}

				mockOperator.EXPECT().BuildBySource(gomock.Any(), int64(1), "target_123", "v1.0").Return(evalTarget, nil)
				mockRepo.EXPECT().CreateEvalTarget(gomock.Any(), evalTarget).Return(int64(0), int64(0), errors.New("repo error"))
				mockMetric.EXPECT().EmitCreate(int64(1), gomock.Any())

				return mockRepo, mockIDGen, mockMetric, mockOperator
			},
			spaceID:             1,
			sourceTargetID:      "target_123",
			sourceTargetVersion: "v1.0",
			targetType:          entity.EvalTargetTypeCozeBot,
			wantErr:             true,
		},
	}

	for _, tt := range tests {
		t.Run(tt.name, func(t *testing.T) {
			t.Parallel()

			ctrl := gomock.NewController(t)
			defer ctrl.Finish()

			mockRepo, mockIDGen, mockMetric, mockOperator := tt.setupMocks(ctrl)

			typedOperators := make(map[entity.EvalTargetType]ISourceEvalTargetOperateService)
			if tt.targetType == entity.EvalTargetTypeCozeBot {
				typedOperators[entity.EvalTargetTypeCozeBot] = mockOperator
			}

			service := NewEvalTargetServiceImpl(mockRepo, mockIDGen, mockMetric, typedOperators)

			id, versionID, err := service.CreateEvalTarget(context.Background(), tt.spaceID, tt.sourceTargetID, tt.sourceTargetVersion, tt.targetType)

			if tt.wantErr {
				assert.Error(t, err)
			} else {
				assert.NoError(t, err)
				assert.Equal(t, tt.wantID, id)
				assert.Equal(t, tt.wantVersionID, versionID)
			}
		})
	}
}

func TestEvalTargetServiceImpl_GetEvalTargetVersion(t *testing.T) {
	t.Parallel()

	tests := []struct {
		name           string
		setupMocks     func(*gomock.Controller) (*repomocks.MockIEvalTargetRepo, *servicemocks.MockISourceEvalTargetOperateService)
		spaceID        int64
		versionID      int64
		needSourceInfo bool
		want           *entity.EvalTarget
		wantErr        bool
	}{
		{
			name: "成功获取版本信息_不需要源信息",
			setupMocks: func(ctrl *gomock.Controller) (*repomocks.MockIEvalTargetRepo, *servicemocks.MockISourceEvalTargetOperateService) {
				mockRepo := repomocks.NewMockIEvalTargetRepo(ctrl)
				mockOperator := servicemocks.NewMockISourceEvalTargetOperateService(ctrl)

				expectedTarget := &entity.EvalTarget{
					ID:             123,
					SpaceID:        1,
					SourceTargetID: "target_123",
					EvalTargetType: entity.EvalTargetTypeCozeBot,
				}

				mockRepo.EXPECT().GetEvalTargetVersion(gomock.Any(), int64(1), int64(456)).Return(expectedTarget, nil)
				return mockRepo, mockOperator
			},
<<<<<<< HEAD
			evalAsyncRepo: mockEvalAsyncRepo,
=======
			spaceID:        1,
			versionID:      456,
			needSourceInfo: false,
			want: &entity.EvalTarget{
				ID:             123,
				SpaceID:        1,
				SourceTargetID: "target_123",
				EvalTargetType: entity.EvalTargetTypeCozeBot,
			},
			wantErr: false,
>>>>>>> a7cdd996
		},
		{
			name: "成功获取版本信息_需要源信息",
			setupMocks: func(ctrl *gomock.Controller) (*repomocks.MockIEvalTargetRepo, *servicemocks.MockISourceEvalTargetOperateService) {
				mockRepo := repomocks.NewMockIEvalTargetRepo(ctrl)
				mockOperator := servicemocks.NewMockISourceEvalTargetOperateService(ctrl)

				expectedTarget := &entity.EvalTarget{
					ID:             123,
					SpaceID:        1,
					SourceTargetID: "target_123",
					EvalTargetType: entity.EvalTargetTypeCozeBot,
				}

				mockRepo.EXPECT().GetEvalTargetVersion(gomock.Any(), int64(1), int64(456)).Return(expectedTarget, nil)
				mockOperator.EXPECT().PackSourceVersionInfo(gomock.Any(), int64(1), []*entity.EvalTarget{expectedTarget}).Return(nil)

				return mockRepo, mockOperator
			},
			spaceID:        1,
			versionID:      456,
			needSourceInfo: true,
			want: &entity.EvalTarget{
				ID:             123,
				SpaceID:        1,
				SourceTargetID: "target_123",
				EvalTargetType: entity.EvalTargetTypeCozeBot,
			},
<<<<<<< HEAD
			evalAsyncRepo: mockEvalAsyncRepo,
=======
			wantErr: false,
>>>>>>> a7cdd996
		},
		{
			name: "获取版本失败",
			setupMocks: func(ctrl *gomock.Controller) (*repomocks.MockIEvalTargetRepo, *servicemocks.MockISourceEvalTargetOperateService) {
				mockRepo := repomocks.NewMockIEvalTargetRepo(ctrl)
				mockOperator := servicemocks.NewMockISourceEvalTargetOperateService(ctrl)

				mockRepo.EXPECT().GetEvalTargetVersion(gomock.Any(), int64(1), int64(999)).Return(nil, errors.New("version not found"))
				return mockRepo, mockOperator
			},
			spaceID:        1,
			versionID:      999,
			needSourceInfo: false,
			wantErr:        true,
		},
		{
			name: "打包源信息失败",
			setupMocks: func(ctrl *gomock.Controller) (*repomocks.MockIEvalTargetRepo, *servicemocks.MockISourceEvalTargetOperateService) {
				mockRepo := repomocks.NewMockIEvalTargetRepo(ctrl)
				mockOperator := servicemocks.NewMockISourceEvalTargetOperateService(ctrl)

				expectedTarget := &entity.EvalTarget{
					ID:             123,
					SpaceID:        1,
					SourceTargetID: "target_123",
					EvalTargetType: entity.EvalTargetTypeCozeBot,
				}

				mockRepo.EXPECT().GetEvalTargetVersion(gomock.Any(), int64(1), int64(456)).Return(expectedTarget, nil)
				mockOperator.EXPECT().PackSourceVersionInfo(gomock.Any(), int64(1), []*entity.EvalTarget{expectedTarget}).Return(errors.New("pack error"))

				return mockRepo, mockOperator
			},
<<<<<<< HEAD
			evalAsyncRepo: mockEvalAsyncRepo,
=======
			spaceID:        1,
			versionID:      456,
			needSourceInfo: true,
			wantErr:        true,
>>>>>>> a7cdd996
		},
	}

	for _, tt := range tests {
		t.Run(tt.name, func(t *testing.T) {
			t.Parallel()

			ctrl := gomock.NewController(t)
			defer ctrl.Finish()

			mockRepo, mockOperator := tt.setupMocks(ctrl)
			mockIDGen := idgenmocks.NewMockIIDGenerator(ctrl)
			mockMetric := mocks.NewMockEvalTargetMetrics(ctrl)

			typedOperators := map[entity.EvalTargetType]ISourceEvalTargetOperateService{
				entity.EvalTargetTypeCozeBot: mockOperator,
			}

			service := NewEvalTargetServiceImpl(mockRepo, mockIDGen, mockMetric, typedOperators)

			result, err := service.GetEvalTargetVersion(context.Background(), tt.spaceID, tt.versionID, tt.needSourceInfo)

			if tt.wantErr {
				assert.Error(t, err)
				assert.Nil(t, result)
			} else {
				assert.NoError(t, err)
				assert.Equal(t, tt.want, result)
			}
		})
	}
}

func TestEvalTargetServiceImpl_GetEvalTargetVersionBySourceTarget(t *testing.T) {
	t.Parallel()

	tests := []struct {
		name                string
		setupMocks          func(*gomock.Controller) (*repomocks.MockIEvalTargetRepo, *servicemocks.MockISourceEvalTargetOperateService)
		spaceID             int64
		sourceTargetID      string
		sourceTargetVersion string
		targetType          entity.EvalTargetType
		needSourceInfo      bool
		want                *entity.EvalTarget
		wantErr             bool
	}{
		{
			name: "成功通过源目标获取版本_不需要源信息",
			setupMocks: func(ctrl *gomock.Controller) (*repomocks.MockIEvalTargetRepo, *servicemocks.MockISourceEvalTargetOperateService) {
				mockRepo := repomocks.NewMockIEvalTargetRepo(ctrl)
				mockOperator := servicemocks.NewMockISourceEvalTargetOperateService(ctrl)

				expectedTarget := &entity.EvalTarget{
					ID:             123,
					SpaceID:        1,
					SourceTargetID: "target_123",
					EvalTargetType: entity.EvalTargetTypeCozeBot,
				}

				mockRepo.EXPECT().GetEvalTargetVersionBySourceTarget(gomock.Any(), int64(1), "target_123", "v1.0", entity.EvalTargetTypeCozeBot).Return(expectedTarget, nil)
				return mockRepo, mockOperator
			},
			spaceID:             1,
			sourceTargetID:      "target_123",
			sourceTargetVersion: "v1.0",
			targetType:          entity.EvalTargetTypeCozeBot,
			needSourceInfo:      false,
			want: &entity.EvalTarget{
				ID:             123,
				SpaceID:        1,
				SourceTargetID: "target_123",
				EvalTargetType: entity.EvalTargetTypeCozeBot,
			},
			wantErr: false,
		},
		{
			name: "成功通过源目标获取版本_需要源信息",
			setupMocks: func(ctrl *gomock.Controller) (*repomocks.MockIEvalTargetRepo, *servicemocks.MockISourceEvalTargetOperateService) {
				mockRepo := repomocks.NewMockIEvalTargetRepo(ctrl)
				mockOperator := servicemocks.NewMockISourceEvalTargetOperateService(ctrl)

				expectedTarget := &entity.EvalTarget{
					ID:             123,
					SpaceID:        1,
					SourceTargetID: "target_123",
					EvalTargetType: entity.EvalTargetTypeCozeBot,
				}

				mockRepo.EXPECT().GetEvalTargetVersionBySourceTarget(gomock.Any(), int64(1), "target_123", "v1.0", entity.EvalTargetTypeCozeBot).Return(expectedTarget, nil)
				mockOperator.EXPECT().PackSourceVersionInfo(gomock.Any(), int64(1), []*entity.EvalTarget{expectedTarget}).Return(nil)

				return mockRepo, mockOperator
			},
			spaceID:             1,
			sourceTargetID:      "target_123",
			sourceTargetVersion: "v1.0",
			targetType:          entity.EvalTargetTypeCozeBot,
			needSourceInfo:      true,
			want: &entity.EvalTarget{
				ID:             123,
				SpaceID:        1,
				SourceTargetID: "target_123",
				EvalTargetType: entity.EvalTargetTypeCozeBot,
			},
			wantErr: false,
		},
		{
			name: "通过源目标获取失败",
			setupMocks: func(ctrl *gomock.Controller) (*repomocks.MockIEvalTargetRepo, *servicemocks.MockISourceEvalTargetOperateService) {
				mockRepo := repomocks.NewMockIEvalTargetRepo(ctrl)
				mockOperator := servicemocks.NewMockISourceEvalTargetOperateService(ctrl)

				mockRepo.EXPECT().GetEvalTargetVersionBySourceTarget(gomock.Any(), int64(1), "invalid_target", "v1.0", entity.EvalTargetTypeCozeBot).Return(nil, errors.New("target not found"))
				return mockRepo, mockOperator
			},
			spaceID:             1,
			sourceTargetID:      "invalid_target",
			sourceTargetVersion: "v1.0",
			targetType:          entity.EvalTargetTypeCozeBot,
			needSourceInfo:      false,
			wantErr:             true,
		},
	}

	for _, tt := range tests {
		t.Run(tt.name, func(t *testing.T) {
			t.Parallel()

			ctrl := gomock.NewController(t)
			defer ctrl.Finish()

			mockRepo, mockOperator := tt.setupMocks(ctrl)
			mockIDGen := idgenmocks.NewMockIIDGenerator(ctrl)
			mockMetric := mocks.NewMockEvalTargetMetrics(ctrl)

			typedOperators := map[entity.EvalTargetType]ISourceEvalTargetOperateService{
				entity.EvalTargetTypeCozeBot: mockOperator,
			}

			service := NewEvalTargetServiceImpl(mockRepo, mockIDGen, mockMetric, typedOperators)

			result, err := service.GetEvalTargetVersionBySourceTarget(context.Background(), tt.spaceID, tt.sourceTargetID, tt.sourceTargetVersion, tt.targetType, tt.needSourceInfo)

			if tt.wantErr {
				assert.Error(t, err)
				assert.Nil(t, result)
			} else {
				assert.NoError(t, err)
				assert.Equal(t, tt.want, result)
			}
		})
	}
}

func TestEvalTargetServiceImpl_GetEvalTarget(t *testing.T) {
	t.Parallel()

	tests := []struct {
		name       string
		setupMocks func(*gomock.Controller) *repomocks.MockIEvalTargetRepo
		targetID   int64
		want       *entity.EvalTarget
		wantErr    bool
	}{
		{
			name: "成功获取评估目标",
			setupMocks: func(ctrl *gomock.Controller) *repomocks.MockIEvalTargetRepo {
				mockRepo := repomocks.NewMockIEvalTargetRepo(ctrl)

				expectedTarget := &entity.EvalTarget{
					ID:             123,
					SpaceID:        1,
					SourceTargetID: "target_123",
					EvalTargetType: entity.EvalTargetTypeCozeBot,
				}

				mockRepo.EXPECT().GetEvalTarget(gomock.Any(), int64(123)).Return(expectedTarget, nil)
				return mockRepo
			},
			targetID: 123,
			want: &entity.EvalTarget{
				ID:             123,
				SpaceID:        1,
				SourceTargetID: "target_123",
				EvalTargetType: entity.EvalTargetTypeCozeBot,
			},
			wantErr: false,
		},
		{
			name: "获取失败",
			setupMocks: func(ctrl *gomock.Controller) *repomocks.MockIEvalTargetRepo {
				mockRepo := repomocks.NewMockIEvalTargetRepo(ctrl)
				mockRepo.EXPECT().GetEvalTarget(gomock.Any(), int64(999)).Return(nil, errors.New("not found"))
				return mockRepo
			},
			targetID: 999,
			wantErr:  true,
		},
	}

	for _, tt := range tests {
		t.Run(tt.name, func(t *testing.T) {
			t.Parallel()

			ctrl := gomock.NewController(t)
			defer ctrl.Finish()

			mockRepo := tt.setupMocks(ctrl)
			mockIDGen := idgenmocks.NewMockIIDGenerator(ctrl)
			mockMetric := mocks.NewMockEvalTargetMetrics(ctrl)

			service := NewEvalTargetServiceImpl(mockRepo, mockIDGen, mockMetric, nil)

			result, err := service.GetEvalTarget(context.Background(), tt.targetID)

			if tt.wantErr {
				assert.Error(t, err)
				assert.Nil(t, result)
			} else {
				assert.NoError(t, err)
				assert.Equal(t, tt.want, result)
			}
		})
	}
}

func TestEvalTargetServiceImpl_GenerateMockOutputData(t *testing.T) {
	t.Parallel()

	tests := []struct {
		name          string
		outputSchemas []*entity.ArgsSchema
		want          map[string]string
		wantErr       bool
	}{
		{
			name:          "空schema列表",
			outputSchemas: []*entity.ArgsSchema{},
			want:          map[string]string{},
			wantErr:       false,
		},
		{
			name: "有效schema生成mock数据",
			outputSchemas: []*entity.ArgsSchema{
				{
					Key:        gptr.Of("output1"),
					JsonSchema: gptr.Of(`{"type": "string"}`),
				},
				{
					Key:        gptr.Of("output2"),
					JsonSchema: gptr.Of(`{"type": "number"}`),
				},
			},
			want:    map[string]string{}, // 实际内容由jsonmock生成，这里只验证不为空
			wantErr: false,
		},
		{
			name: "无效schema使用默认值",
			outputSchemas: []*entity.ArgsSchema{
				{
					Key:        gptr.Of("invalid_output"),
					JsonSchema: gptr.Of(`invalid json`),
				},
			},
			want: map[string]string{
				"invalid_output": "{}",
			},
			wantErr: false,
		},
	}

	for _, tt := range tests {
		t.Run(tt.name, func(t *testing.T) {
			t.Parallel()

			ctrl := gomock.NewController(t)
			defer ctrl.Finish()

			mockRepo := repomocks.NewMockIEvalTargetRepo(ctrl)
			mockIDGen := idgenmocks.NewMockIIDGenerator(ctrl)
			mockMetric := mocks.NewMockEvalTargetMetrics(ctrl)

			service := NewEvalTargetServiceImpl(mockRepo, mockIDGen, mockMetric, nil)

			result, err := service.GenerateMockOutputData(tt.outputSchemas)

			if tt.wantErr {
				assert.Error(t, err)
			} else {
				assert.NoError(t, err)
				assert.Equal(t, len(tt.outputSchemas), len(result))

				// 对于有效的schema，验证生成的数据不为空
				for _, schema := range tt.outputSchemas {
					if schema.Key != nil {
						value, exists := result[*schema.Key]
						assert.True(t, exists)
						assert.NotEmpty(t, value)
					}
				}
			}
		})
	}
}

func TestEvalTargetServiceImpl_EdgeCases(t *testing.T) {
	t.Parallel()

	tests := []struct {
		name           string
		setupMocks     func(*gomock.Controller) (*repomocks.MockIEvalTargetRepo, map[entity.EvalTargetType]ISourceEvalTargetOperateService)
		spaceID        int64
		versionID      int64
		needSourceInfo bool
		want           *entity.EvalTarget
		wantErr        bool
	}{
		{
			name: "成功获取版本信息_无需源信息",
			setupMocks: func(ctrl *gomock.Controller) (*repomocks.MockIEvalTargetRepo, map[entity.EvalTargetType]ISourceEvalTargetOperateService) {
				mockRepo := repomocks.NewMockIEvalTargetRepo(ctrl)

				expectedTarget := &entity.EvalTarget{
					ID:             123,
					SpaceID:        1,
					SourceTargetID: "target_123",
					EvalTargetType: entity.EvalTargetTypeCozeBot,
					EvalTargetVersion: &entity.EvalTargetVersion{
						ID:                  456,
						SourceTargetVersion: "v1.0",
					},
				}

				mockRepo.EXPECT().GetEvalTargetVersion(gomock.Any(), int64(1), int64(456)).Return(expectedTarget, nil)
				return mockRepo, nil
			},
			spaceID:        1,
			versionID:      456,
			needSourceInfo: false,
			want: &entity.EvalTarget{
				ID:             123,
				SpaceID:        1,
				SourceTargetID: "target_123",
				EvalTargetType: entity.EvalTargetTypeCozeBot,
				EvalTargetVersion: &entity.EvalTargetVersion{
					ID:                  456,
					SourceTargetVersion: "v1.0",
				},
			},
			wantErr: false,
		},
		{
			name: "成功获取版本信息_需要源信息",
			setupMocks: func(ctrl *gomock.Controller) (*repomocks.MockIEvalTargetRepo, map[entity.EvalTargetType]ISourceEvalTargetOperateService) {
				mockRepo := repomocks.NewMockIEvalTargetRepo(ctrl)
				mockOperator := servicemocks.NewMockISourceEvalTargetOperateService(ctrl)

				expectedTarget := &entity.EvalTarget{
					ID:             123,
					SpaceID:        1,
					SourceTargetID: "target_123",
					EvalTargetType: entity.EvalTargetTypeCozeBot,
					EvalTargetVersion: &entity.EvalTargetVersion{
						ID:                  456,
						SourceTargetVersion: "v1.0",
					},
				}

				mockRepo.EXPECT().GetEvalTargetVersion(gomock.Any(), int64(1), int64(456)).Return(expectedTarget, nil)
				mockOperator.EXPECT().PackSourceVersionInfo(gomock.Any(), int64(1), []*entity.EvalTarget{expectedTarget}).Return(nil)

				typedOperators := map[entity.EvalTargetType]ISourceEvalTargetOperateService{
					entity.EvalTargetTypeCozeBot: mockOperator,
				}
				return mockRepo, typedOperators
			},
			spaceID:        1,
			versionID:      456,
			needSourceInfo: true,
			want: &entity.EvalTarget{
				ID:             123,
				SpaceID:        1,
				SourceTargetID: "target_123",
				EvalTargetType: entity.EvalTargetTypeCozeBot,
				EvalTargetVersion: &entity.EvalTargetVersion{
					ID:                  456,
					SourceTargetVersion: "v1.0",
				},
			},
			wantErr: false,
		},
		{
			name: "获取版本失败",
			setupMocks: func(ctrl *gomock.Controller) (*repomocks.MockIEvalTargetRepo, map[entity.EvalTargetType]ISourceEvalTargetOperateService) {
				mockRepo := repomocks.NewMockIEvalTargetRepo(ctrl)
				mockRepo.EXPECT().GetEvalTargetVersion(gomock.Any(), int64(1), int64(999)).Return(nil, errors.New("version not found"))
				return mockRepo, nil
			},
			spaceID:        1,
			versionID:      999,
			needSourceInfo: false,
			wantErr:        true,
		},
		{
			name: "包装源信息失败",
			setupMocks: func(ctrl *gomock.Controller) (*repomocks.MockIEvalTargetRepo, map[entity.EvalTargetType]ISourceEvalTargetOperateService) {
				mockRepo := repomocks.NewMockIEvalTargetRepo(ctrl)
				mockOperator := servicemocks.NewMockISourceEvalTargetOperateService(ctrl)

				expectedTarget := &entity.EvalTarget{
					ID:             123,
					SpaceID:        1,
					SourceTargetID: "target_123",
					EvalTargetType: entity.EvalTargetTypeCozeBot,
				}

				mockRepo.EXPECT().GetEvalTargetVersion(gomock.Any(), int64(1), int64(456)).Return(expectedTarget, nil)
				mockOperator.EXPECT().PackSourceVersionInfo(gomock.Any(), int64(1), []*entity.EvalTarget{expectedTarget}).Return(errors.New("pack source info failed"))

				typedOperators := map[entity.EvalTargetType]ISourceEvalTargetOperateService{
					entity.EvalTargetTypeCozeBot: mockOperator,
				}
				return mockRepo, typedOperators
			},
			spaceID:        1,
			versionID:      456,
			needSourceInfo: true,
			wantErr:        true,
		},
	}

	for _, tt := range tests {
		t.Run(tt.name, func(t *testing.T) {
			t.Parallel()

			ctrl := gomock.NewController(t)
			defer ctrl.Finish()

			mockRepo, typedOperators := tt.setupMocks(ctrl)
			mockIDGen := idgenmocks.NewMockIIDGenerator(ctrl)
			mockMetric := mocks.NewMockEvalTargetMetrics(ctrl)

			if typedOperators == nil {
				typedOperators = make(map[entity.EvalTargetType]ISourceEvalTargetOperateService)
			}

			service := NewEvalTargetServiceImpl(mockRepo, mockIDGen, mockMetric, typedOperators)

			result, err := service.GetEvalTargetVersion(context.Background(), tt.spaceID, tt.versionID, tt.needSourceInfo)

			if tt.wantErr {
				assert.Error(t, err)
				assert.Nil(t, result)
			} else {
				assert.NoError(t, err)
				assert.Equal(t, tt.want, result)
			}
		})
	}
}

func TestEvalTargetServiceImpl_MoreEdgeCases(t *testing.T) {
	t.Parallel()

	tests := []struct {
		name                string
		setupMocks          func(*gomock.Controller) (*repomocks.MockIEvalTargetRepo, map[entity.EvalTargetType]ISourceEvalTargetOperateService)
		spaceID             int64
		sourceTargetID      string
		sourceTargetVersion string
		targetType          entity.EvalTargetType
		needSourceInfo      bool
		want                *entity.EvalTarget
		wantErr             bool
	}{
		{
			name: "成功获取源目标版本",
			setupMocks: func(ctrl *gomock.Controller) (*repomocks.MockIEvalTargetRepo, map[entity.EvalTargetType]ISourceEvalTargetOperateService) {
				mockRepo := repomocks.NewMockIEvalTargetRepo(ctrl)

				expectedTarget := &entity.EvalTarget{
					ID:             123,
					SpaceID:        1,
					SourceTargetID: "target_123",
					EvalTargetType: entity.EvalTargetTypeCozeBot,
					EvalTargetVersion: &entity.EvalTargetVersion{
						ID:                  456,
						SourceTargetVersion: "v1.0",
					},
				}

				mockRepo.EXPECT().GetEvalTargetVersionBySourceTarget(gomock.Any(), int64(1), "target_123", "v1.0", entity.EvalTargetTypeCozeBot).Return(expectedTarget, nil)
				return mockRepo, nil
			},
			spaceID:             1,
			sourceTargetID:      "target_123",
			sourceTargetVersion: "v1.0",
			targetType:          entity.EvalTargetTypeCozeBot,
			needSourceInfo:      false,
			want: &entity.EvalTarget{
				ID:             123,
				SpaceID:        1,
				SourceTargetID: "target_123",
				EvalTargetType: entity.EvalTargetTypeCozeBot,
				EvalTargetVersion: &entity.EvalTargetVersion{
					ID:                  456,
					SourceTargetVersion: "v1.0",
				},
			},
			wantErr: false,
		},
		{
			name: "获取失败",
			setupMocks: func(ctrl *gomock.Controller) (*repomocks.MockIEvalTargetRepo, map[entity.EvalTargetType]ISourceEvalTargetOperateService) {
				mockRepo := repomocks.NewMockIEvalTargetRepo(ctrl)
				mockRepo.EXPECT().GetEvalTargetVersionBySourceTarget(gomock.Any(), int64(1), "target_999", "v1.0", entity.EvalTargetTypeCozeBot).Return(nil, errors.New("not found"))
				return mockRepo, nil
			},
			spaceID:             1,
			sourceTargetID:      "target_999",
			sourceTargetVersion: "v1.0",
			targetType:          entity.EvalTargetTypeCozeBot,
			needSourceInfo:      false,
			wantErr:             true,
		},
	}

	for _, tt := range tests {
		t.Run(tt.name, func(t *testing.T) {
			t.Parallel()

			ctrl := gomock.NewController(t)
			defer ctrl.Finish()

			mockRepo, typedOperators := tt.setupMocks(ctrl)
			mockIDGen := idgenmocks.NewMockIIDGenerator(ctrl)
			mockMetric := mocks.NewMockEvalTargetMetrics(ctrl)

			if typedOperators == nil {
				typedOperators = make(map[entity.EvalTargetType]ISourceEvalTargetOperateService)
			}

			service := NewEvalTargetServiceImpl(mockRepo, mockIDGen, mockMetric, typedOperators)

			result, err := service.GetEvalTargetVersionBySourceTarget(context.Background(), tt.spaceID, tt.sourceTargetID, tt.sourceTargetVersion, tt.targetType, tt.needSourceInfo)

			if tt.wantErr {
				assert.Error(t, err)
				assert.Nil(t, result)
			} else {
				assert.NoError(t, err)
				assert.Equal(t, tt.want, result)
			}
		})
	}
}

func TestEvalTargetServiceImpl_GetEvalTargetVersionBySource(t *testing.T) {
	t.Parallel()

	tests := []struct {
		name           string
		setupMocks     func(*gomock.Controller) (*repomocks.MockIEvalTargetRepo, map[entity.EvalTargetType]ISourceEvalTargetOperateService)
		spaceID        int64
		targetID       int64
		sourceVersion  string
		needSourceInfo bool
		want           *entity.EvalTarget
		wantErr        bool
	}{
		{
			name: "成功找到匹配版本",
			setupMocks: func(ctrl *gomock.Controller) (*repomocks.MockIEvalTargetRepo, map[entity.EvalTargetType]ISourceEvalTargetOperateService) {
				mockRepo := repomocks.NewMockIEvalTargetRepo(ctrl)

				versions := []*entity.EvalTarget{
					{
						ID:             123,
						SpaceID:        1,
						SourceTargetID: "456",
						EvalTargetType: entity.EvalTargetTypeCozeBot,
						EvalTargetVersion: &entity.EvalTargetVersion{
							ID:                  789,
							SourceTargetVersion: "v1.0",
						},
					},
				}

				mockRepo.EXPECT().BatchGetEvalTargetBySource(gomock.Any(), gomock.Any()).Return(versions, nil)
				return mockRepo, nil
			},
			spaceID:        1,
			targetID:       456,
			sourceVersion:  "v1.0",
			needSourceInfo: false,
			want: &entity.EvalTarget{
				ID:             123,
				SpaceID:        1,
				SourceTargetID: "456",
				EvalTargetType: entity.EvalTargetTypeCozeBot,
				EvalTargetVersion: &entity.EvalTargetVersion{
					ID:                  789,
					SourceTargetVersion: "v1.0",
				},
			},
			wantErr: false,
		},
		{
			name: "未找到匹配版本",
			setupMocks: func(ctrl *gomock.Controller) (*repomocks.MockIEvalTargetRepo, map[entity.EvalTargetType]ISourceEvalTargetOperateService) {
				mockRepo := repomocks.NewMockIEvalTargetRepo(ctrl)

				versions := []*entity.EvalTarget{
					{
						ID:             123,
						SpaceID:        1,
						SourceTargetID: "456",
						EvalTargetType: entity.EvalTargetTypeCozeBot,
						EvalTargetVersion: &entity.EvalTargetVersion{
							ID:                  789,
							SourceTargetVersion: "v2.0", // 不匹配
						},
					},
				}

				mockRepo.EXPECT().BatchGetEvalTargetBySource(gomock.Any(), gomock.Any()).Return(versions, nil)
				return mockRepo, nil
			},
			spaceID:        1,
			targetID:       456,
			sourceVersion:  "v1.0",
			needSourceInfo: false,
			wantErr:        true,
		},
		{
			name: "批量查询失败",
			setupMocks: func(ctrl *gomock.Controller) (*repomocks.MockIEvalTargetRepo, map[entity.EvalTargetType]ISourceEvalTargetOperateService) {
				mockRepo := repomocks.NewMockIEvalTargetRepo(ctrl)
				mockRepo.EXPECT().BatchGetEvalTargetBySource(gomock.Any(), gomock.Any()).Return(nil, errors.New("query failed"))
				return mockRepo, nil
			},
			spaceID:        1,
			targetID:       456,
			sourceVersion:  "v1.0",
			needSourceInfo: false,
			wantErr:        true,
		},
	}

	for _, tt := range tests {
		t.Run(tt.name, func(t *testing.T) {
			t.Parallel()

			ctrl := gomock.NewController(t)
			defer ctrl.Finish()

			mockRepo, typedOperators := tt.setupMocks(ctrl)
			mockIDGen := idgenmocks.NewMockIIDGenerator(ctrl)
			mockMetric := mocks.NewMockEvalTargetMetrics(ctrl)

			if typedOperators == nil {
				typedOperators = make(map[entity.EvalTargetType]ISourceEvalTargetOperateService)
			}

			service := NewEvalTargetServiceImpl(mockRepo, mockIDGen, mockMetric, typedOperators)

			result, err := service.GetEvalTargetVersionBySource(context.Background(), tt.spaceID, tt.targetID, tt.sourceVersion, tt.needSourceInfo)

			if tt.wantErr {
				assert.Error(t, err)
				assert.Nil(t, result)
			} else {
				assert.NoError(t, err)
				assert.Equal(t, tt.want, result)
			}
		})
	}
}

func TestEvalTargetServiceImpl_GetEvalTargetVersionByTarget(t *testing.T) {
	t.Parallel()

	tests := []struct {
		name                string
		setupMocks          func(*gomock.Controller) (*repomocks.MockIEvalTargetRepo, map[entity.EvalTargetType]ISourceEvalTargetOperateService)
		spaceID             int64
		targetID            int64
		sourceTargetVersion string
		needSourceInfo      bool
		want                *entity.EvalTarget
		wantErr             bool
	}{
		{
			name: "成功获取目标版本",
			setupMocks: func(ctrl *gomock.Controller) (*repomocks.MockIEvalTargetRepo, map[entity.EvalTargetType]ISourceEvalTargetOperateService) {
				mockRepo := repomocks.NewMockIEvalTargetRepo(ctrl)

				expectedTarget := &entity.EvalTarget{
					ID:             123,
					SpaceID:        1,
					SourceTargetID: "target_456",
					EvalTargetType: entity.EvalTargetTypeCozeBot,
					EvalTargetVersion: &entity.EvalTargetVersion{
						ID:                  789,
						SourceTargetVersion: "v1.0",
					},
				}

				mockRepo.EXPECT().GetEvalTargetVersionByTarget(gomock.Any(), int64(1), int64(456), "v1.0").Return(expectedTarget, nil)
				return mockRepo, nil
			},
			spaceID:             1,
			targetID:            456,
			sourceTargetVersion: "v1.0",
			needSourceInfo:      false,
			want: &entity.EvalTarget{
				ID:             123,
				SpaceID:        1,
				SourceTargetID: "target_456",
				EvalTargetType: entity.EvalTargetTypeCozeBot,
				EvalTargetVersion: &entity.EvalTargetVersion{
					ID:                  789,
					SourceTargetVersion: "v1.0",
				},
			},
			wantErr: false,
		},
		{
			name: "获取失败",
			setupMocks: func(ctrl *gomock.Controller) (*repomocks.MockIEvalTargetRepo, map[entity.EvalTargetType]ISourceEvalTargetOperateService) {
				mockRepo := repomocks.NewMockIEvalTargetRepo(ctrl)
				mockRepo.EXPECT().GetEvalTargetVersionByTarget(gomock.Any(), int64(1), int64(999), "v1.0").Return(nil, errors.New("not found"))
				return mockRepo, nil
			},
			spaceID:             1,
			targetID:            999,
			sourceTargetVersion: "v1.0",
			needSourceInfo:      false,
			wantErr:             true,
		},
	}

	for _, tt := range tests {
		t.Run(tt.name, func(t *testing.T) {
			t.Parallel()

			ctrl := gomock.NewController(t)
			defer ctrl.Finish()

			mockRepo, typedOperators := tt.setupMocks(ctrl)
			mockIDGen := idgenmocks.NewMockIIDGenerator(ctrl)
			mockMetric := mocks.NewMockEvalTargetMetrics(ctrl)

			if typedOperators == nil {
				typedOperators = make(map[entity.EvalTargetType]ISourceEvalTargetOperateService)
			}

			service := NewEvalTargetServiceImpl(mockRepo, mockIDGen, mockMetric, typedOperators)

			result, err := service.GetEvalTargetVersionByTarget(context.Background(), tt.spaceID, tt.targetID, tt.sourceTargetVersion, tt.needSourceInfo)

			if tt.wantErr {
				assert.Error(t, err)
				assert.Nil(t, result)
			} else {
				assert.NoError(t, err)
				assert.Equal(t, tt.want, result)
			}
		})
	}
}

func TestEvalTargetServiceImpl_BatchGetEvalTargetBySource(t *testing.T) {
	t.Parallel()

	tests := []struct {
		name       string
		setupMocks func(*gomock.Controller) *repomocks.MockIEvalTargetRepo
		param      *entity.BatchGetEvalTargetBySourceParam
		want       []*entity.EvalTarget
		wantErr    bool
	}{
		{
			name: "成功批量获取",
			setupMocks: func(ctrl *gomock.Controller) *repomocks.MockIEvalTargetRepo {
				mockRepo := repomocks.NewMockIEvalTargetRepo(ctrl)

				expectedTargets := []*entity.EvalTarget{
					{
						ID:             123,
						SpaceID:        1,
						SourceTargetID: "target_123",
						EvalTargetType: entity.EvalTargetTypeCozeBot,
					},
				}

				mockRepo.EXPECT().BatchGetEvalTargetBySource(gomock.Any(), gomock.Any()).Return(expectedTargets, nil)
				return mockRepo
			},
			param: &entity.BatchGetEvalTargetBySourceParam{
				SpaceID:        1,
				SourceTargetID: []string{"target_123"},
				TargetType:     entity.EvalTargetTypeCozeBot,
			},
			want: []*entity.EvalTarget{
				{
					ID:             123,
					SpaceID:        1,
					SourceTargetID: "target_123",
					EvalTargetType: entity.EvalTargetTypeCozeBot,
				},
			},
			wantErr: false,
		},
		{
			name: "查询失败",
			setupMocks: func(ctrl *gomock.Controller) *repomocks.MockIEvalTargetRepo {
				mockRepo := repomocks.NewMockIEvalTargetRepo(ctrl)
				mockRepo.EXPECT().BatchGetEvalTargetBySource(gomock.Any(), gomock.Any()).Return(nil, errors.New("query failed"))
				return mockRepo
			},
			param: &entity.BatchGetEvalTargetBySourceParam{
				SpaceID:        1,
				SourceTargetID: []string{"target_123"},
				TargetType:     entity.EvalTargetTypeCozeBot,
			},
			wantErr: true,
		},
	}

	for _, tt := range tests {
		t.Run(tt.name, func(t *testing.T) {
			t.Parallel()

			ctrl := gomock.NewController(t)
			defer ctrl.Finish()

			mockRepo := tt.setupMocks(ctrl)
			mockIDGen := idgenmocks.NewMockIIDGenerator(ctrl)
			mockMetric := mocks.NewMockEvalTargetMetrics(ctrl)

			service := NewEvalTargetServiceImpl(mockRepo, mockIDGen, mockMetric, nil)

			result, err := service.BatchGetEvalTargetBySource(context.Background(), tt.param)

			if tt.wantErr {
				assert.Error(t, err)
				assert.Nil(t, result)
			} else {
				assert.NoError(t, err)
				assert.Equal(t, tt.want, result)
			}
		})
	}
}

func TestEvalTargetServiceImpl_BatchGetEvalTargetVersion(t *testing.T) {
	t.Parallel()

	tests := []struct {
		name           string
		setupMocks     func(*gomock.Controller) (*repomocks.MockIEvalTargetRepo, map[entity.EvalTargetType]ISourceEvalTargetOperateService)
		spaceID        int64
		versionIDs     []int64
		needSourceInfo bool
		want           []*entity.EvalTarget
		wantErr        bool
	}{
		{
			name: "成功批量获取版本",
			setupMocks: func(ctrl *gomock.Controller) (*repomocks.MockIEvalTargetRepo, map[entity.EvalTargetType]ISourceEvalTargetOperateService) {
				mockRepo := repomocks.NewMockIEvalTargetRepo(ctrl)

				expectedVersions := []*entity.EvalTarget{
					{
						ID:             123,
						SpaceID:        1,
						SourceTargetID: "target_123",
						EvalTargetType: entity.EvalTargetTypeCozeBot,
						EvalTargetVersion: &entity.EvalTargetVersion{
							ID:                  456,
							SourceTargetVersion: "v1.0",
						},
					},
				}

				mockRepo.EXPECT().BatchGetEvalTargetVersion(gomock.Any(), int64(1), []int64{456}).Return(expectedVersions, nil)
				return mockRepo, nil
			},
			spaceID:        1,
			versionIDs:     []int64{456},
			needSourceInfo: false,
			want: []*entity.EvalTarget{
				{
					ID:             123,
					SpaceID:        1,
					SourceTargetID: "target_123",
					EvalTargetType: entity.EvalTargetTypeCozeBot,
					EvalTargetVersion: &entity.EvalTargetVersion{
						ID:                  456,
						SourceTargetVersion: "v1.0",
					},
				},
			},
			wantErr: false,
		},
		{
			name: "查询失败",
			setupMocks: func(ctrl *gomock.Controller) (*repomocks.MockIEvalTargetRepo, map[entity.EvalTargetType]ISourceEvalTargetOperateService) {
				mockRepo := repomocks.NewMockIEvalTargetRepo(ctrl)
				mockRepo.EXPECT().BatchGetEvalTargetVersion(gomock.Any(), int64(1), []int64{999}).Return(nil, errors.New("query failed"))
				return mockRepo, nil
			},
			spaceID:        1,
			versionIDs:     []int64{999},
			needSourceInfo: false,
			wantErr:        true,
		},
	}

	for _, tt := range tests {
		t.Run(tt.name, func(t *testing.T) {
			t.Parallel()

			ctrl := gomock.NewController(t)
			defer ctrl.Finish()

			mockRepo, typedOperators := tt.setupMocks(ctrl)
			mockIDGen := idgenmocks.NewMockIIDGenerator(ctrl)
			mockMetric := mocks.NewMockEvalTargetMetrics(ctrl)

			if typedOperators == nil {
				typedOperators = make(map[entity.EvalTargetType]ISourceEvalTargetOperateService)
			}

			service := NewEvalTargetServiceImpl(mockRepo, mockIDGen, mockMetric, typedOperators)

			result, err := service.BatchGetEvalTargetVersion(context.Background(), tt.spaceID, tt.versionIDs, tt.needSourceInfo)

			if tt.wantErr {
				assert.Error(t, err)
				assert.Nil(t, result)
			} else {
				assert.NoError(t, err)
				assert.Equal(t, tt.want, result)
			}
		})
	}
}

func TestEvalTargetServiceImpl_GetRecordByID(t *testing.T) {
	t.Parallel()

	tests := []struct {
		name       string
		setupMocks func(*gomock.Controller) *repomocks.MockIEvalTargetRepo
		spaceID    int64
		recordID   int64
		want       *entity.EvalTargetRecord
		wantErr    bool
	}{
		{
			name: "成功获取记录",
			setupMocks: func(ctrl *gomock.Controller) *repomocks.MockIEvalTargetRepo {
				mockRepo := repomocks.NewMockIEvalTargetRepo(ctrl)

				expectedRecord := &entity.EvalTargetRecord{
					ID:              123,
					SpaceID:         1,
					TargetID:        456,
					TargetVersionID: 789,
				}

				mockRepo.EXPECT().GetEvalTargetRecordByIDAndSpaceID(gomock.Any(), int64(1), int64(123)).Return(expectedRecord, nil)
				return mockRepo
			},
			spaceID:  1,
			recordID: 123,
			want: &entity.EvalTargetRecord{
				ID:              123,
				SpaceID:         1,
				TargetID:        456,
				TargetVersionID: 789,
			},
			wantErr: false,
		},
		{
			name: "获取失败",
			setupMocks: func(ctrl *gomock.Controller) *repomocks.MockIEvalTargetRepo {
				mockRepo := repomocks.NewMockIEvalTargetRepo(ctrl)
				mockRepo.EXPECT().GetEvalTargetRecordByIDAndSpaceID(gomock.Any(), int64(1), int64(999)).Return(nil, errors.New("not found"))
				return mockRepo
			},
			spaceID:  1,
			recordID: 999,
			wantErr:  true,
		},
	}

	for _, tt := range tests {
		t.Run(tt.name, func(t *testing.T) {
			t.Parallel()

			ctrl := gomock.NewController(t)
			defer ctrl.Finish()

			mockRepo := tt.setupMocks(ctrl)
			mockIDGen := idgenmocks.NewMockIIDGenerator(ctrl)
			mockMetric := mocks.NewMockEvalTargetMetrics(ctrl)

			service := NewEvalTargetServiceImpl(mockRepo, mockIDGen, mockMetric, nil)

			result, err := service.GetRecordByID(context.Background(), tt.spaceID, tt.recordID)

			if tt.wantErr {
				assert.Error(t, err)
				assert.Nil(t, result)
			} else {
				assert.NoError(t, err)
				assert.Equal(t, tt.want, result)
			}
		})
	}
}

func TestEvalTargetServiceImpl_BatchGetRecordByIDs(t *testing.T) {
	t.Parallel()

	tests := []struct {
		name       string
		setupMocks func(*gomock.Controller) *repomocks.MockIEvalTargetRepo
		spaceID    int64
		recordIDs  []int64
		want       []*entity.EvalTargetRecord
		wantErr    bool
	}{
		{
			name: "成功批量获取记录",
			setupMocks: func(ctrl *gomock.Controller) *repomocks.MockIEvalTargetRepo {
				mockRepo := repomocks.NewMockIEvalTargetRepo(ctrl)

				expectedRecords := []*entity.EvalTargetRecord{
					{
						ID:              123,
						SpaceID:         1,
						TargetID:        456,
						TargetVersionID: 789,
					},
					{
						ID:              124,
						SpaceID:         1,
						TargetID:        457,
						TargetVersionID: 790,
					},
				}

				mockRepo.EXPECT().ListEvalTargetRecordByIDsAndSpaceID(gomock.Any(), int64(1), []int64{123, 124}).Return(expectedRecords, nil)
				return mockRepo
			},
			spaceID:   1,
			recordIDs: []int64{123, 124},
			want: []*entity.EvalTargetRecord{
				{
					ID:              123,
					SpaceID:         1,
					TargetID:        456,
					TargetVersionID: 789,
				},
				{
					ID:              124,
					SpaceID:         1,
					TargetID:        457,
					TargetVersionID: 790,
				},
			},
			wantErr: false,
		},
		{
			name: "spaceID为0",
			setupMocks: func(ctrl *gomock.Controller) *repomocks.MockIEvalTargetRepo {
				mockRepo := repomocks.NewMockIEvalTargetRepo(ctrl)
				// 不应该调用仓储方法
				return mockRepo
			},
			spaceID:   0,
			recordIDs: []int64{123},
			wantErr:   true,
		},
		{
			name: "recordIDs为空",
			setupMocks: func(ctrl *gomock.Controller) *repomocks.MockIEvalTargetRepo {
				mockRepo := repomocks.NewMockIEvalTargetRepo(ctrl)
				// 不应该调用仓储方法
				return mockRepo
			},
			spaceID:   1,
			recordIDs: []int64{},
			wantErr:   true,
		},
		{
			name: "查询失败",
			setupMocks: func(ctrl *gomock.Controller) *repomocks.MockIEvalTargetRepo {
				mockRepo := repomocks.NewMockIEvalTargetRepo(ctrl)
				mockRepo.EXPECT().ListEvalTargetRecordByIDsAndSpaceID(gomock.Any(), int64(1), []int64{999}).Return(nil, errors.New("query failed"))
				return mockRepo
			},
			spaceID:   1,
			recordIDs: []int64{999},
			wantErr:   true,
		},
	}

	for _, tt := range tests {
		t.Run(tt.name, func(t *testing.T) {
			t.Parallel()

			ctrl := gomock.NewController(t)
			defer ctrl.Finish()

			mockRepo := tt.setupMocks(ctrl)
			mockIDGen := idgenmocks.NewMockIIDGenerator(ctrl)
			mockMetric := mocks.NewMockEvalTargetMetrics(ctrl)

			service := NewEvalTargetServiceImpl(mockRepo, mockIDGen, mockMetric, nil)

			result, err := service.BatchGetRecordByIDs(context.Background(), tt.spaceID, tt.recordIDs)

			if tt.wantErr {
				assert.Error(t, err)
				assert.Nil(t, result)
			} else {
				assert.NoError(t, err)
				assert.Equal(t, tt.want, result)
			}
		})
	}
}

func TestEvalTargetServiceImpl_ValidateRuntimeParam(t *testing.T) {
	t.Parallel()

	tests := []struct {
		name         string
		setupMocks   func(*gomock.Controller) map[entity.EvalTargetType]ISourceEvalTargetOperateService
		targetType   entity.EvalTargetType
		runtimeParam string
		wantErr      bool
	}{
		{
			name: "空参数直接返回成功",
			setupMocks: func(ctrl *gomock.Controller) map[entity.EvalTargetType]ISourceEvalTargetOperateService {
				return make(map[entity.EvalTargetType]ISourceEvalTargetOperateService)
			},
			targetType:   entity.EvalTargetTypeCozeBot,
			runtimeParam: "",
			wantErr:      false,
		},
		{
			name: "成功验证运行时参数",
			setupMocks: func(ctrl *gomock.Controller) map[entity.EvalTargetType]ISourceEvalTargetOperateService {
				mockOperator := servicemocks.NewMockISourceEvalTargetOperateService(ctrl)
				mockRuntimeParam := &entity.DummyRuntimeParam{}

				mockOperator.EXPECT().RuntimeParam().Return(mockRuntimeParam)

				return map[entity.EvalTargetType]ISourceEvalTargetOperateService{
					entity.EvalTargetTypeCozeBot: mockOperator,
				}
			},
			targetType:   entity.EvalTargetTypeCozeBot,
			runtimeParam: `{"timeout": 30}`,
			wantErr:      false,
		},
		{
			name: "不支持的目标类型",
			setupMocks: func(ctrl *gomock.Controller) map[entity.EvalTargetType]ISourceEvalTargetOperateService {
				return make(map[entity.EvalTargetType]ISourceEvalTargetOperateService)
			},
			targetType:   99, // 不存在的类型
			runtimeParam: `{"timeout": 30}`,
			wantErr:      true,
		},
		{
			name: "JSON解析失败",
			setupMocks: func(ctrl *gomock.Controller) map[entity.EvalTargetType]ISourceEvalTargetOperateService {
				// 创建一个自定义的RuntimeParam实现来模拟解析失败
				mockOperator := servicemocks.NewMockISourceEvalTargetOperateService(ctrl)

				// 使用真实的PromptRuntimeParam来测试解析错误
				mockOperator.EXPECT().RuntimeParam().Return(entity.NewPromptRuntimeParam(nil))

				return map[entity.EvalTargetType]ISourceEvalTargetOperateService{
					entity.EvalTargetTypeCozeBot: mockOperator,
				}
			},
			targetType:   entity.EvalTargetTypeCozeBot,
			runtimeParam: `invalid json syntax`,
			wantErr:      true,
		},
	}

	for _, tt := range tests {
		t.Run(tt.name, func(t *testing.T) {
			t.Parallel()

			ctrl := gomock.NewController(t)
			defer ctrl.Finish()

			typedOperators := tt.setupMocks(ctrl)
			mockRepo := repomocks.NewMockIEvalTargetRepo(ctrl)
			mockIDGen := idgenmocks.NewMockIIDGenerator(ctrl)
			mockMetric := mocks.NewMockEvalTargetMetrics(ctrl)

			service := NewEvalTargetServiceImpl(mockRepo, mockIDGen, mockMetric, typedOperators)

			err := service.ValidateRuntimeParam(context.Background(), tt.targetType, tt.runtimeParam)

			if tt.wantErr {
				assert.Error(t, err)
			} else {
				assert.NoError(t, err)
			}
		})
	}
}

func TestBuildPageByCursor(t *testing.T) {
	t.Parallel()

	tests := []struct {
		name     string
		cursor   *string
		wantPage int32
		wantErr  bool
	}{
		{
			name:     "cursor为nil_返回第1页",
			cursor:   nil,
			wantPage: 1,
			wantErr:  false,
		},
		{
			name:     "cursor为有效数字",
			cursor:   gptr.Of("5"),
			wantPage: 5,
			wantErr:  false,
		},
		{
			name:    "cursor为无效字符串",
			cursor:  gptr.Of("invalid"),
			wantErr: true,
		},
		{
			name:     "cursor为0",
			cursor:   gptr.Of("0"),
			wantPage: 0,
			wantErr:  false,
		},
	}

	for _, tt := range tests {
		t.Run(tt.name, func(t *testing.T) {
			t.Parallel()

			page, err := buildPageByCursor(tt.cursor)

			if tt.wantErr {
				assert.Error(t, err)
			} else {
				assert.NoError(t, err)
				assert.Equal(t, tt.wantPage, page)
			}
		})
	}
}

func TestConvert2TraceString(t *testing.T) {
	t.Parallel()

	tests := []struct {
		name  string
		input interface{}
		want  string
	}{
		{
			name:  "nil输入",
			input: nil,
			want:  "",
		},
		{
			name:  "字符串输入",
			input: "test string",
			want:  `"test string"`,
		},
		{
			name:  "数字输入",
			input: 123,
			want:  "123",
		},
		{
			name: "对象输入",
			input: map[string]interface{}{
				"key": "value",
			},
			want: `{"key":"value"}`,
		},
	}

	for _, tt := range tests {
		t.Run(tt.name, func(t *testing.T) {
			t.Parallel()

			result := Convert2TraceString(tt.input)
			assert.Equal(t, tt.want, result)
		})
	}
}

func TestNewEvalTargetServiceImpl(t *testing.T) {
	t.Parallel()

	ctrl := gomock.NewController(t)
	defer ctrl.Finish()

	mockRepo := repomocks.NewMockIEvalTargetRepo(ctrl)
	mockIDGen := idgenmocks.NewMockIIDGenerator(ctrl)
	mockMetric := mocks.NewMockEvalTargetMetrics(ctrl)
	typedOperators := make(map[entity.EvalTargetType]ISourceEvalTargetOperateService)

	service := NewEvalTargetServiceImpl(mockRepo, mockIDGen, mockMetric, typedOperators)

	assert.NotNil(t, service)

	impl, ok := service.(*EvalTargetServiceImpl)
	assert.True(t, ok)
	assert.Equal(t, mockRepo, impl.evalTargetRepo)
	assert.Equal(t, mockIDGen, impl.idgen)
	assert.Equal(t, mockMetric, impl.metric)
	assert.Equal(t, typedOperators, impl.typedOperators)
}<|MERGE_RESOLUTION|>--- conflicted
+++ resolved
@@ -23,25 +23,6 @@
 func TestEvaluatorTargetServiceImpl_CreateEvalTarget(t *testing.T) {
 	t.Parallel()
 
-<<<<<<< HEAD
-	// 创建mock对象
-	mockRepo := repo_mocks.NewMockIEvalTargetRepo(ctrl)
-	mockMetric := metrics_mocks.NewMockEvalTargetMetrics(ctrl)
-	mockIdgen := idgenmocks.NewMockIIDGenerator(ctrl)
-	mockOperator := mocks.NewMockISourceEvalTargetOperateService(ctrl)
-	mockEvalAsyncRepo := repo_mocks.NewMockIEvalAsyncRepo(ctrl)
-
-	// 定义测试用例
-	tests := []struct {
-		mockSetup      func()
-		name           string
-		evalTargetRepo repo.IEvalTargetRepo
-		idgen          idgen.IIDGenerator
-		metric         metrics.EvalTargetMetrics
-		typedOperators map[entity.EvalTargetType]ISourceEvalTargetOperateService
-		wantInstance   *EvalTargetServiceImpl
-		evalAsyncRepo  repo.IEvalAsyncRepo
-=======
 	tests := []struct {
 		name                string
 		setupMocks          func(*gomock.Controller) (*repomocks.MockIEvalTargetRepo, *idgenmocks.MockIIDGenerator, *mocks.MockEvalTargetMetrics, *servicemocks.MockISourceEvalTargetOperateService)
@@ -52,7 +33,6 @@
 		wantID              int64
 		wantVersionID       int64
 		wantErr             bool
->>>>>>> a7cdd996
 	}{
 		{
 			name: "成功创建评估目标",
@@ -95,15 +75,11 @@
 
 				return mockRepo, mockIDGen, mockMetric, mockOperator
 			},
-<<<<<<< HEAD
-			evalAsyncRepo: mockEvalAsyncRepo,
-=======
 			spaceID:             1,
 			sourceTargetID:      "target_123",
 			sourceTargetVersion: "v1.0",
 			targetType:          99, // 不支持的类型
 			wantErr:             true,
->>>>>>> a7cdd996
 		},
 		{
 			name: "BuildBySource返回错误",
@@ -118,15 +94,11 @@
 
 				return mockRepo, mockIDGen, mockMetric, mockOperator
 			},
-<<<<<<< HEAD
-			evalAsyncRepo: mockEvalAsyncRepo,
-=======
 			spaceID:             1,
 			sourceTargetID:      "target_123",
 			sourceTargetVersion: "v1.0",
 			targetType:          entity.EvalTargetTypeCozeBot,
 			wantErr:             true,
->>>>>>> a7cdd996
 		},
 		{
 			name: "BuildBySource返回nil",
@@ -141,15 +113,11 @@
 
 				return mockRepo, mockIDGen, mockMetric, mockOperator
 			},
-<<<<<<< HEAD
-			evalAsyncRepo: mockEvalAsyncRepo,
-=======
 			spaceID:             1,
 			sourceTargetID:      "target_123",
 			sourceTargetVersion: "v1.0",
 			targetType:          entity.EvalTargetTypeCozeBot,
 			wantErr:             true,
->>>>>>> a7cdd996
 		},
 		{
 			name: "CreateEvalTarget失败",
@@ -237,9 +205,6 @@
 				mockRepo.EXPECT().GetEvalTargetVersion(gomock.Any(), int64(1), int64(456)).Return(expectedTarget, nil)
 				return mockRepo, mockOperator
 			},
-<<<<<<< HEAD
-			evalAsyncRepo: mockEvalAsyncRepo,
-=======
 			spaceID:        1,
 			versionID:      456,
 			needSourceInfo: false,
@@ -250,7 +215,6 @@
 				EvalTargetType: entity.EvalTargetTypeCozeBot,
 			},
 			wantErr: false,
->>>>>>> a7cdd996
 		},
 		{
 			name: "成功获取版本信息_需要源信息",
@@ -279,11 +243,7 @@
 				SourceTargetID: "target_123",
 				EvalTargetType: entity.EvalTargetTypeCozeBot,
 			},
-<<<<<<< HEAD
-			evalAsyncRepo: mockEvalAsyncRepo,
-=======
 			wantErr: false,
->>>>>>> a7cdd996
 		},
 		{
 			name: "获取版本失败",
@@ -317,14 +277,10 @@
 
 				return mockRepo, mockOperator
 			},
-<<<<<<< HEAD
-			evalAsyncRepo: mockEvalAsyncRepo,
-=======
 			spaceID:        1,
 			versionID:      456,
 			needSourceInfo: true,
 			wantErr:        true,
->>>>>>> a7cdd996
 		},
 	}
 
