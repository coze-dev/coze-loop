// Copyright (c) 2025 coze-dev Authors
// SPDX-License-Identifier: Apache-2.0

package service

import (
	"context"
	"errors"
	"testing"

	"github.com/stretchr/testify/assert"
	"go.uber.org/mock/gomock"

	"github.com/coze-dev/coze-loop/backend/infra/idgen"
	idgenmocks "github.com/coze-dev/coze-loop/backend/infra/idgen/mocks"
	"github.com/coze-dev/coze-loop/backend/modules/evaluation/domain/component/metrics"
	metrics_mocks "github.com/coze-dev/coze-loop/backend/modules/evaluation/domain/component/metrics/mocks"
	"github.com/coze-dev/coze-loop/backend/modules/evaluation/domain/entity"
	"github.com/coze-dev/coze-loop/backend/modules/evaluation/domain/repo"
	repo_mocks "github.com/coze-dev/coze-loop/backend/modules/evaluation/domain/repo/mocks"
	"github.com/coze-dev/coze-loop/backend/modules/evaluation/domain/service/mocks"
	"github.com/coze-dev/coze-loop/backend/modules/evaluation/pkg/errno"
	"github.com/coze-dev/coze-loop/backend/pkg/errorx"
)

func Test_NewEvalTargetServiceImpl(t *testing.T) {
	ctrl := gomock.NewController(t)
	defer ctrl.Finish()

	// 创建mock对象
	mockRepo := repo_mocks.NewMockIEvalTargetRepo(ctrl)
	mockMetric := metrics_mocks.NewMockEvalTargetMetrics(ctrl)
	mockIdgen := idgenmocks.NewMockIIDGenerator(ctrl)
	mockOperator := mocks.NewMockISourceEvalTargetOperateService(ctrl)

	// 定义测试用例
	tests := []struct {
		mockSetup      func()
		name           string
		evalTargetRepo repo.IEvalTargetRepo
		idgen          idgen.IIDGenerator
		metric         metrics.EvalTargetMetrics
		typedOperators map[entity.EvalTargetType]ISourceEvalTargetOperateService
		wantInstance   *EvalTargetServiceImpl
	}{
		{
			name:           "正常场景 - 所有参数有效",
			evalTargetRepo: mockRepo,
			idgen:          mockIdgen,
			metric:         mockMetric,
			typedOperators: map[entity.EvalTargetType]ISourceEvalTargetOperateService{
				entity.EvalTargetType(1): mockOperator,
			},
			wantInstance: &EvalTargetServiceImpl{
				evalTargetRepo: mockRepo,
				idgen:          mockIdgen,
				metric:         mockMetric,
				typedOperators: map[entity.EvalTargetType]ISourceEvalTargetOperateService{
					entity.EvalTargetType(1): mockOperator,
				},
			},
		},
		{
			name:           "边界场景 - typedOperators为空map",
			evalTargetRepo: mockRepo,
			idgen:          mockIdgen,
			metric:         mockMetric,
			typedOperators: map[entity.EvalTargetType]ISourceEvalTargetOperateService{},
			wantInstance: &EvalTargetServiceImpl{
				evalTargetRepo: mockRepo,
				idgen:          mockIdgen,
				metric:         mockMetric,
				typedOperators: map[entity.EvalTargetType]ISourceEvalTargetOperateService{},
			},
		},
		{
			name:           "边界场景 - typedOperators为nil",
			evalTargetRepo: mockRepo,
			idgen:          mockIdgen,
			metric:         mockMetric,
			typedOperators: nil,
			wantInstance: &EvalTargetServiceImpl{
				evalTargetRepo: mockRepo,
				idgen:          mockIdgen,
				metric:         mockMetric,
				typedOperators: nil,
			},
		},
		{
			name:           "边界场景 - evalTargetRepo为nil",
			evalTargetRepo: nil,
			idgen:          mockIdgen,
			metric:         mockMetric,
			typedOperators: map[entity.EvalTargetType]ISourceEvalTargetOperateService{
				entity.EvalTargetType(1): mockOperator,
			},
			wantInstance: &EvalTargetServiceImpl{
				evalTargetRepo: nil,
				idgen:          mockIdgen,
				metric:         mockMetric,
				typedOperators: map[entity.EvalTargetType]ISourceEvalTargetOperateService{
					entity.EvalTargetType(1): mockOperator,
				},
			},
		},
		{
			name:           "边界场景 - idgen为nil",
			evalTargetRepo: mockRepo,
			idgen:          nil,
			metric:         mockMetric,
			typedOperators: map[entity.EvalTargetType]ISourceEvalTargetOperateService{
				entity.EvalTargetType(1): mockOperator,
			},
			wantInstance: &EvalTargetServiceImpl{
				evalTargetRepo: mockRepo,
				idgen:          nil,
				metric:         mockMetric,
				typedOperators: map[entity.EvalTargetType]ISourceEvalTargetOperateService{
					entity.EvalTargetType(1): mockOperator,
				},
			},
		},
		{
			name:           "边界场景 - metric为nil",
			evalTargetRepo: mockRepo,
			idgen:          mockIdgen,
			metric:         nil,
			typedOperators: map[entity.EvalTargetType]ISourceEvalTargetOperateService{
				entity.EvalTargetType(1): mockOperator,
			},
			wantInstance: &EvalTargetServiceImpl{
				evalTargetRepo: mockRepo,
				idgen:          mockIdgen,
				metric:         nil,
				typedOperators: map[entity.EvalTargetType]ISourceEvalTargetOperateService{
					entity.EvalTargetType(1): mockOperator,
				},
			},
		},
	}

	for _, tt := range tests {
		t.Run(tt.name, func(t *testing.T) {
			if tt.mockSetup != nil {
				tt.mockSetup()
			}

			serviceInstance := NewEvalTargetServiceImpl(tt.evalTargetRepo, tt.idgen, tt.metric, tt.typedOperators)

			actualInstance, ok := serviceInstance.(*EvalTargetServiceImpl)
			assert.True(t, ok)
			assert.Equal(t, tt.wantInstance, actualInstance)
		})
	}
}

func TestEvalTargetServiceImpl_CreateEvalTarget(t *testing.T) {
	ctrl := gomock.NewController(t)
	defer ctrl.Finish()

	mockRepo := repo_mocks.NewMockIEvalTargetRepo(ctrl)
	mockMetrics := metrics_mocks.NewMockEvalTargetMetrics(ctrl)
	mockOperator := mocks.NewMockISourceEvalTargetOperateService(ctrl)
	service := &EvalTargetServiceImpl{
		evalTargetRepo: mockRepo,
		metric:         mockMetrics,
		typedOperators: map[entity.EvalTargetType]ISourceEvalTargetOperateService{
			entity.EvalTargetTypeLoopPrompt: mockOperator,
		},
	}

	ctx := context.Background()
	spaceID := int64(123)
	sourceTargetID := "456"
	sourceTargetVersion := "v1.0"
	supportedType := entity.EvalTargetTypeLoopPrompt
	unsupportedType := entity.EvalTargetType(999)

	tests := []struct {
		name           string
		targetType     entity.EvalTargetType
		mockSetup      func()
		wantID         int64
		wantVersionID  int64
		wantErr        bool
		wantErrCode    int32
		wantErrContain string
	}{
		{
			name:       "unsupported target type",
			targetType: unsupportedType,
			mockSetup: func() {
				mockMetrics.EXPECT().EmitCreate(gomock.Any(), gomock.Any()).Return()
			},
			wantErr:        true,
			wantErrCode:    errno.CommonInvalidParamCode,
			wantErrContain: "target type not support",
		},
		{
			name:       "BuildBySource returns error",
			targetType: supportedType,
			mockSetup: func() {
				mockMetrics.EXPECT().EmitCreate(gomock.Any(), gomock.Any()).Return()
				mockOperator.EXPECT().
					BuildBySource(ctx, spaceID, sourceTargetID, sourceTargetVersion, gomock.Any()).
					Return(nil, errors.New("build error"))
			},
			wantErr:        true,
			wantErrContain: "build error",
		},
		{
			name:       "BuildBySource returns nil",
			targetType: supportedType,
			mockSetup: func() {
				mockOperator.EXPECT().
					BuildBySource(ctx, spaceID, sourceTargetID, sourceTargetVersion, gomock.Any()).
					Return(nil, nil)
				mockMetrics.EXPECT().
					EmitCreate(spaceID, gomock.Any())
			},
			wantErr:     true,
			wantErrCode: errno.CommonInvalidParamCode,
		},
		{
			name:       "CreateEvalTarget success",
			targetType: supportedType,
			mockSetup: func() {
				evalTarget := &entity.EvalTarget{
					SpaceID: spaceID,
					EvalTargetVersion: &entity.EvalTargetVersion{
						SpaceID: spaceID,
					},
				}
				mockOperator.EXPECT().
					BuildBySource(ctx, spaceID, sourceTargetID, sourceTargetVersion, gomock.Any()).
					Return(evalTarget, nil)
				mockRepo.EXPECT().
					CreateEvalTarget(ctx, evalTarget).
					Return(int64(1), int64(2), nil)
				mockMetrics.EXPECT().
					EmitCreate(spaceID, nil)
			},
			wantID:        1,
			wantVersionID: 2,
			wantErr:       false,
		},
		{
			name:       "CreateEvalTarget repo error",
			targetType: supportedType,
			mockSetup: func() {
				evalTarget := &entity.EvalTarget{
					SpaceID: spaceID,
					EvalTargetVersion: &entity.EvalTargetVersion{
						SpaceID: spaceID,
					},
				}
				mockOperator.EXPECT().
					BuildBySource(ctx, spaceID, sourceTargetID, sourceTargetVersion, gomock.Any()).
					Return(evalTarget, nil)
				mockRepo.EXPECT().
					CreateEvalTarget(ctx, evalTarget).
					Return(int64(0), int64(0), errors.New("repo error"))
				mockMetrics.EXPECT().
					EmitCreate(spaceID, gomock.Any())
			},
			wantErr:        true,
			wantErrContain: "repo error",
		},
	}

	for _, tt := range tests {
		t.Run(tt.name, func(t *testing.T) {
			if tt.mockSetup != nil {
				tt.mockSetup()
			}

			id, versionID, err := service.CreateEvalTarget(ctx, spaceID, sourceTargetID, sourceTargetVersion, tt.targetType)

			if tt.wantErr {
				assert.Error(t, err)
				if tt.wantErrCode != 0 {
					statusErr, ok := errorx.FromStatusError(err)
					assert.True(t, ok)
					assert.Equal(t, tt.wantErrCode, statusErr.Code())
				}
				if tt.wantErrContain != "" {
					assert.Contains(t, err.Error(), tt.wantErrContain)
				}
			} else {
				assert.NoError(t, err)
				assert.Equal(t, tt.wantID, id)
				assert.Equal(t, tt.wantVersionID, versionID)
			}
		})
	}
}

func TestEvalTargetServiceImpl_GetEvalTarget(t *testing.T) {
	ctrl := gomock.NewController(t)
	defer ctrl.Finish()

	mockRepo := repo_mocks.NewMockIEvalTargetRepo(ctrl)
	service := &EvalTargetServiceImpl{
		evalTargetRepo: mockRepo,
	}

	ctx := context.Background()
	targetID := int64(1)
	expectedTarget := &entity.EvalTarget{ID: targetID}
	mockError := errors.New("repo error")

	tests := []struct {
		name      string
		targetID  int64
		mockSetup func()
		wantDo    *entity.EvalTarget
		wantErr   bool
		wantErrIs error
	}{
		{
			name:     "成功获取EvalTarget",
			targetID: targetID,
			mockSetup: func() {
				mockRepo.EXPECT().GetEvalTarget(ctx, targetID).Return(expectedTarget, nil)
			},
			wantDo:  expectedTarget,
			wantErr: false,
		},
		{
			name:     "仓库返回错误",
			targetID: targetID,
			mockSetup: func() {
				mockRepo.EXPECT().GetEvalTarget(ctx, targetID).Return(nil, mockError)
			},
			wantDo:    nil,
			wantErr:   true,
			wantErrIs: mockError,
		},
	}

	for _, tt := range tests {
		t.Run(tt.name, func(t *testing.T) {
			if tt.mockSetup != nil {
				tt.mockSetup()
			}

			do, err := service.GetEvalTarget(ctx, tt.targetID)

			if tt.wantErr {
				assert.Error(t, err)
				if tt.wantErrIs != nil {
					assert.True(t, errors.Is(err, tt.wantErrIs) || err.Error() == tt.wantErrIs.Error(), "Expected error %v, got %v", tt.wantErrIs, err)
				}
			} else {
				assert.NoError(t, err)
			}
			assert.Equal(t, tt.wantDo, do)
		})
	}
}

func TestEvalTargetServiceImpl_GetEvalTargetVersion(t *testing.T) {
	ctrl := gomock.NewController(t)
	defer ctrl.Finish()

	mockRepo := repo_mocks.NewMockIEvalTargetRepo(ctrl)
	mockOperator := mocks.NewMockISourceEvalTargetOperateService(ctrl)
	service := &EvalTargetServiceImpl{
		evalTargetRepo: mockRepo,
		typedOperators: map[entity.EvalTargetType]ISourceEvalTargetOperateService{
			entity.EvalTargetTypeLoopPrompt: mockOperator, // 假设有一个类型
		},
	}

	ctx := context.Background()
	spaceID := int64(123)
	versionID := int64(456)
	expectedTarget := &entity.EvalTarget{ID: versionID, EvalTargetType: entity.EvalTargetTypeLoopPrompt}
	repoError := errors.New("repo error")
	packError := errors.New("pack error")

	tests := []struct {
		name           string
		spaceID        int64
		versionID      int64
		needSourceInfo bool
		mockSetup      func()
		wantDo         *entity.EvalTarget
		wantErr        bool
		wantErrIs      error
	}{
		{
			name:           "仓库返回错误",
			spaceID:        spaceID,
			versionID:      versionID,
			needSourceInfo: false,
			mockSetup: func() {
				mockRepo.EXPECT().GetEvalTargetVersion(ctx, spaceID, versionID).Return(nil, repoError)
			},
			wantDo:    nil,
			wantErr:   true,
			wantErrIs: repoError,
		},
		{
			name:           "成功获取且不需要源信息",
			spaceID:        spaceID,
			versionID:      versionID,
			needSourceInfo: false,
			mockSetup: func() {
				mockRepo.EXPECT().GetEvalTargetVersion(ctx, spaceID, versionID).Return(expectedTarget, nil)
			},
			wantDo:  expectedTarget,
			wantErr: false,
		},
		{
			name:           "成功获取且需要源信息 - Pack成功",
			spaceID:        spaceID,
			versionID:      versionID,
			needSourceInfo: true,
			mockSetup: func() {
				mockRepo.EXPECT().GetEvalTargetVersion(ctx, spaceID, versionID).Return(expectedTarget, nil)
				// 假设只有一个 operator，并且类型匹配
				mockOperator.EXPECT().PackSourceVersionInfo(ctx, spaceID, []*entity.EvalTarget{expectedTarget}).Return(nil)
			},
			wantDo:  expectedTarget,
			wantErr: false,
		},
		{
			name:           "成功获取但PackSourceVersionInfo返回错误",
			spaceID:        spaceID,
			versionID:      versionID,
			needSourceInfo: true,
			mockSetup: func() {
				mockRepo.EXPECT().GetEvalTargetVersion(ctx, spaceID, versionID).Return(expectedTarget, nil)
				mockOperator.EXPECT().PackSourceVersionInfo(ctx, spaceID, []*entity.EvalTarget{expectedTarget}).Return(packError)
			},
			wantDo:    nil,
			wantErr:   true,
			wantErrIs: packError,
		},
	}

	for _, tt := range tests {
		t.Run(tt.name, func(t *testing.T) {
			// 为特定测试用例设置不同的service实例
			currentService := service
			if tt.name == "成功获取但typedOperators为空（或不匹配）且需要源信息" {
				currentService = &EvalTargetServiceImpl{
					evalTargetRepo: mockRepo,
					typedOperators: map[entity.EvalTargetType]ISourceEvalTargetOperateService{},
				}
			}

			if tt.mockSetup != nil {
				tt.mockSetup()
			}

			do, err := currentService.GetEvalTargetVersion(ctx, tt.spaceID, tt.versionID, tt.needSourceInfo)

			if tt.wantErr {
				assert.Error(t, err)
				if tt.wantErrIs != nil {
					assert.True(t, errors.Is(err, tt.wantErrIs) || err.Error() == tt.wantErrIs.Error(), "Expected error %v, got %v", tt.wantErrIs, err)
				}
			} else {
				assert.NoError(t, err)
			}
			assert.Equal(t, tt.wantDo, do)
		})
	}
}

func TestEvalTargetServiceImpl_BatchGetEvalTargetBySource(t *testing.T) {
	ctrl := gomock.NewController(t)
	defer ctrl.Finish()

	mockRepo := repo_mocks.NewMockIEvalTargetRepo(ctrl)
	service := &EvalTargetServiceImpl{
		evalTargetRepo: mockRepo,
	}

	ctx := context.Background()
	param := &entity.BatchGetEvalTargetBySourceParam{
		SpaceID:        1,
		SourceTargetID: []string{"s1", "s2"},
		TargetType:     entity.EvalTargetTypeLoopPrompt,
	}
	expectedDos := []*entity.EvalTarget{{ID: 1}, {ID: 2}}
	mockError := errors.New("repo error")

	tests := []struct {
		name      string
		param     *entity.BatchGetEvalTargetBySourceParam
		mockSetup func()
		wantDos   []*entity.EvalTarget
		wantErr   bool
		wantErrIs error
	}{
		{
			name:  "成功批量获取",
			param: param,
			mockSetup: func() {
				repoParam := &repo.BatchGetEvalTargetBySourceParam{
					SpaceID:        param.SpaceID,
					SourceTargetID: param.SourceTargetID,
					TargetType:     param.TargetType,
				}
				mockRepo.EXPECT().BatchGetEvalTargetBySource(ctx, repoParam).Return(expectedDos, nil)
			},
			wantDos: expectedDos,
			wantErr: false,
		},
		{
			name:  "仓库返回错误",
			param: param,
			mockSetup: func() {
				repoParam := &repo.BatchGetEvalTargetBySourceParam{
					SpaceID:        param.SpaceID,
					SourceTargetID: param.SourceTargetID,
					TargetType:     param.TargetType,
				}
				mockRepo.EXPECT().BatchGetEvalTargetBySource(ctx, repoParam).Return(nil, mockError)
			},
			wantDos:   nil,
			wantErr:   true,
			wantErrIs: mockError,
		},
	}

	for _, tt := range tests {
		t.Run(tt.name, func(t *testing.T) {
			if tt.mockSetup != nil {
				tt.mockSetup()
			}

			// 确保在param为nil的测试用例中，我们传递的是nil
			// 否则，传递tt.param
			var currentParam *entity.BatchGetEvalTargetBySourceParam
			if tt.name == "输入参数为nil（虽然函数不直接处理，但调用者可能传入）" {
				// 实际上，如果param为nil，函数会panic。
				// 这个测试用例的意图可能是测试当repo调用失败时的情况，即使输入是某种形式的“无效”
				// 但对于这个函数，它不检查param是否为nil。
				// 为了避免panic，我们应该传递一个有效的param给函数，然后mock repo的失败。
				// 或者，如果确实想测试nil param，那么应该期望panic。
				// 这里我们调整为测试repo失败，使用tt.param（假设它在测试用例中定义为有效）
				currentParam = &entity.BatchGetEvalTargetBySourceParam{ // 使用一个有效的param来触发repo调用
					SpaceID:        1,
					SourceTargetID: []string{"s1"},
					TargetType:     entity.EvalTargetTypeLoopPrompt,
				}
			} else {
				currentParam = tt.param
			}

			dos, err := service.BatchGetEvalTargetBySource(ctx, currentParam)

			if tt.wantErr {
				assert.Error(t, err)
				if tt.wantErrIs != nil {
					assert.True(t, errors.Is(err, tt.wantErrIs) || err.Error() == tt.wantErrIs.Error(), "Expected error %v, got %v", tt.wantErrIs, err)
				}
			} else {
				assert.NoError(t, err)
			}
			assert.Equal(t, tt.wantDos, dos)
		})
	}
}

func TestEvalTargetServiceImpl_BatchGetEvalTargetVersion(t *testing.T) {
	ctrl := gomock.NewController(t)
	defer ctrl.Finish()

	mockRepo := repo_mocks.NewMockIEvalTargetRepo(ctrl)
	mockOperator := mocks.NewMockISourceEvalTargetOperateService(ctrl)
	service := &EvalTargetServiceImpl{
		evalTargetRepo: mockRepo,
		typedOperators: map[entity.EvalTargetType]ISourceEvalTargetOperateService{
			entity.EvalTargetTypeLoopPrompt: mockOperator,
		},
	}

	ctx := context.Background()
	spaceID := int64(123)
	versionIDs := []int64{1, 2}
	expectedVersions := []*entity.EvalTarget{
		{ID: 1, EvalTargetType: entity.EvalTargetTypeLoopPrompt},
		{ID: 2, EvalTargetType: entity.EvalTargetTypeLoopPrompt},
	}
	repoError := errors.New("repo error")
	packError := errors.New("pack error")

	tests := []struct {
		name           string
		spaceID        int64
		versionIDs     []int64
		needSourceInfo bool
		mockSetup      func()
		wantVersions   []*entity.EvalTarget
		wantErr        bool
		wantErrIs      error
	}{
		{
			name:           "成功获取版本列表且不需要源信息",
			spaceID:        spaceID,
			versionIDs:     versionIDs,
			needSourceInfo: false,
			mockSetup: func() {
				mockRepo.EXPECT().
					BatchGetEvalTargetVersion(ctx, spaceID, versionIDs).
					Return(expectedVersions, nil)
			},
			wantVersions: expectedVersions,
			wantErr:      false,
		},
		{
			name:           "仓库返回错误",
			spaceID:        spaceID,
			versionIDs:     versionIDs,
			needSourceInfo: false,
			mockSetup: func() {
				mockRepo.EXPECT().
					BatchGetEvalTargetVersion(ctx, spaceID, versionIDs).
					Return(nil, repoError)
			},
			wantVersions: nil,
			wantErr:      true,
			wantErrIs:    repoError,
		},
		{
			name:           "成功获取且需要源信息 - Pack成功",
			spaceID:        spaceID,
			versionIDs:     versionIDs,
			needSourceInfo: true,
			mockSetup: func() {
				mockRepo.EXPECT().
					BatchGetEvalTargetVersion(ctx, spaceID, versionIDs).
					Return(expectedVersions, nil)
				mockOperator.EXPECT().
					PackSourceVersionInfo(ctx, spaceID, expectedVersions).
					Return(nil)
			},
			wantVersions: expectedVersions,
			wantErr:      false,
		},
		{
			name:           "成功获取但PackSourceVersionInfo返回错误",
			spaceID:        spaceID,
			versionIDs:     versionIDs,
			needSourceInfo: true,
			mockSetup: func() {
				mockRepo.EXPECT().
					BatchGetEvalTargetVersion(ctx, spaceID, versionIDs).
					Return(expectedVersions, nil)
				mockOperator.EXPECT().
					PackSourceVersionInfo(ctx, spaceID, expectedVersions).
					Return(packError)
			},
			wantVersions: nil,
			wantErr:      true,
			wantErrIs:    packError,
		},
	}

	for _, tt := range tests {
		t.Run(tt.name, func(t *testing.T) {
			if tt.mockSetup != nil {
				tt.mockSetup()
			}

			versions, err := service.BatchGetEvalTargetVersion(ctx, tt.spaceID, tt.versionIDs, tt.needSourceInfo)

			if tt.wantErr {
				assert.Error(t, err)
				if tt.wantErrIs != nil {
					assert.True(t, errors.Is(err, tt.wantErrIs) || err.Error() == tt.wantErrIs.Error())
				}
			} else {
				assert.NoError(t, err)
			}
			assert.Equal(t, tt.wantVersions, versions)
		})
	}
}

func TestEvalTargetServiceImpl_GetRecordByID(t *testing.T) {
	ctrl := gomock.NewController(t)
	defer ctrl.Finish()

	mockRepo := repo_mocks.NewMockIEvalTargetRepo(ctrl)
	service := &EvalTargetServiceImpl{
		evalTargetRepo: mockRepo,
	}

	ctx := context.Background()
	spaceID := int64(123)
	recordID := int64(456)
	expectedRecord := &entity.EvalTargetRecord{ID: recordID}
	repoError := errors.New("repo error")

	tests := []struct {
		name       string
		spaceID    int64
		recordID   int64
		mockSetup  func()
		wantRecord *entity.EvalTargetRecord
		wantErr    bool
		wantErrIs  error
	}{
		{
			name:     "成功获取记录",
			spaceID:  spaceID,
			recordID: recordID,
			mockSetup: func() {
				mockRepo.EXPECT().
					GetEvalTargetRecordByIDAndSpaceID(ctx, spaceID, recordID).
					Return(expectedRecord, nil)
			},
			wantRecord: expectedRecord,
			wantErr:    false,
		},
		{
			name:     "仓库返回错误",
			spaceID:  spaceID,
			recordID: recordID,
			mockSetup: func() {
				mockRepo.EXPECT().
					GetEvalTargetRecordByIDAndSpaceID(ctx, spaceID, recordID).
					Return(nil, repoError)
			},
			wantRecord: nil,
			wantErr:    true,
			wantErrIs:  repoError,
		},
	}

	for _, tt := range tests {
		t.Run(tt.name, func(t *testing.T) {
			if tt.mockSetup != nil {
				tt.mockSetup()
			}

			record, err := service.GetRecordByID(ctx, tt.spaceID, tt.recordID)

			if tt.wantErr {
				assert.Error(t, err)
				if tt.wantErrIs != nil {
					assert.True(t, errors.Is(err, tt.wantErrIs) || err.Error() == tt.wantErrIs.Error())
				}
			} else {
				assert.NoError(t, err)
			}
			assert.Equal(t, tt.wantRecord, record)
		})
	}
}

func TestEvalTargetServiceImpl_BatchGetRecordByIDs(t *testing.T) {
	ctrl := gomock.NewController(t)
	defer ctrl.Finish()

	mockRepo := repo_mocks.NewMockIEvalTargetRepo(ctrl)
	service := &EvalTargetServiceImpl{
		evalTargetRepo: mockRepo,
	}

	ctx := context.Background()
	spaceID := int64(123)
	recordIDs := []int64{1, 2}
	expectedRecords := []*entity.EvalTargetRecord{
		{ID: 1},
		{ID: 2},
	}
	repoError := errors.New("repo error")

	tests := []struct {
		name        string
		spaceID     int64
		recordIDs   []int64
		mockSetup   func()
		wantRecords []*entity.EvalTargetRecord
		wantErr     bool
		wantErrCode int32
		wantErrIs   error
	}{
		{
			name:        "参数校验失败 - spaceID为0",
			spaceID:     0,
			recordIDs:   recordIDs,
			mockSetup:   func() {},
			wantErr:     true,
			wantErrCode: errno.CommonInvalidParamCode,
		},
		{
			name:        "参数校验失败 - recordIDs为空",
			spaceID:     spaceID,
			recordIDs:   []int64{},
			mockSetup:   func() {},
			wantErr:     true,
			wantErrCode: errno.CommonInvalidParamCode,
		},
		{
			name:      "成功批量获取记录",
			spaceID:   spaceID,
			recordIDs: recordIDs,
			mockSetup: func() {
				mockRepo.EXPECT().
					ListEvalTargetRecordByIDsAndSpaceID(ctx, spaceID, recordIDs).
					Return(expectedRecords, nil)
			},
			wantRecords: expectedRecords,
			wantErr:     false,
		},
		{
			name:      "仓库返回错误",
			spaceID:   spaceID,
			recordIDs: recordIDs,
			mockSetup: func() {
				mockRepo.EXPECT().
					ListEvalTargetRecordByIDsAndSpaceID(ctx, spaceID, recordIDs).
					Return(nil, repoError)
			},
			wantRecords: nil,
			wantErr:     true,
			wantErrIs:   repoError,
		},
	}

	for _, tt := range tests {
		t.Run(tt.name, func(t *testing.T) {
			if tt.mockSetup != nil {
				tt.mockSetup()
			}

			records, err := service.BatchGetRecordByIDs(ctx, tt.spaceID, tt.recordIDs)

			if tt.wantErr {
				assert.Error(t, err)
				if tt.wantErrCode != 0 {
					statusErr, ok := errorx.FromStatusError(err)
					assert.True(t, ok)
					assert.Equal(t, tt.wantErrCode, statusErr.Code())
				}
				if tt.wantErrIs != nil {
					assert.True(t, errors.Is(err, tt.wantErrIs) || err.Error() == tt.wantErrIs.Error())
				}
			} else {
				assert.NoError(t, err)
			}
			assert.Equal(t, tt.wantRecords, records)
		})
	}
}

func TestEvalTargetServiceImpl_ExecuteTarget(t *testing.T) {
	ctrl := gomock.NewController(t)
	defer ctrl.Finish()

	mockRepo := repo_mocks.NewMockIEvalTargetRepo(ctrl)
	mockOperator := mocks.NewMockISourceEvalTargetOperateService(ctrl)
	mockIDGen := idgenmocks.NewMockIIDGenerator(ctrl)
	mockMetrics := metrics_mocks.NewMockEvalTargetMetrics(ctrl)

	service := &EvalTargetServiceImpl{
		evalTargetRepo: mockRepo,
		idgen:          mockIDGen,
		metric:         mockMetrics,
		typedOperators: map[entity.EvalTargetType]ISourceEvalTargetOperateService{
			entity.EvalTargetTypeLoopPrompt: mockOperator,
		},
	}

	ctx := context.Background()
	spaceID := int64(123)
	targetID := int64(456)
	targetVersionID := int64(789)
	recordID := int64(999)

	tests := []struct {
		name            string
		spaceID         int64
		targetID        int64
		targetVersionID int64
		param           *entity.ExecuteTargetCtx
		inputData       *entity.EvalTargetInputData
		mockSetup       func()
		wantErr         bool
		wantErrCode     int32
	}{
		{
			name:            "参数校验失败 - spaceID为0",
			spaceID:         0,
			targetID:        targetID,
			targetVersionID: targetVersionID,
			param:           &entity.ExecuteTargetCtx{},
			inputData:       &entity.EvalTargetInputData{},
			mockSetup: func() {
				mockMetrics.EXPECT().EmitRun(int64(0), gomock.Any(), gomock.Any())
				mockIDGen.EXPECT().GenID(gomock.Any()).Return(recordID, nil)
			},
			wantErr:     true,
			wantErrCode: errno.CommonInvalidParamCode,
		},
		{
			name:            "参数校验失败 - inputData为nil",
			spaceID:         spaceID,
			targetID:        targetID,
			targetVersionID: targetVersionID,
			param:           &entity.ExecuteTargetCtx{},
			inputData:       nil,
			mockSetup: func() {
				mockMetrics.EXPECT().EmitRun(spaceID, gomock.Any(), gomock.Any())
			},
			wantErr:     true,
			wantErrCode: errno.CommonInvalidParamCode,
		},
		{
			name:            "参数校验失败 - param为nil",
			spaceID:         spaceID,
			targetID:        targetID,
			targetVersionID: targetVersionID,
			param:           nil,
			inputData:       &entity.EvalTargetInputData{},
			mockSetup: func() {
				mockMetrics.EXPECT().EmitRun(spaceID, gomock.Any(), gomock.Any())
			},
			wantErr:     true,
			wantErrCode: errno.CommonInvalidParamCode,
		},
		{
			name:            "执行成功",
			spaceID:         spaceID,
			targetID:        targetID,
			targetVersionID: targetVersionID,
			param:           &entity.ExecuteTargetCtx{},
			inputData:       &entity.EvalTargetInputData{},
			mockSetup: func() {
				mockMetrics.EXPECT().EmitRun(spaceID, gomock.Any(), gomock.Any())
				mockRepo.EXPECT().GetEvalTargetVersion(ctx, spaceID, targetVersionID).Return(
					&entity.EvalTarget{
						EvalTargetType: entity.EvalTargetTypeLoopPrompt,
						EvalTargetVersion: &entity.EvalTargetVersion{
							InputSchema: []*entity.ArgsSchema{},
						},
					}, nil)
				mockOperator.EXPECT().ValidateInput(gomock.Any(), spaceID, gomock.Any(), gomock.Any()).Return(nil)
				mockOperator.EXPECT().Execute(gomock.Any(), spaceID, gomock.Any()).Return(
					&entity.EvalTargetOutputData{
						OutputFields:    map[string]*entity.Content{},
						EvalTargetUsage: &entity.EvalTargetUsage{},
					},
					entity.EvalTargetRunStatusSuccess,
					nil,
				)
				mockRepo.EXPECT().CreateEvalTargetRecord(gomock.Any(), gomock.Any()).Return(recordID, nil)
			},
			wantErr: false,
		},
	}

	for _, tt := range tests {
		t.Run(tt.name, func(t *testing.T) {
			if tt.mockSetup != nil {
				tt.mockSetup()
			}

			record, err := service.ExecuteTarget(ctx, tt.spaceID, tt.targetID, tt.targetVersionID, tt.param, tt.inputData)

			if tt.wantErr {
				assert.Error(t, err)
				if tt.wantErrCode != 0 {
					statusErr, ok := errorx.FromStatusError(err)
					assert.True(t, ok)
					assert.Equal(t, tt.wantErrCode, statusErr.Code())
				}
			} else {
				assert.NoError(t, err)
				assert.NotNil(t, record)
				assert.Equal(t, recordID, record.ID)
			}
		})
	}
}

func TestEvalTargetServiceImpl_ValidateRuntimeParam(t *testing.T) {
	ctrl := gomock.NewController(t)
	defer ctrl.Finish()

	mockOperator := mocks.NewMockISourceEvalTargetOperateService(ctrl)
	mockRuntimeParam := entity.NewPromptRuntimeParam(nil)
<<<<<<< HEAD
	
=======

>>>>>>> 4b6d8631
	service := &EvalTargetServiceImpl{
		typedOperators: map[entity.EvalTargetType]ISourceEvalTargetOperateService{
			entity.EvalTargetTypeLoopPrompt: mockOperator,
		},
	}

	ctx := context.Background()

	tests := []struct {
		name           string
		targetType     entity.EvalTargetType
		runtimeParam   string
		mockSetup      func()
		wantErr        bool
		wantErrContain string
	}{
		{
			name:         "valid_runtime_param_success",
			targetType:   entity.EvalTargetTypeLoopPrompt,
			runtimeParam: `{"model_config":{"model_id":"123","model_name":"test"}}`,
			mockSetup: func() {
				mockOperator.EXPECT().RuntimeParam().Return(mockRuntimeParam).Times(1)
			},
			wantErr: false,
		},
		{
			name:         "invalid_json_format",
			targetType:   entity.EvalTargetTypeLoopPrompt,
			runtimeParam: `{"model_config":invalid_json}`,
			mockSetup: func() {
				mockOperator.EXPECT().RuntimeParam().Return(mockRuntimeParam).Times(1)
			},
			wantErr:        true,
			wantErrContain: "PromptRuntimeParam json unmarshal fail",
		},
		{
<<<<<<< HEAD
			name:         "unsupported_target_type",
			targetType:   entity.EvalTargetType(999),
			runtimeParam: `{"model_config":{"model_id":"123"}}`,
			mockSetup:    func() {},
			wantErr:      true,
=======
			name:           "unsupported_target_type",
			targetType:     entity.EvalTargetType(999),
			runtimeParam:   `{"model_config":{"model_id":"123"}}`,
			mockSetup:      func() {},
			wantErr:        true,
>>>>>>> 4b6d8631
			wantErrContain: "operator not found",
		},
		{
			name:         "empty_runtime_param",
			targetType:   entity.EvalTargetTypeLoopPrompt,
			runtimeParam: "",
<<<<<<< HEAD
			mockSetup:    func() {
=======
			mockSetup: func() {
>>>>>>> 4b6d8631
				// 空字符串直接返回 nil，不会调用 RuntimeParam()
			},
			wantErr: false, // 空字符串应该返回 nil，不是错误
		},
		{
			name:         "malformed_runtime_param_structure",
			targetType:   entity.EvalTargetTypeLoopPrompt,
			runtimeParam: `{"wrong_field":"value"}`,
			mockSetup: func() {
				mockOperator.EXPECT().RuntimeParam().Return(mockRuntimeParam).Times(1)
			},
			wantErr: false, // This should pass as the JSON is valid, just different structure
		},
	}

	for _, tt := range tests {
		t.Run(tt.name, func(t *testing.T) {
			if tt.mockSetup != nil {
				tt.mockSetup()
			}

			err := service.ValidateRuntimeParam(ctx, tt.targetType, tt.runtimeParam)

			if tt.wantErr {
				assert.Error(t, err)
				if tt.wantErrContain != "" {
					assert.Contains(t, err.Error(), tt.wantErrContain)
				}
			} else {
				assert.NoError(t, err)
			}
		})
	}
}

func TestEvalTargetServiceImpl_sourceTargetOperator(t *testing.T) {
	ctrl := gomock.NewController(t)
	defer ctrl.Finish()

	mockOperator := mocks.NewMockISourceEvalTargetOperateService(ctrl)
<<<<<<< HEAD
	
=======

>>>>>>> 4b6d8631
	service := &EvalTargetServiceImpl{
		typedOperators: map[entity.EvalTargetType]ISourceEvalTargetOperateService{
			entity.EvalTargetTypeLoopPrompt: mockOperator,
		},
	}

	tests := []struct {
		name           string
		targetType     entity.EvalTargetType
		service        *EvalTargetServiceImpl
		wantOperator   ISourceEvalTargetOperateService
		wantErr        bool
		wantErrContain string
	}{
		{
			name:         "existing_operator_found",
			targetType:   entity.EvalTargetTypeLoopPrompt,
			service:      service,
			wantOperator: mockOperator,
			wantErr:      false,
		},
		{
			name:           "operator_not_found",
			targetType:     entity.EvalTargetType(999),
			service:        service,
			wantOperator:   nil,
			wantErr:        true,
			wantErrContain: "operator not found",
		},
		{
			name:       "operator_exists_but_is_nil",
			targetType: entity.EvalTargetTypeLoopPrompt,
			service: &EvalTargetServiceImpl{
				typedOperators: map[entity.EvalTargetType]ISourceEvalTargetOperateService{
					entity.EvalTargetTypeLoopPrompt: nil,
				},
			},
			wantOperator:   nil,
			wantErr:        true,
			wantErrContain: "operator not found",
		},
		{
			name:       "typedOperators_is_nil",
			targetType: entity.EvalTargetTypeLoopPrompt,
			service: &EvalTargetServiceImpl{
				typedOperators: nil,
			},
			wantOperator:   nil,
			wantErr:        true,
			wantErrContain: "operator not found",
		},
		{
			name:       "typedOperators_is_empty",
			targetType: entity.EvalTargetTypeLoopPrompt,
			service: &EvalTargetServiceImpl{
				typedOperators: map[entity.EvalTargetType]ISourceEvalTargetOperateService{},
			},
			wantOperator:   nil,
			wantErr:        true,
			wantErrContain: "operator not found",
		},
	}

	for _, tt := range tests {
		t.Run(tt.name, func(t *testing.T) {
			operator, err := tt.service.sourceTargetOperator(tt.targetType)

			if tt.wantErr {
				assert.Error(t, err)
				if tt.wantErrContain != "" {
					assert.Contains(t, err.Error(), tt.wantErrContain)
				}
				assert.Nil(t, operator)
			} else {
				assert.NoError(t, err)
				assert.Equal(t, tt.wantOperator, operator)
			}
		})
	}
}<|MERGE_RESOLUTION|>--- conflicted
+++ resolved
@@ -988,11 +988,7 @@
 
 	mockOperator := mocks.NewMockISourceEvalTargetOperateService(ctrl)
 	mockRuntimeParam := entity.NewPromptRuntimeParam(nil)
-<<<<<<< HEAD
-	
-=======
-
->>>>>>> 4b6d8631
+
 	service := &EvalTargetServiceImpl{
 		typedOperators: map[entity.EvalTargetType]ISourceEvalTargetOperateService{
 			entity.EvalTargetTypeLoopPrompt: mockOperator,
@@ -1029,30 +1025,18 @@
 			wantErrContain: "PromptRuntimeParam json unmarshal fail",
 		},
 		{
-<<<<<<< HEAD
-			name:         "unsupported_target_type",
-			targetType:   entity.EvalTargetType(999),
-			runtimeParam: `{"model_config":{"model_id":"123"}}`,
-			mockSetup:    func() {},
-			wantErr:      true,
-=======
 			name:           "unsupported_target_type",
 			targetType:     entity.EvalTargetType(999),
 			runtimeParam:   `{"model_config":{"model_id":"123"}}`,
 			mockSetup:      func() {},
 			wantErr:        true,
->>>>>>> 4b6d8631
 			wantErrContain: "operator not found",
 		},
 		{
 			name:         "empty_runtime_param",
 			targetType:   entity.EvalTargetTypeLoopPrompt,
 			runtimeParam: "",
-<<<<<<< HEAD
-			mockSetup:    func() {
-=======
-			mockSetup: func() {
->>>>>>> 4b6d8631
+			mockSetup: func() {
 				// 空字符串直接返回 nil，不会调用 RuntimeParam()
 			},
 			wantErr: false, // 空字符串应该返回 nil，不是错误
@@ -1093,11 +1077,7 @@
 	defer ctrl.Finish()
 
 	mockOperator := mocks.NewMockISourceEvalTargetOperateService(ctrl)
-<<<<<<< HEAD
-	
-=======
-
->>>>>>> 4b6d8631
+
 	service := &EvalTargetServiceImpl{
 		typedOperators: map[entity.EvalTargetType]ISourceEvalTargetOperateService{
 			entity.EvalTargetTypeLoopPrompt: mockOperator,
