// Copyright (c) 2025 coze-dev Authors
// SPDX-License-Identifier: Apache-2.0

package service

import (
	"context"
	"errors"
	"fmt"
	"reflect"
	"strings"
	"testing"
	"time"

	"github.com/bytedance/gg/gptr"
	"github.com/stretchr/testify/assert"
	"go.uber.org/mock/gomock"

	idgenMocks "github.com/coze-dev/coze-loop/backend/infra/idgen/mocks"
	"github.com/coze-dev/coze-loop/backend/infra/platestwrite"
	lwtMocks "github.com/coze-dev/coze-loop/backend/infra/platestwrite/mocks"
	metricsMocks "github.com/coze-dev/coze-loop/backend/modules/evaluation/domain/component/metrics/mocks"
	rpcMocks "github.com/coze-dev/coze-loop/backend/modules/evaluation/domain/component/rpc/mocks"
	"github.com/coze-dev/coze-loop/backend/modules/evaluation/domain/entity"
	eventsMocks "github.com/coze-dev/coze-loop/backend/modules/evaluation/domain/events/mocks"
	repoMocks "github.com/coze-dev/coze-loop/backend/modules/evaluation/domain/repo/mocks"
	svcMocks "github.com/coze-dev/coze-loop/backend/modules/evaluation/domain/service/mocks"
	"github.com/coze-dev/coze-loop/backend/pkg/lang/ptr"
)

func TestExptResultServiceImpl_MGetStats(t *testing.T) {
	tests := []struct {
		name    string
		exptIDs []int64
		spaceID int64
		session *entity.Session
		setup   func(mockExptStatsRepo *repoMocks.MockIExptStatsRepo)
		want    []*entity.ExptStats
		wantErr bool
	}{
		{
			name:    "正常获取多个实验统计",
			exptIDs: []int64{1, 2},
			spaceID: 100,
			session: &entity.Session{
				UserID: "test",
			},
			setup: func(mockExptStatsRepo *repoMocks.MockIExptStatsRepo) {
				mockExptStatsRepo.EXPECT().
					MGet(gomock.Any(), []int64{1, 2}, int64(100)).
					Return([]*entity.ExptStats{
						{
							ID:      1,
							ExptID:  1,
							SpaceID: 100,
						},
						{
							ID:      2,
							ExptID:  2,
							SpaceID: 100,
						},
					}, nil).
					Times(1)
			},
			want: []*entity.ExptStats{
				{
					ID:      1,
					ExptID:  1,
					SpaceID: 100,
				},
				{
					ID:      2,
					ExptID:  2,
					SpaceID: 100,
				},
			},
			wantErr: false,
		},
		{
			name:    "获取空列表",
			exptIDs: []int64{},
			spaceID: 100,
			session: &entity.Session{
				UserID: "test",
			},
			setup: func(mockExptStatsRepo *repoMocks.MockIExptStatsRepo) {
				mockExptStatsRepo.EXPECT().
					MGet(gomock.Any(), []int64{}, int64(100)).
					Return([]*entity.ExptStats{}, nil).
					Times(1)
			},
			want:    []*entity.ExptStats{},
			wantErr: false,
		},
		{
			name:    "数据库错误",
			exptIDs: []int64{1},
			spaceID: 100,
			session: &entity.Session{
				UserID: "test",
			},
			setup: func(mockExptStatsRepo *repoMocks.MockIExptStatsRepo) {
				mockExptStatsRepo.EXPECT().
					MGet(gomock.Any(), []int64{1}, int64(100)).
					Return(nil, fmt.Errorf("db error")).
					Times(1)
			},
			want:    nil,
			wantErr: true,
		},
	}

	for _, tt := range tests {
		t.Run(tt.name, func(t *testing.T) {
			ctrl := gomock.NewController(t)
			defer ctrl.Finish()

			mockExptStatsRepo := repoMocks.NewMockIExptStatsRepo(ctrl)
			svc := ExptResultServiceImpl{
				ExptStatsRepo: mockExptStatsRepo,
			}

			tt.setup(mockExptStatsRepo)

			got, err := svc.MGetStats(context.Background(), tt.exptIDs, tt.spaceID, tt.session)
			if (err != nil) != tt.wantErr {
				t.Errorf("MGetStats() error = %v, wantErr %v", err, tt.wantErr)
				return
			}
			if !tt.wantErr {
				if len(got) != len(tt.want) {
					t.Errorf("MGetStats() got length = %v, want %v", len(got), len(tt.want))
					return
				}
				for i := range got {
					if got[i].ID != tt.want[i].ID {
						t.Errorf("MGetStats() got[%d].ID = %v, want %v", i, got[i].ID, tt.want[i].ID)
					}
					if got[i].ExptID != tt.want[i].ExptID {
						t.Errorf("MGetStats() got[%d].ExptID = %v, want %v", i, got[i].ExptID, tt.want[i].ExptID)
					}
					if got[i].SpaceID != tt.want[i].SpaceID {
						t.Errorf("MGetStats() got[%d].SpaceID = %v, want %v", i, got[i].SpaceID, tt.want[i].SpaceID)
					}
				}
			}
		})
	}
}

func TestExptResultServiceImpl_GetStats(t *testing.T) {
	tests := []struct {
		name    string
		exptID  int64
		spaceID int64
		session *entity.Session
		setup   func(mockExptStatsRepo *repoMocks.MockIExptStatsRepo)
		want    *entity.ExptStats
		wantErr bool
	}{
		{
			name:    "正常获取单个实验统计",
			exptID:  1,
			spaceID: 100,
			session: &entity.Session{
				UserID: "test",
			},
			setup: func(mockExptStatsRepo *repoMocks.MockIExptStatsRepo) {
				mockExptStatsRepo.EXPECT().
					MGet(gomock.Any(), []int64{1}, int64(100)).
					Return([]*entity.ExptStats{
						{
							ID:      1,
							ExptID:  1,
							SpaceID: 100,
						},
					}, nil).
					Times(1)
			},
			want: &entity.ExptStats{
				ID:      1,
				ExptID:  1,
				SpaceID: 100,
			},
			wantErr: false,
		},
		{
			name:    "数据库错误",
			exptID:  1,
			spaceID: 100,
			session: &entity.Session{
				UserID: "test",
			},
			setup: func(mockExptStatsRepo *repoMocks.MockIExptStatsRepo) {
				mockExptStatsRepo.EXPECT().
					MGet(gomock.Any(), []int64{1}, int64(100)).
					Return(nil, fmt.Errorf("db error")).
					Times(1)
			},
			want:    nil,
			wantErr: true,
		},
	}

	for _, tt := range tests {
		t.Run(tt.name, func(t *testing.T) {
			ctrl := gomock.NewController(t)
			defer ctrl.Finish()

			mockExptStatsRepo := repoMocks.NewMockIExptStatsRepo(ctrl)
			svc := ExptResultServiceImpl{
				ExptStatsRepo: mockExptStatsRepo,
			}

			tt.setup(mockExptStatsRepo)

			got, err := svc.GetStats(context.Background(), tt.exptID, tt.spaceID, tt.session)
			if (err != nil) != tt.wantErr {
				t.Errorf("GetStats() error = %v, wantErr %v", err, tt.wantErr)
				return
			}
			if !tt.wantErr {
				if got.ID != tt.want.ID {
					t.Errorf("GetStats() got.ID = %v, want %v", got.ID, tt.want.ID)
				}
				if got.ExptID != tt.want.ExptID {
					t.Errorf("GetStats() got.ExptID = %v, want %v", got.ExptID, tt.want.ExptID)
				}
				if got.SpaceID != tt.want.SpaceID {
					t.Errorf("GetStats() got.SpaceID = %v, want %v", got.SpaceID, tt.want.SpaceID)
				}
			}
		})
	}
}

func TestExptResultServiceImpl_CreateStats(t *testing.T) {
	tests := []struct {
		name    string
		stats   *entity.ExptStats
		session *entity.Session
		setup   func(mockExptStatsRepo *repoMocks.MockIExptStatsRepo)
		wantErr bool
	}{
		{
			name: "正常创建统计",
			stats: &entity.ExptStats{
				ID:      1,
				ExptID:  1,
				SpaceID: 100,
			},
			session: &entity.Session{
				UserID: "test",
			},
			setup: func(mockExptStatsRepo *repoMocks.MockIExptStatsRepo) {
				mockExptStatsRepo.EXPECT().
					Create(gomock.Any(), &entity.ExptStats{
						ID:      1,
						ExptID:  1,
						SpaceID: 100,
					}).
					Return(nil).
					Times(1)
			},
			wantErr: false,
		},
		{
			name: "数据库错误",
			stats: &entity.ExptStats{
				ID:      1,
				ExptID:  1,
				SpaceID: 100,
			},
			session: &entity.Session{
				UserID: "test",
			},
			setup: func(mockExptStatsRepo *repoMocks.MockIExptStatsRepo) {
				mockExptStatsRepo.EXPECT().
					Create(gomock.Any(), &entity.ExptStats{
						ID:      1,
						ExptID:  1,
						SpaceID: 100,
					}).
					Return(fmt.Errorf("db error")).
					Times(1)
			},
			wantErr: true,
		},
	}

	for _, tt := range tests {
		t.Run(tt.name, func(t *testing.T) {
			ctrl := gomock.NewController(t)
			defer ctrl.Finish()

			mockExptStatsRepo := repoMocks.NewMockIExptStatsRepo(ctrl)
			svc := ExptResultServiceImpl{
				ExptStatsRepo: mockExptStatsRepo,
			}

			tt.setup(mockExptStatsRepo)

			err := svc.CreateStats(context.Background(), tt.stats, tt.session)
			if (err != nil) != tt.wantErr {
				t.Errorf("CreateStats() error = %v, wantErr %v", err, tt.wantErr)
			}
		})
	}
}

func TestExptResultServiceImpl_GetExptItemTurnResults(t *testing.T) {
	tests := []struct {
		name    string
		exptID  int64
		itemID  int64
		spaceID int64
		session *entity.Session
		setup   func(mockExptTurnResultRepo *repoMocks.MockIExptTurnResultRepo)
		want    []*entity.ExptTurnResult
		wantErr bool
	}{
		{
			name:    "正常获取实验结果",
			exptID:  1,
			itemID:  1,
			spaceID: 100,
			session: &entity.Session{
				UserID: "test",
			},
			setup: func(mockExptTurnResultRepo *repoMocks.MockIExptTurnResultRepo) {
				// 设置 GetItemTurnResults 的 mock
				mockExptTurnResultRepo.EXPECT().
					GetItemTurnResults(gomock.Any(), int64(1), int64(1), int64(100)).
					Return([]*entity.ExptTurnResult{
						{
							ID:     1,
							ExptID: 1,
							ItemID: 1,
						},
					}, nil).
					Times(1)

				// 设置 BatchGetTurnEvaluatorResultRef 的 mock
				mockExptTurnResultRepo.EXPECT().
					BatchGetTurnEvaluatorResultRef(gomock.Any(), int64(100), []int64{1}).
					Return([]*entity.ExptTurnEvaluatorResultRef{
						{
							ExptTurnResultID:   1,
							EvaluatorVersionID: 1,
						},
					}, nil).
					Times(1)
			},
			want: []*entity.ExptTurnResult{
				{
					ID:     1,
					ExptID: 1,
					ItemID: 1,
					EvaluatorResults: &entity.EvaluatorResults{
						EvalVerIDToResID: map[int64]int64{
							1: 1,
						},
					},
				},
			},
			wantErr: false,
		},
		{
			name:    "获取空结果",
			exptID:  1,
			itemID:  1,
			spaceID: 100,
			session: &entity.Session{
				UserID: "test",
			},
			setup: func(mockExptTurnResultRepo *repoMocks.MockIExptTurnResultRepo) {
				mockExptTurnResultRepo.EXPECT().
					GetItemTurnResults(gomock.Any(), int64(1), int64(1), int64(100)).
					Return([]*entity.ExptTurnResult{}, nil).
					Times(1)

				mockExptTurnResultRepo.EXPECT().
					BatchGetTurnEvaluatorResultRef(gomock.Any(), int64(100), []int64{}).
					Return([]*entity.ExptTurnEvaluatorResultRef{}, nil).
					Times(1)
			},
			want:    []*entity.ExptTurnResult{},
			wantErr: false,
		},
		{
			name:    "数据库错误",
			exptID:  1,
			itemID:  1,
			spaceID: 100,
			session: &entity.Session{
				UserID: "test",
			},
			setup: func(mockExptTurnResultRepo *repoMocks.MockIExptTurnResultRepo) {
				mockExptTurnResultRepo.EXPECT().
					GetItemTurnResults(gomock.Any(), int64(1), int64(1), int64(100)).
					Return(nil, fmt.Errorf("db error")).
					Times(1)
			},
			want:    nil,
			wantErr: true,
		},
	}

	for _, tt := range tests {
		t.Run(tt.name, func(t *testing.T) {
			ctrl := gomock.NewController(t)
			defer ctrl.Finish()

			mockExptTurnResultRepo := repoMocks.NewMockIExptTurnResultRepo(ctrl)
			svc := ExptResultServiceImpl{
				ExptTurnResultRepo: mockExptTurnResultRepo,
			}

			tt.setup(mockExptTurnResultRepo)

			got, err := svc.GetExptItemTurnResults(context.Background(), tt.exptID, tt.itemID, tt.spaceID, tt.session)
			if (err != nil) != tt.wantErr {
				t.Errorf("GetExptItemTurnResults() error = %v, wantErr %v", err, tt.wantErr)
				return
			}
			if !tt.wantErr {
				if len(got) != len(tt.want) {
					t.Errorf("GetExptItemTurnResults() got length = %v, want %v", len(got), len(tt.want))
					return
				}
				for i := range got {
					if got[i].ID != tt.want[i].ID {
						t.Errorf("GetExptItemTurnResults() got[%d].ID = %v, want %v", i, got[i].ID, tt.want[i].ID)
					}
					if got[i].ExptID != tt.want[i].ExptID {
						t.Errorf("GetExptItemTurnResults() got[%d].ExptID = %v, want %v", i, got[i].ExptID, tt.want[i].ExptID)
					}
					if got[i].ItemID != tt.want[i].ItemID {
						t.Errorf("GetExptItemTurnResults() got[%d].ItemID = %v, want %v", i, got[i].ItemID, tt.want[i].ItemID)
					}
				}
			}
		})
	}
}

func TestExptResultServiceImpl_CalculateStats(t *testing.T) {
	tests := []struct {
		name    string
		exptID  int64
		spaceID int64
		session *entity.Session
		setup   func(mockExptTurnResultRepo *repoMocks.MockIExptTurnResultRepo, mockExptItemResultRepo *repoMocks.MockIExptItemResultRepo)
		want    *entity.ExptCalculateStats
		wantErr bool
	}{
		{
			name:    "正常计算统计",
			exptID:  1,
			spaceID: 100,
			session: &entity.Session{
				UserID: "test",
			},
			setup: func(mockExptTurnResultRepo *repoMocks.MockIExptTurnResultRepo, mockExptItemResultRepo *repoMocks.MockIExptItemResultRepo) {
				mockExptTurnResultRepo.EXPECT().
					ListTurnResult(
						gomock.Any(),
						int64(100),
						int64(1),
						gomock.Any(),
						gomock.Any(),
						false,
					).
					Return([]*entity.ExptTurnResult{
						{
							ID:     1,
							Status: int32(entity.TurnRunState_Success),
						},
						{
							ID:     2,
							Status: int32(entity.TurnRunState_Fail),
						},
					}, int64(2), nil).
					Times(1)
				mockExptItemResultRepo.EXPECT().
					ListItemResultsByExptID(gomock.Any(), gomock.Any(), gomock.Any(), gomock.Any(), gomock.Any()).
					Return([]*entity.ExptItemResult{
						{
							ItemID: 1,
							Status: entity.ItemRunState_Success,
						},
						{
							ItemID: 2,
							Status: entity.ItemRunState_Fail,
						},
					}, int64(2), nil).
					AnyTimes()
			},
			want: &entity.ExptCalculateStats{
				SuccessItemCnt: 1,
				FailItemCnt:    1,
			},
			wantErr: false,
		},
		{
			name:    "数据库错误",
			exptID:  1,
			spaceID: 100,
			session: &entity.Session{
				UserID: "test",
			},
			setup: func(mockExptTurnResultRepo *repoMocks.MockIExptTurnResultRepo, mockExptItemResultRepo *repoMocks.MockIExptItemResultRepo) {
				mockExptItemResultRepo.EXPECT().
					ListItemResultsByExptID(gomock.Any(), gomock.Any(), gomock.Any(), gomock.Any(), gomock.Any()).
					Return(nil, int64(0), fmt.Errorf("db error")).
					Times(1)
			},
			want:    nil,
			wantErr: true,
		},
		{
			name:    "处理中状态",
			exptID:  1,
			spaceID: 100,
			session: &entity.Session{
				UserID: "test",
			},
			setup: func(mockExptTurnResultRepo *repoMocks.MockIExptTurnResultRepo, mockExptItemResultRepo *repoMocks.MockIExptItemResultRepo) {
				mockExptTurnResultRepo.EXPECT().
					ListTurnResult(
						gomock.Any(),
						gomock.Any(),
						gomock.Any(),
						gomock.Any(),
						gomock.Any(),
						gomock.Any(),
					).
					Return([]*entity.ExptTurnResult{
						{
							ID:     1,
							Status: int32(entity.TurnRunState_Processing),
						},
						{
							ID:     2,
							Status: int32(entity.TurnRunState_Queueing),
						},
					}, int64(2), nil).
					Times(1)
				mockExptItemResultRepo.EXPECT().
					ListItemResultsByExptID(gomock.Any(), gomock.Any(), gomock.Any(), gomock.Any(), gomock.Any()).
					Return([]*entity.ExptItemResult{
						{
							ItemID: 1,
							Status: entity.ItemRunState_Processing,
						},
						{
							ItemID: 2,
							Status: entity.ItemRunState_Queueing,
						},
					}, int64(2), nil).
					AnyTimes()
			},
			want: &entity.ExptCalculateStats{
				ProcessingItemCnt: 1,
				PendingItemCnt:    1,
			},
			wantErr: false,
		},
	}

	for _, tt := range tests {
		t.Run(tt.name, func(t *testing.T) {
			ctrl := gomock.NewController(t)
			defer ctrl.Finish()

			mockExptTurnResultRepo := repoMocks.NewMockIExptTurnResultRepo(ctrl)
			mockExptItemResultRepo := repoMocks.NewMockIExptItemResultRepo(ctrl)
			svc := ExptResultServiceImpl{
				ExptTurnResultRepo: mockExptTurnResultRepo,
				ExptItemResultRepo: mockExptItemResultRepo,
			}

			tt.setup(mockExptTurnResultRepo, mockExptItemResultRepo)

			got, err := svc.CalculateStats(context.Background(), tt.exptID, tt.spaceID, tt.session)
			if (err != nil) != tt.wantErr {
				t.Errorf("CalculateStats() error = %v, wantErr %v", err, tt.wantErr)
				return
			}
			if !tt.wantErr {
				if got.SuccessItemCnt != tt.want.SuccessItemCnt {
					t.Errorf("CalculateStats() got.SuccessItemCnt = %v, want %v", got.SuccessItemCnt, tt.want.SuccessItemCnt)
				}
				if got.FailItemCnt != tt.want.FailItemCnt {
					t.Errorf("CalculateStats() got.FailItemCnt = %v, want %v", got.FailItemCnt, tt.want.FailItemCnt)
				}
				if got.ProcessingItemCnt != tt.want.ProcessingItemCnt {
					t.Errorf("CalculateStats() got.ProcessingItemCnt = %v, want %v", got.ProcessingItemCnt, tt.want.ProcessingItemCnt)
				}
				if got.PendingItemCnt != tt.want.PendingItemCnt {
					t.Errorf("CalculateStats() got.PendingItemCnt = %v, want %v", got.PendingItemCnt, tt.want.PendingItemCnt)
				}
			}
		})
	}
}

func TestExptResultServiceImpl_GetIncompleteTurns(t *testing.T) {
	tests := []struct {
		name    string
		exptID  int64
		spaceID int64
		session *entity.Session
		setup   func(mockExptTurnResultRepo *repoMocks.MockIExptTurnResultRepo)
		want    []*entity.ItemTurnID
		wantErr bool
	}{
		{
			name:    "successful_get_incomplete_turns",
			exptID:  1,
			spaceID: 100,
			session: &entity.Session{
				UserID: "test",
			},
			setup: func(mockExptTurnResultRepo *repoMocks.MockIExptTurnResultRepo) {
				// First page with queueing and processing turns
				mockExptTurnResultRepo.EXPECT().
					ListTurnResult(gomock.Any(), int64(100), int64(1), nil, gomock.Any(), false).
					Return([]*entity.ExptTurnResult{
						{
							TurnID: 1,
							ItemID: 10,
							Status: int32(entity.TurnRunState_Queueing),
						},
						{
							TurnID: 2,
							ItemID: 20,
							Status: int32(entity.TurnRunState_Processing),
						},
						{
							TurnID: 3,
							ItemID: 30,
							Status: int32(entity.TurnRunState_Success),
						},
					}, int64(3), nil).
					Times(1)
			},
			want: []*entity.ItemTurnID{
				{TurnID: 1, ItemID: 10},
				{TurnID: 2, ItemID: 20},
			},
			wantErr: false,
		},
		{
			name:    "no_incomplete_turns",
			exptID:  1,
			spaceID: 100,
			session: &entity.Session{
				UserID: "test",
			},
			setup: func(mockExptTurnResultRepo *repoMocks.MockIExptTurnResultRepo) {
				mockExptTurnResultRepo.EXPECT().
					ListTurnResult(gomock.Any(), int64(100), int64(1), nil, gomock.Any(), false).
					Return([]*entity.ExptTurnResult{
						{
							TurnID: 1,
							ItemID: 10,
							Status: int32(entity.TurnRunState_Success),
						},
						{
							TurnID: 2,
							ItemID: 20,
							Status: int32(entity.TurnRunState_Fail),
						},
					}, int64(2), nil).
					Times(1)
			},
			want:    []*entity.ItemTurnID{},
			wantErr: false,
		},
		{
			name:    "multiple_pages_with_incomplete_turns",
			exptID:  1,
			spaceID: 100,
			session: &entity.Session{
				UserID: "test",
			},
			setup: func(mockExptTurnResultRepo *repoMocks.MockIExptTurnResultRepo) {
				// First page
				mockExptTurnResultRepo.EXPECT().
					ListTurnResult(gomock.Any(), int64(100), int64(1), nil, gomock.Any(), false).
					Return([]*entity.ExptTurnResult{
						{
							TurnID: 1,
							ItemID: 10,
							Status: int32(entity.TurnRunState_Queueing),
						},
					}, int64(3), nil).
					Times(1)

				// Second page
				mockExptTurnResultRepo.EXPECT().
					ListTurnResult(gomock.Any(), int64(100), int64(1), nil, gomock.Any(), false).
					Return([]*entity.ExptTurnResult{
						{
							TurnID: 2,
							ItemID: 20,
							Status: int32(entity.TurnRunState_Processing),
						},
					}, int64(3), nil).
					Times(1)

				// Third page - empty result to break loop
				mockExptTurnResultRepo.EXPECT().
					ListTurnResult(gomock.Any(), int64(100), int64(1), nil, gomock.Any(), false).
					Return([]*entity.ExptTurnResult{}, int64(3), nil).
					Times(1)
			},
			want: []*entity.ItemTurnID{
				{TurnID: 1, ItemID: 10},
				{TurnID: 2, ItemID: 20},
			},
			wantErr: false,
		},
		{
			name:    "database_error",
			exptID:  1,
			spaceID: 100,
			session: &entity.Session{
				UserID: "test",
			},
			setup: func(mockExptTurnResultRepo *repoMocks.MockIExptTurnResultRepo) {
				mockExptTurnResultRepo.EXPECT().
					ListTurnResult(gomock.Any(), int64(100), int64(1), nil, gomock.Any(), false).
					Return(nil, int64(0), fmt.Errorf("database connection failed")).
					Times(1)
			},
			want:    nil,
			wantErr: true,
		},
	}

	for _, tt := range tests {
		t.Run(tt.name, func(t *testing.T) {
			ctrl := gomock.NewController(t)
			defer ctrl.Finish()

			mockExptTurnResultRepo := repoMocks.NewMockIExptTurnResultRepo(ctrl)
			svc := ExptResultServiceImpl{
				ExptTurnResultRepo: mockExptTurnResultRepo,
			}

			tt.setup(mockExptTurnResultRepo)

			got, err := svc.GetIncompleteTurns(context.Background(), tt.exptID, tt.spaceID, tt.session)
			if (err != nil) != tt.wantErr {
				t.Errorf("GetIncompleteTurns() error = %v, wantErr %v", err, tt.wantErr)
				return
			}
			if !tt.wantErr && len(got) != len(tt.want) {
				t.Errorf("GetIncompleteTurns() got %v incomplete turns, want %v", len(got), len(tt.want))
			}
			if !tt.wantErr {
				for i, wantTurn := range tt.want {
					if i >= len(got) {
						t.Errorf("GetIncompleteTurns() missing turn at index %d", i)
						continue
					}
					if got[i].TurnID != wantTurn.TurnID || got[i].ItemID != wantTurn.ItemID {
						t.Errorf("GetIncompleteTurns() got[%d] = {RecordID: %v, ItemID: %v}, want {RecordID: %v, ItemID: %v}",
							i, got[i].TurnID, got[i].ItemID, wantTurn.TurnID, wantTurn.ItemID)
					}
				}
			}
		})
	}
}

func TestExptResultServiceImpl_MGetExperimentResult(t *testing.T) {
	tests := []struct {
		name    string
		param   *entity.MGetExperimentResultParam
		setup   func(ctrl *gomock.Controller) ExptResultServiceImpl
		want    []*entity.ColumnEvaluator
		wantErr bool
	}{
		{
			name: "正常获取实验结果 - 无ck - 无filter",
			param: &entity.MGetExperimentResultParam{
				SpaceID: 100,

				ExptIDs: []int64{1},
			},
			setup: func(ctrl *gomock.Controller) ExptResultServiceImpl {
				mockExptTurnResultRepo := repoMocks.NewMockIExptTurnResultRepo(ctrl)
				mockExperimentRepo := repoMocks.NewMockIExperimentRepo(ctrl)
				mockExptStatsRepo := repoMocks.NewMockIExptStatsRepo(ctrl)
				mockMetric := metricsMocks.NewMockExptMetric(ctrl)
				mockLWT := lwtMocks.NewMockILatestWriteTracker(ctrl)
				mockExptItemResultRepo := repoMocks.NewMockIExptItemResultRepo(ctrl)
				mockExptTurnResultFilterRepo := repoMocks.NewMockIExptTurnResultFilterRepo(ctrl)
				mockEvaluatorService := svcMocks.NewMockEvaluatorService(ctrl)
				mockEvaluationSetItemService := svcMocks.NewMockEvaluationSetItemService(ctrl)
				mockEvaluatorRecordService := svcMocks.NewMockEvaluatorRecordService(ctrl)
				mockEvalTargetService := svcMocks.NewMockIEvalTargetService(ctrl)
				mockEvaluationSetService := svcMocks.NewMockIEvaluationSetService(ctrl)
				mockEvaluationSetVersionService := svcMocks.NewMockEvaluationSetVersionService(ctrl)
				mockExptAnnotateRepo := repoMocks.NewMockIExptAnnotateRepo(ctrl)
				mockTagRPCAdapter := rpcMocks.NewMockITagRPCAdapter(ctrl)

				mockExperimentRepo.EXPECT().MGetByID(gomock.Any(), []int64{1}, int64(100)).Return([]*entity.Experiment{{
					ID:               1,
					EvalSetID:        1,
					EvalSetVersionID: 1,
					ExptType:         entity.ExptType_Offline,
				}}, nil).AnyTimes()
				mockExperimentRepo.EXPECT().GetByID(gomock.Any(), gomock.Any(), gomock.Any()).Return(&entity.Experiment{EvalSetVersionID: 1}, nil).AnyTimes()
				mockExptTurnResultRepo.EXPECT().ListTurnResult(gomock.Any(), gomock.Any(), gomock.Any(), gomock.Any(), gomock.Any(), gomock.Any()).Return([]*entity.ExptTurnResult{{ID: 1, ItemID: 1}}, int64(1), nil)
				mockMetric.EXPECT().EmitGetExptResult(gomock.Any(), gomock.Any()).AnyTimes()
				mockLWT.EXPECT().CheckWriteFlagByID(gomock.Any(), gomock.Any(), gomock.Any()).Return(false).AnyTimes()
				mockExptStatsRepo.EXPECT().MGet(gomock.Any(), gomock.Any(), gomock.Any()).Return([]*entity.ExptStats{}, nil).AnyTimes()
				mockExperimentRepo.EXPECT().GetEvaluatorRefByExptIDs(gomock.Any(), gomock.Any(), gomock.Any()).Return([]*entity.ExptEvaluatorRef{}, nil).AnyTimes()
				mockEvaluatorService.EXPECT().BatchGetEvaluatorVersion(gomock.Any(), gomock.Any(), gomock.Any(), gomock.Any()).Return([]*entity.Evaluator{
					{
						ID:            1,
						Name:          "test_evaluator",
						Description:   "test description",
						EvaluatorType: entity.EvaluatorTypePrompt,
						PromptEvaluatorVersion: &entity.PromptEvaluatorVersion{
							ID:      1,
							Version: "v1",
						},
					},
				}, nil).AnyTimes()
				mockEvaluationSetItemService.EXPECT().BatchGetEvaluationSetItems(gomock.Any(), gomock.Any()).Return([]*entity.EvaluationSetItem{}, nil).AnyTimes()
				mockEvaluatorRecordService.EXPECT().BatchGetEvaluatorRecord(gomock.Any(), gomock.Any(), gomock.Any()).Return([]*entity.EvaluatorRecord{}, nil).AnyTimes()
				mockEvalTargetService.EXPECT().BatchGetRecordByIDs(gomock.Any(), gomock.Any(), gomock.Any()).Return([]*entity.EvalTargetRecord{}, nil).AnyTimes()
				mockEvaluationSetService.EXPECT().GetEvaluationSet(gomock.Any(), gomock.Any(), gomock.Any(), gomock.Any()).Return(&entity.EvaluationSet{}, nil).AnyTimes()
				mockEvaluationSetService.EXPECT().QueryItemSnapshotMappings(gomock.Any(), gomock.Any(), gomock.Any(), gomock.Any()).Return([]*entity.ItemSnapshotFieldMapping{
					{
						FieldKey:      "field_key_string",
						MappingKey:    "string_map",
						MappingSubKey: "subkey_string",
					},
					{
						FieldKey:      "field_key_int",
						MappingKey:    "int_map",
						MappingSubKey: "subkey_int",
					},
					{
						FieldKey:      "field_key_float",
						MappingKey:    "float_map",
						MappingSubKey: "subkey_float",
					},
					{
						FieldKey:      "field_key_bool",
						MappingKey:    "bool_map",
						MappingSubKey: "subkey_bool",
					},
				}, "2025-01-01", nil).AnyTimes()
				mockEvaluationSetVersionService.EXPECT().GetEvaluationSetVersion(gomock.Any(), gomock.Any(), gomock.Any(), gomock.Any()).Return(&entity.EvaluationSetVersion{}, nil, nil).AnyTimes()
				mockExptItemResultRepo.EXPECT().BatchGet(gomock.Any(), gomock.Any(), gomock.Any(), gomock.Any()).Return([]*entity.ExptItemResult{}, nil).AnyTimes()
				mockExptTurnResultRepo.EXPECT().BatchGetTurnEvaluatorResultRef(gomock.Any(), gomock.Any(), gomock.Any()).Return([]*entity.ExptTurnEvaluatorResultRef{}, nil).AnyTimes()
				mockExptItemResultRepo.EXPECT().GetItemTurnResults(gomock.Any(), gomock.Any(), gomock.Any(), gomock.Any()).Return([]*entity.ExptTurnResult{}, nil).AnyTimes()
				mockExptTurnResultFilterRepo.EXPECT().QueryItemIDStates(gomock.Any(), gomock.Any()).Return(map[int64]entity.ItemRunState{}, int64(0), nil).AnyTimes()
				mockExptTurnResultFilterRepo.EXPECT().GetExptTurnResultFilterKeyMappings(gomock.Any(), gomock.Any(), gomock.Any()).Return([]*entity.ExptTurnResultFilterKeyMapping{
					{
						SpaceID:   100,
						ExptID:    1,
						FromField: "1",
						ToKey:     "key1",
						FieldType: entity.FieldTypeEvaluator,
					},
				}, nil).AnyTimes()
				mockMetric.EXPECT().EmitExptTurnResultFilterQueryLatency(gomock.Any(), gomock.Any(), gomock.Any()).AnyTimes()
				mockExptAnnotateRepo.EXPECT().BatchGetExptTurnResultTagRefs(gomock.Any(), gomock.Any(), gomock.Any()).Return([]*entity.ExptTurnResultTagRef{
					{
						ID:       1,
						SpaceID:  1,
						ExptID:   1,
						TagKeyID: 1,
					},
				}, nil).AnyTimes()
				mockExptAnnotateRepo.EXPECT().GetExptTurnAnnotateRecordRefsByTurnResultIDs(gomock.Any(), gomock.Any(), gomock.Any()).Return([]*entity.ExptTurnAnnotateRecordRef{}, nil).AnyTimes()
				mockExptAnnotateRepo.EXPECT().GetAnnotateRecordsByIDs(gomock.Any(), gomock.Any(), gomock.Any()).Return([]*entity.AnnotateRecord{}, nil).AnyTimes()
				mockTagRPCAdapter.EXPECT().BatchGetTagInfo(gomock.Any(), gomock.Any(), gomock.Any()).Return(map[int64]*entity.TagInfo{
					1: {
						TagKeyId:       1,
						TagKeyName:     "123",
						Description:    "123",
						InActive:       false,
						TagContentType: "",
						TagValues:      nil,
						TagContentSpec: nil,
						TagStatus:      "",
					},
				}, nil).AnyTimes()

				return ExptResultServiceImpl{
					ExptTurnResultRepo:          mockExptTurnResultRepo,
					ExperimentRepo:              mockExperimentRepo,
					ExptStatsRepo:               mockExptStatsRepo,
					Metric:                      mockMetric,
					lwt:                         mockLWT,
					ExptItemResultRepo:          mockExptItemResultRepo,
					evaluatorService:            mockEvaluatorService,
					evaluationSetItemService:    mockEvaluationSetItemService,
					evaluatorRecordService:      mockEvaluatorRecordService,
					evalTargetService:           mockEvalTargetService,
					evaluationSetService:        mockEvaluationSetService,
					evaluationSetVersionService: mockEvaluationSetVersionService,
					ExptAnnotateRepo:            mockExptAnnotateRepo,
					tagRPCAdapter:               mockTagRPCAdapter,
				}
			},
			want:    []*entity.ColumnEvaluator{},
			wantErr: false,
		},
		{
			name: "正常获取离线实验结果 - 无ck - 有参数",
			param: &entity.MGetExperimentResultParam{
				SpaceID: 100,
				ExptIDs: []int64{1},
			},
			setup: func(ctrl *gomock.Controller) ExptResultServiceImpl {
				mockExptTurnResultRepo := repoMocks.NewMockIExptTurnResultRepo(ctrl)
				mockExperimentRepo := repoMocks.NewMockIExperimentRepo(ctrl)
				mockMetric := metricsMocks.NewMockExptMetric(ctrl)
				mockLWT := lwtMocks.NewMockILatestWriteTracker(ctrl)
				mockExptItemResultRepo := repoMocks.NewMockIExptItemResultRepo(ctrl)
				mockEvaluatorService := svcMocks.NewMockEvaluatorService(ctrl)
				mockEvaluationSetItemService := svcMocks.NewMockEvaluationSetItemService(ctrl)
				mockEvaluatorRecordService := svcMocks.NewMockEvaluatorRecordService(ctrl)
				mockEvalTargetService := svcMocks.NewMockIEvalTargetService(ctrl)
				mockEvaluationSetService := svcMocks.NewMockIEvaluationSetService(ctrl)
				mockEvaluationSetVersionService := svcMocks.NewMockEvaluationSetVersionService(ctrl)
				mockExptStatsRepo := repoMocks.NewMockIExptStatsRepo(ctrl)
				mockExptAnnotateRepo := repoMocks.NewMockIExptAnnotateRepo(ctrl)
				mockTagRPCAdapter := rpcMocks.NewMockITagRPCAdapter(ctrl)

				mockExperimentRepo.EXPECT().MGetByID(gomock.Any(), []int64{1}, int64(100)).Return([]*entity.Experiment{{
					ID:               1,
					EvalSetID:        1,
					EvalSetVersionID: 1,
					ExptType:         entity.ExptType_Offline,
				}}, nil).AnyTimes()
				mockExperimentRepo.EXPECT().GetByID(gomock.Any(), gomock.Any(), gomock.Any()).Return(&entity.Experiment{
					EvalSetVersionID: 1,
					EvalSetID:        1,
					ExptType:         entity.ExptType_Offline,
				}, nil).AnyTimes()
				mockExptTurnResultRepo.EXPECT().ListTurnResult(gomock.Any(), gomock.Any(), gomock.Any(), gomock.Any(), gomock.Any(), gomock.Any()).Return([]*entity.ExptTurnResult{{ID: 1, ItemID: 1}}, int64(1), nil)
				mockMetric.EXPECT().EmitGetExptResult(gomock.Any(), gomock.Any()).AnyTimes()
				mockLWT.EXPECT().CheckWriteFlagByID(gomock.Any(), gomock.Any(), gomock.Any()).Return(false).AnyTimes()
				mockExptStatsRepo.EXPECT().MGet(gomock.Any(), gomock.Any(), gomock.Any()).Return([]*entity.ExptStats{}, nil).AnyTimes()
				mockExperimentRepo.EXPECT().GetEvaluatorRefByExptIDs(gomock.Any(), gomock.Any(), gomock.Any()).Return([]*entity.ExptEvaluatorRef{
					{
						EvaluatorVersionID: 1,
						EvaluatorID:        1,
					},
				}, nil).AnyTimes()
				mockEvaluatorService.EXPECT().BatchGetEvaluatorVersion(gomock.Any(), gomock.Any(), gomock.Any(), gomock.Any()).Return([]*entity.Evaluator{
					{
						ID:            1,
						Name:          "test_evaluator",
						Description:   "test description",
						EvaluatorType: entity.EvaluatorTypePrompt,
						PromptEvaluatorVersion: &entity.PromptEvaluatorVersion{
							ID:      1,
							Version: "v1",
						},
					},
				}, nil).AnyTimes()
				mockEvaluationSetItemService.EXPECT().BatchGetEvaluationSetItems(gomock.Any(), gomock.Any()).Return([]*entity.EvaluationSetItem{}, nil).AnyTimes()
				mockEvaluatorRecordService.EXPECT().BatchGetEvaluatorRecord(gomock.Any(), gomock.Any(), gomock.Any()).Return([]*entity.EvaluatorRecord{}, nil).AnyTimes()
				mockEvalTargetService.EXPECT().BatchGetRecordByIDs(gomock.Any(), gomock.Any(), gomock.Any()).Return([]*entity.EvalTargetRecord{}, nil).AnyTimes()
				mockEvaluationSetService.EXPECT().GetEvaluationSet(gomock.Any(), gomock.Any(), gomock.Any(), gomock.Any()).Return(&entity.EvaluationSet{
					EvaluationSetVersion: &entity.EvaluationSetVersion{
						EvaluationSetSchema: &entity.EvaluationSetSchema{
							FieldSchemas: []*entity.FieldSchema{},
						},
					},
				}, nil).AnyTimes()
				mockEvaluationSetVersionService.EXPECT().GetEvaluationSetVersion(gomock.Any(), gomock.Any(), gomock.Any(), gomock.Any()).Return(&entity.EvaluationSetVersion{
					EvaluationSetSchema: &entity.EvaluationSetSchema{
						FieldSchemas: []*entity.FieldSchema{},
					},
				}, nil, nil).AnyTimes()
				mockExptItemResultRepo.EXPECT().BatchGet(gomock.Any(), gomock.Any(), gomock.Any(), gomock.Any()).Return([]*entity.ExptItemResult{
					{
						ItemID: 1,
						Status: 1,
					},
				}, nil).AnyTimes()
				mockExptTurnResultRepo.EXPECT().BatchGetTurnEvaluatorResultRef(gomock.Any(), gomock.Any(), gomock.Any()).Return([]*entity.ExptTurnEvaluatorResultRef{}, nil).AnyTimes()
				mockExptItemResultRepo.EXPECT().GetItemTurnResults(gomock.Any(), gomock.Any(), gomock.Any(), gomock.Any()).Return([]*entity.ExptTurnResult{}, nil).AnyTimes()
				mockExptAnnotateRepo.EXPECT().BatchGetExptTurnResultTagRefs(gomock.Any(), gomock.Any(), gomock.Any()).Return([]*entity.ExptTurnResultTagRef{
					{
						ID:       1,
						SpaceID:  1,
						ExptID:   1,
						TagKeyID: 1,
					},
				}, nil).AnyTimes()
				mockExptAnnotateRepo.EXPECT().GetExptTurnAnnotateRecordRefsByTurnResultIDs(gomock.Any(), gomock.Any(), gomock.Any()).Return([]*entity.ExptTurnAnnotateRecordRef{}, nil).AnyTimes()
				mockExptAnnotateRepo.EXPECT().GetAnnotateRecordsByIDs(gomock.Any(), gomock.Any(), gomock.Any()).Return([]*entity.AnnotateRecord{}, nil).AnyTimes()
				mockTagRPCAdapter.EXPECT().BatchGetTagInfo(gomock.Any(), gomock.Any(), gomock.Any()).Return(map[int64]*entity.TagInfo{}, nil).AnyTimes()

				return ExptResultServiceImpl{
					ExptTurnResultRepo:          mockExptTurnResultRepo,
					ExperimentRepo:              mockExperimentRepo,
					ExptStatsRepo:               mockExptStatsRepo,
					Metric:                      mockMetric,
					lwt:                         mockLWT,
					ExptItemResultRepo:          mockExptItemResultRepo,
					evaluatorService:            mockEvaluatorService,
					evaluationSetItemService:    mockEvaluationSetItemService,
					evaluatorRecordService:      mockEvaluatorRecordService,
					evalTargetService:           mockEvalTargetService,
					evaluationSetService:        mockEvaluationSetService,
					evaluationSetVersionService: mockEvaluationSetVersionService,
					ExptAnnotateRepo:            mockExptAnnotateRepo,
					tagRPCAdapter:               mockTagRPCAdapter,
				}
			},
			want: []*entity.ColumnEvaluator{
				{
					EvaluatorVersionID: 1,
					EvaluatorID:        1,
					EvaluatorType:      entity.EvaluatorTypePrompt,
					Name:               gptr.Of("test_evaluator"),
					Version:            gptr.Of("v1"),
					Description:        gptr.Of("test description"),
					Builtin:            gptr.Of(false),
				},
			},
			wantErr: false,
		},
		{
			name: "获取实验失败",
			param: &entity.MGetExperimentResultParam{
				SpaceID: 100,
				ExptIDs: []int64{1},
			},
			setup: func(ctrl *gomock.Controller) ExptResultServiceImpl {
				mockExperimentRepo := repoMocks.NewMockIExperimentRepo(ctrl)
				mockMetric := metricsMocks.NewMockExptMetric(ctrl)
				mockLWT := lwtMocks.NewMockILatestWriteTracker(ctrl)
				mockEvaluationSetService := svcMocks.NewMockIEvaluationSetService(ctrl)

				mockExperimentRepo.EXPECT().MGetByID(gomock.Any(), []int64{1}, int64(100)).Return(nil, fmt.Errorf("get experiment error"))
				mockMetric.EXPECT().EmitGetExptResult(gomock.Any(), gomock.Any()).AnyTimes()
				mockLWT.EXPECT().CheckWriteFlagByID(gomock.Any(), gomock.Any(), gomock.Any()).Return(false).AnyTimes()

				return ExptResultServiceImpl{
					ExperimentRepo:       mockExperimentRepo,
					Metric:               mockMetric,
					lwt:                  mockLWT,
					evaluationSetService: mockEvaluationSetService,
				}
			},
			want:    nil,
			wantErr: true,
		},
		{
			name: "获取轮次结果失败",
			param: &entity.MGetExperimentResultParam{
				SpaceID: 100,
				ExptIDs: []int64{1},
			},
			setup: func(ctrl *gomock.Controller) ExptResultServiceImpl {
				mockExptTurnResultRepo := repoMocks.NewMockIExptTurnResultRepo(ctrl)
				mockExperimentRepo := repoMocks.NewMockIExperimentRepo(ctrl)
				mockMetric := metricsMocks.NewMockExptMetric(ctrl)
				mockLWT := lwtMocks.NewMockILatestWriteTracker(ctrl)
				mockEvaluatorService := svcMocks.NewMockEvaluatorService(ctrl)
				mockEvaluationSetService := svcMocks.NewMockIEvaluationSetService(ctrl)
				mockEvaluationSetVersionService := svcMocks.NewMockEvaluationSetVersionService(ctrl)
				mockExptAnnotateRepo := repoMocks.NewMockIExptAnnotateRepo(ctrl)
				mockTagRPCAdapter := rpcMocks.NewMockITagRPCAdapter(ctrl)

				mockExperimentRepo.EXPECT().MGetByID(gomock.Any(), []int64{1}, int64(100)).Return([]*entity.Experiment{{
					ID:               1,
					EvalSetVersionID: 1,
					EvalSetID:        1,
					ExptType:         entity.ExptType_Offline,
				}}, nil)
				mockExptTurnResultRepo.EXPECT().ListTurnResult(gomock.Any(), gomock.Any(), gomock.Any(), gomock.Any(), gomock.Any(), gomock.Any()).Return(nil, int64(0), fmt.Errorf("list turn result error"))
				mockMetric.EXPECT().EmitGetExptResult(gomock.Any(), gomock.Any()).AnyTimes()
				mockLWT.EXPECT().CheckWriteFlagByID(gomock.Any(), gomock.Any(), gomock.Any()).Return(false).AnyTimes()
				mockExperimentRepo.EXPECT().GetEvaluatorRefByExptIDs(gomock.Any(), gomock.Any(), gomock.Any()).Return([]*entity.ExptEvaluatorRef{}, nil)
				mockEvaluatorService.EXPECT().BatchGetEvaluatorVersion(gomock.Any(), gomock.Any(), gomock.Any(), gomock.Any()).Return([]*entity.Evaluator{}, nil).AnyTimes()
				mockEvaluationSetService.EXPECT().GetEvaluationSet(gomock.Any(), gomock.Any(), gomock.Any(), gomock.Any()).Return(&entity.EvaluationSet{
					EvaluationSetVersion: &entity.EvaluationSetVersion{
						EvaluationSetSchema: &entity.EvaluationSetSchema{
							FieldSchemas: []*entity.FieldSchema{},
						},
					},
				}, nil)
				mockEvaluationSetVersionService.EXPECT().GetEvaluationSetVersion(gomock.Any(), gomock.Any(), gomock.Any(), gomock.Any()).Return(&entity.EvaluationSetVersion{
					EvaluationSetSchema: &entity.EvaluationSetSchema{
						FieldSchemas: []*entity.FieldSchema{},
					},
				}, nil, nil).AnyTimes()
				mockExptAnnotateRepo.EXPECT().BatchGetExptTurnResultTagRefs(gomock.Any(), gomock.Any(), gomock.Any()).Return([]*entity.ExptTurnResultTagRef{
					{
						ID:       1,
						SpaceID:  1,
						ExptID:   1,
						TagKeyID: 1,
					},
				}, nil).AnyTimes()
				mockExptAnnotateRepo.EXPECT().GetExptTurnAnnotateRecordRefsByTurnResultIDs(gomock.Any(), gomock.Any(), gomock.Any()).Return([]*entity.ExptTurnAnnotateRecordRef{}, nil).AnyTimes()
				mockExptAnnotateRepo.EXPECT().GetAnnotateRecordsByIDs(gomock.Any(), gomock.Any(), gomock.Any()).Return([]*entity.AnnotateRecord{}, nil).AnyTimes()
				mockTagRPCAdapter.EXPECT().BatchGetTagInfo(gomock.Any(), gomock.Any(), gomock.Any()).Return(map[int64]*entity.TagInfo{}, nil).AnyTimes()

				return ExptResultServiceImpl{
					ExptTurnResultRepo:          mockExptTurnResultRepo,
					ExperimentRepo:              mockExperimentRepo,
					Metric:                      mockMetric,
					lwt:                         mockLWT,
					evaluatorService:            mockEvaluatorService,
					evaluationSetService:        mockEvaluationSetService,
					evaluationSetVersionService: mockEvaluationSetVersionService,
					ExptAnnotateRepo:            mockExptAnnotateRepo,
					tagRPCAdapter:               mockTagRPCAdapter,
				}
			},
			want:    nil,
			wantErr: true,
		},
		{
			name: "在线实验对比场景",
			param: &entity.MGetExperimentResultParam{
				SpaceID:    100,
				ExptIDs:    []int64{1, 2},
				BaseExptID: ptr.Of(int64(1)),
			},
			setup: func(ctrl *gomock.Controller) ExptResultServiceImpl {
				mockExperimentRepo := repoMocks.NewMockIExperimentRepo(ctrl)
				mockMetric := metricsMocks.NewMockExptMetric(ctrl)
				mockLWT := lwtMocks.NewMockILatestWriteTracker(ctrl)
				mockEvaluatorService := svcMocks.NewMockEvaluatorService(ctrl)
				mockEvaluationSetService := svcMocks.NewMockIEvaluationSetService(ctrl)
				mockEvaluationSetVersionService := svcMocks.NewMockEvaluationSetVersionService(ctrl)
				mockExptAnnotateRepo := repoMocks.NewMockIExptAnnotateRepo(ctrl)
				mockTagRPCAdapter := rpcMocks.NewMockITagRPCAdapter(ctrl)

				mockExperimentRepo.EXPECT().MGetByID(gomock.Any(), []int64{1, 2}, int64(100)).Return([]*entity.Experiment{
					{
						ID:               1,
						ExptType:         entity.ExptType_Online,
						EvalSetVersionID: 1,
						EvalSetID:        1,
					},
					{
						ID:               2,
						ExptType:         entity.ExptType_Online,
						EvalSetVersionID: 1,
						EvalSetID:        1,
					},
				}, nil)
				mockMetric.EXPECT().EmitGetExptResult(gomock.Any(), gomock.Any()).AnyTimes()
				mockLWT.EXPECT().CheckWriteFlagByID(gomock.Any(), gomock.Any(), gomock.Any()).Return(false).AnyTimes()
				mockExperimentRepo.EXPECT().GetEvaluatorRefByExptIDs(gomock.Any(), gomock.Any(), gomock.Any()).Return([]*entity.ExptEvaluatorRef{}, nil)
				mockEvaluatorService.EXPECT().BatchGetEvaluatorVersion(gomock.Any(), gomock.Any(), gomock.Any(), gomock.Any()).Return([]*entity.Evaluator{}, nil).AnyTimes()
				mockEvaluationSetService.EXPECT().GetEvaluationSet(gomock.Any(), gomock.Any(), gomock.Any(), gomock.Any()).Return(&entity.EvaluationSet{
					EvaluationSetVersion: &entity.EvaluationSetVersion{
						EvaluationSetSchema: &entity.EvaluationSetSchema{
							FieldSchemas: []*entity.FieldSchema{},
						},
					},
				}, nil)
				mockEvaluationSetVersionService.EXPECT().GetEvaluationSetVersion(gomock.Any(), gomock.Any(), gomock.Any(), gomock.Any()).Return(&entity.EvaluationSetVersion{
					EvaluationSetSchema: &entity.EvaluationSetSchema{
						FieldSchemas: []*entity.FieldSchema{},
					},
				}, nil, nil).AnyTimes()
				mockExptAnnotateRepo.EXPECT().BatchGetExptTurnResultTagRefs(gomock.Any(), gomock.Any(), gomock.Any()).Return([]*entity.ExptTurnResultTagRef{
					{
						ID:       1,
						SpaceID:  1,
						ExptID:   1,
						TagKeyID: 1,
					},
				}, nil).AnyTimes()
				mockExptAnnotateRepo.EXPECT().GetExptTurnAnnotateRecordRefsByTurnResultIDs(gomock.Any(), gomock.Any(), gomock.Any()).Return([]*entity.ExptTurnAnnotateRecordRef{}, nil).AnyTimes()
				mockExptAnnotateRepo.EXPECT().GetAnnotateRecordsByIDs(gomock.Any(), gomock.Any(), gomock.Any()).Return([]*entity.AnnotateRecord{}, nil).AnyTimes()
				mockTagRPCAdapter.EXPECT().BatchGetTagInfo(gomock.Any(), gomock.Any(), gomock.Any()).Return(map[int64]*entity.TagInfo{}, nil).AnyTimes()

				return ExptResultServiceImpl{
					ExperimentRepo:              mockExperimentRepo,
					Metric:                      mockMetric,
					lwt:                         mockLWT,
					evaluatorService:            mockEvaluatorService,
					evaluationSetService:        mockEvaluationSetService,
					evaluationSetVersionService: mockEvaluationSetVersionService,
					ExptAnnotateRepo:            mockExptAnnotateRepo,
					tagRPCAdapter:               mockTagRPCAdapter,
				}
			},
			want:    []*entity.ColumnEvaluator{},
			wantErr: false,
		},
		{
			name: "正常获取离线实验结果 - 有ck - 有参数",
			param: &entity.MGetExperimentResultParam{
				SpaceID:        100,
				ExptIDs:        []int64{1},
				UseAccelerator: true,
				BaseExptID:     ptr.Of(int64(1)),
				FilterAccelerators: map[int64]*entity.ExptTurnResultFilterAccelerator{
					1: {
						ExptID:  1,
						SpaceID: 100,
						MapCond: &entity.ExptTurnResultFilterMapCond{
							EvalTargetDataFilters: []*entity.FieldFilter{
								{
									Key:    "actual_output",
									Op:     "=",
									Values: []any{"1"},
								},
							},
							EvaluatorScoreFilters: []*entity.FieldFilter{
								{
									Key:    "key1",
									Op:     "=",
									Values: []any{1.0},
								},
							},
						},
						KeywordSearch: &entity.KeywordFilter{
							Keyword: ptr.Of("test"),
							ItemSnapshotFilter: &entity.ItemSnapshotFilter{
								StringMapFilters: []*entity.FieldFilter{
									{
										Key:    "field_key_string",
										Op:     "=",
										Values: []any{"1"},
									},
									{
										Key:    "field_key_int",
										Op:     "=",
										Values: []any{1},
									},
									{
										Key:    "field_key_float",
										Op:     "=",
										Values: []any{1.0},
									},
									{
										Key:    "field_key_bool",
										Op:     "=",
										Values: []any{"true"},
									},
								},
							},
						},
						ItemSnapshotCond: &entity.ItemSnapshotFilter{
							StringMapFilters: []*entity.FieldFilter{
								{
									Key:    "field_key_string",
									Op:     "=",
									Values: []any{"1"},
								},
								{
									Key:    "field_key_int",
									Op:     "=",
									Values: []any{1},
								},
								{
									Key:    "field_key_float",
									Op:     "=",
									Values: []any{1.0},
								},
								{
									Key:    "field_key_bool",
									Op:     "=",
									Values: []any{"true"},
								},
							},
						},
					},
				},
			},
			setup: func(ctrl *gomock.Controller) ExptResultServiceImpl {
				mockExptTurnResultRepo := repoMocks.NewMockIExptTurnResultRepo(ctrl)
				mockExperimentRepo := repoMocks.NewMockIExperimentRepo(ctrl)
				mockMetric := metricsMocks.NewMockExptMetric(ctrl)
				mockLWT := lwtMocks.NewMockILatestWriteTracker(ctrl)
				mockExptItemResultRepo := repoMocks.NewMockIExptItemResultRepo(ctrl)
				mockExptTurnResultFilterRepo := repoMocks.NewMockIExptTurnResultFilterRepo(ctrl)
				mockEvaluatorService := svcMocks.NewMockEvaluatorService(ctrl)
				mockEvaluationSetItemService := svcMocks.NewMockEvaluationSetItemService(ctrl)
				mockEvaluatorRecordService := svcMocks.NewMockEvaluatorRecordService(ctrl)
				mockEvalTargetService := svcMocks.NewMockIEvalTargetService(ctrl)
				mockEvaluationSetService := svcMocks.NewMockIEvaluationSetService(ctrl)
				mockEvaluationSetVersionService := svcMocks.NewMockEvaluationSetVersionService(ctrl)
				mockExptStatsRepo := repoMocks.NewMockIExptStatsRepo(ctrl)
				mockExptAnnotateRepo := repoMocks.NewMockIExptAnnotateRepo(ctrl)
				mockTagRPCAdapter := rpcMocks.NewMockITagRPCAdapter(ctrl)

				mockExperimentRepo.EXPECT().MGetByID(gomock.Any(), []int64{1}, int64(100)).Return([]*entity.Experiment{{
					ID:               1,
					EvalSetVersionID: 1,
					EvalSetID:        1,
					ExptType:         entity.ExptType_Offline,
				}}, nil).AnyTimes()
				mockExperimentRepo.EXPECT().GetByID(gomock.Any(), gomock.Any(), gomock.Any()).Return(&entity.Experiment{
					EvalSetVersionID: 1,
					EvalSetID:        1,
					ExptType:         entity.ExptType_Offline,
				}, nil).AnyTimes()
				mockMetric.EXPECT().EmitGetExptResult(gomock.Any(), gomock.Any()).AnyTimes()
				mockLWT.EXPECT().CheckWriteFlagByID(gomock.Any(), gomock.Any(), gomock.Any()).Return(false).AnyTimes()
				mockExptStatsRepo.EXPECT().MGet(gomock.Any(), gomock.Any(), gomock.Any()).Return([]*entity.ExptStats{}, nil).AnyTimes()
				mockExperimentRepo.EXPECT().GetEvaluatorRefByExptIDs(gomock.Any(), gomock.Any(), gomock.Any()).Return([]*entity.ExptEvaluatorRef{
					{
						EvaluatorVersionID: 1,
						EvaluatorID:        1,
					},
				}, nil).AnyTimes()
				mockEvaluatorService.EXPECT().BatchGetEvaluatorVersion(gomock.Any(), gomock.Any(), gomock.Any(), gomock.Any()).Return([]*entity.Evaluator{
					{
						ID:            1,
						Name:          "test_evaluator",
						Description:   "test description",
						EvaluatorType: entity.EvaluatorTypePrompt,
						PromptEvaluatorVersion: &entity.PromptEvaluatorVersion{
							ID:      1,
							Version: "v1",
						},
					},
				}, nil).AnyTimes()
				mockEvaluationSetItemService.EXPECT().BatchGetEvaluationSetItems(gomock.Any(), gomock.Any()).Return([]*entity.EvaluationSetItem{}, nil).AnyTimes()
				mockEvaluatorRecordService.EXPECT().BatchGetEvaluatorRecord(gomock.Any(), gomock.Any(), gomock.Any()).Return([]*entity.EvaluatorRecord{}, nil).AnyTimes()
				mockEvalTargetService.EXPECT().BatchGetRecordByIDs(gomock.Any(), gomock.Any(), gomock.Any()).Return([]*entity.EvalTargetRecord{}, nil).AnyTimes()
				mockEvaluationSetService.EXPECT().GetEvaluationSet(gomock.Any(), gomock.Any(), gomock.Any(), gomock.Any()).Return(&entity.EvaluationSet{}, nil).AnyTimes()
				mockEvaluationSetService.EXPECT().QueryItemSnapshotMappings(gomock.Any(), gomock.Any(), gomock.Any(), gomock.Any()).Return([]*entity.ItemSnapshotFieldMapping{
					{
						FieldKey:      "field_key_string",
						MappingKey:    "string_map",
						MappingSubKey: "subkey_string",
					},
					{
						FieldKey:      "field_key_int",
						MappingKey:    "int_map",
						MappingSubKey: "subkey_int",
					},
					{
						FieldKey:      "field_key_float",
						MappingKey:    "float_map",
						MappingSubKey: "subkey_float",
					},
					{
						FieldKey:      "field_key_bool",
						MappingKey:    "bool_map",
						MappingSubKey: "subkey_bool",
					},
				}, "2025-01-01", nil).AnyTimes()
				mockEvaluationSetVersionService.EXPECT().GetEvaluationSetVersion(gomock.Any(), gomock.Any(), gomock.Any(), gomock.Any()).Return(&entity.EvaluationSetVersion{}, nil, nil).AnyTimes()
				mockExptItemResultRepo.EXPECT().BatchGet(gomock.Any(), gomock.Any(), gomock.Any(), gomock.Any()).Return([]*entity.ExptItemResult{}, nil).AnyTimes()
				mockExptTurnResultRepo.EXPECT().BatchGetTurnEvaluatorResultRef(gomock.Any(), gomock.Any(), gomock.Any()).Return([]*entity.ExptTurnEvaluatorResultRef{}, nil).AnyTimes()
				mockExptItemResultRepo.EXPECT().GetItemTurnResults(gomock.Any(), gomock.Any(), gomock.Any(), gomock.Any()).Return([]*entity.ExptTurnResult{}, nil).AnyTimes()
				mockExptTurnResultRepo.EXPECT().ListTurnResultByItemIDs(gomock.Any(), gomock.Any(), gomock.Any(), gomock.Any(), gomock.Any(), gomock.Any()).Return([]*entity.ExptTurnResult{
					{
						ID:     1,
						ItemID: 1,
					},
				}, int64(0), nil).AnyTimes()
				mockExptTurnResultFilterRepo.EXPECT().QueryItemIDStates(gomock.Any(), gomock.Any()).Return(map[int64]entity.ItemRunState{}, int64(0), nil).Return(
					map[int64]entity.ItemRunState{1: 1}, int64(1), nil,
				).AnyTimes()
				mockExptTurnResultFilterRepo.EXPECT().GetExptTurnResultFilterKeyMappings(gomock.Any(), gomock.Any(), gomock.Any()).Return([]*entity.ExptTurnResultFilterKeyMapping{
					{
						SpaceID:   100,
						ExptID:    1,
						FromField: "1",
						ToKey:     "key1",
						FieldType: entity.FieldTypeEvaluator,
					},
				}, nil).AnyTimes()
				mockMetric.EXPECT().EmitExptTurnResultFilterQueryLatency(gomock.Any(), gomock.Any(), gomock.Any()).AnyTimes()
				mockExptAnnotateRepo.EXPECT().BatchGetExptTurnResultTagRefs(gomock.Any(), gomock.Any(), gomock.Any()).Return([]*entity.ExptTurnResultTagRef{
					{
						ID:       1,
						SpaceID:  1,
						ExptID:   1,
						TagKeyID: 1,
					},
				}, nil).AnyTimes()
				mockExptAnnotateRepo.EXPECT().GetExptTurnAnnotateRecordRefsByTurnResultIDs(gomock.Any(), gomock.Any(), gomock.Any()).Return([]*entity.ExptTurnAnnotateRecordRef{}, nil).AnyTimes()
				mockExptAnnotateRepo.EXPECT().GetAnnotateRecordsByIDs(gomock.Any(), gomock.Any(), gomock.Any()).Return([]*entity.AnnotateRecord{}, nil).AnyTimes()
				mockTagRPCAdapter.EXPECT().BatchGetTagInfo(gomock.Any(), gomock.Any(), gomock.Any()).Return(map[int64]*entity.TagInfo{}, nil).AnyTimes()

				return ExptResultServiceImpl{
					ExptTurnResultRepo:          mockExptTurnResultRepo,
					ExperimentRepo:              mockExperimentRepo,
					ExptStatsRepo:               mockExptStatsRepo,
					Metric:                      mockMetric,
					lwt:                         mockLWT,
					ExptItemResultRepo:          mockExptItemResultRepo,
					evaluatorService:            mockEvaluatorService,
					evaluationSetItemService:    mockEvaluationSetItemService,
					evaluatorRecordService:      mockEvaluatorRecordService,
					evalTargetService:           mockEvalTargetService,
					evaluationSetService:        mockEvaluationSetService,
					evaluationSetVersionService: mockEvaluationSetVersionService,
					exptTurnResultFilterRepo:    mockExptTurnResultFilterRepo,
					ExptAnnotateRepo:            mockExptAnnotateRepo,
					tagRPCAdapter:               mockTagRPCAdapter,
				}
			},
			want: []*entity.ColumnEvaluator{
				{
					EvaluatorVersionID: 1,
					EvaluatorID:        1,
					EvaluatorType:      entity.EvaluatorTypePrompt,
					Name:               gptr.Of("test_evaluator"),
					Version:            gptr.Of("v1"),
					Description:        gptr.Of("test description"),
					Builtin:            gptr.Of(false),
				},
			},
			wantErr: false,
		},
	}

	for _, tt := range tests {
		t.Run(tt.name, func(t *testing.T) {
			ctrl := gomock.NewController(t)
			defer ctrl.Finish()

			svc := tt.setup(ctrl)
<<<<<<< HEAD
			got, err := svc.MGetExperimentResult(context.Background(), tt.param) // todo: fix
=======
			got, err := svc.MGetExperimentResult(context.Background(), tt.param)
>>>>>>> a9a7a3ff
			if (err != nil) != tt.wantErr {
				t.Errorf("MGetExperimentResult() error = %v, wantErr %v", err, tt.wantErr)
				return
			}
			if !tt.wantErr && !reflect.DeepEqual(got.ColumnEvaluators, tt.want) {
				t.Errorf("MGetExperimentResult() got = %v, want %v", got.ColumnEvaluators, tt.want)
			}
		})
	}
}

func TestExptResultServiceImpl_RecordItemRunLogs(t *testing.T) {
	tests := []struct {
		name      string
		exptID    int64
		exptRunID int64
		itemID    int64
		spaceID   int64
		session   *entity.Session
		setup     func(ctrl *gomock.Controller) ExptResultServiceImpl
		wantErr   bool
	}{
		{
			name:      "正常记录运行日志",
			exptID:    1,
			exptRunID: 1,
			itemID:    1,
			spaceID:   100,
			session: &entity.Session{
				UserID: "test",
			},
			setup: func(ctrl *gomock.Controller) ExptResultServiceImpl {
				mockExptItemResultRepo := repoMocks.NewMockIExptItemResultRepo(ctrl)
				mockExptTurnResultRepo := repoMocks.NewMockIExptTurnResultRepo(ctrl)
				mockExptStatsRepo := repoMocks.NewMockIExptStatsRepo(ctrl)
				mockEvaluatorRecordService := svcMocks.NewMockEvaluatorRecordService(ctrl)
				mockPublisher := eventsMocks.NewMockExptEventPublisher(ctrl)
				mockIdgen := idgenMocks.NewMockIIDGenerator(ctrl)

				// GetItemRunLog mock
				mockExptItemResultRepo.EXPECT().
					GetItemRunLog(gomock.Any(), int64(1), int64(1), int64(1), int64(100)).
					Return(&entity.ExptItemResultRunLog{Status: 1, ResultState: int32(entity.ExptItemResultStateLogged)}, nil)
				mockExptItemResultRepo.EXPECT().BatchGet(gomock.Any(), gomock.Any(), gomock.Any(), gomock.Any()).Return([]*entity.ExptItemResult{
					{
						ID:     1,
						ItemID: 1,
						Status: entity.ItemRunState_Processing,
					},
				}, nil)

				// GetItemTurnRunLogs mock
				mockExptTurnResultRepo.EXPECT().
					GetItemTurnRunLogs(gomock.Any(), int64(1), int64(1), int64(1), int64(100)).
					Return([]*entity.ExptTurnResultRunLog{{
						TurnID:             1,
						Status:             entity.TurnRunState_Success,
						EvaluatorResultIds: &entity.EvaluatorResults{EvalVerIDToResID: map[int64]int64{1: 1}},
					}}, nil)

				// GetItemTurnResults mock
				mockExptItemResultRepo.EXPECT().
					GetItemTurnResults(gomock.Any(), int64(100), int64(1), int64(1)).
					Return([]*entity.ExptTurnResult{{
						ID:     1,
						TurnID: 1,
						Status: int32(entity.TurnRunState_Success),
					}}, nil)

				// idgen mock
				mockIdgen.EXPECT().
					GenMultiIDs(gomock.Any(), 1).
					Return([]int64{1}, nil)

				// CreateTurnEvaluatorRefs mock
				mockExptTurnResultRepo.EXPECT().
					CreateTurnEvaluatorRefs(gomock.Any(), gomock.Any()).
					Return(nil)

				// SaveTurnResults mock
				mockExptTurnResultRepo.EXPECT().
					SaveTurnResults(gomock.Any(), gomock.Any()).
					Return(nil)

				// UpdateItemsResult mock
				mockExptItemResultRepo.EXPECT().
					UpdateItemsResult(gomock.Any(), int64(100), int64(1), []int64{1}, gomock.Any()).
					Return(nil)

				// UpdateItemRunLog mock
				mockExptItemResultRepo.EXPECT().
					UpdateItemRunLog(gomock.Any(), int64(1), int64(1), []int64{1}, gomock.Any(), int64(100)).
					Return(nil)

				// ArithOperateCount mock
				mockExptStatsRepo.EXPECT().
					ArithOperateCount(gomock.Any(), int64(1), int64(100), gomock.Any()).
					Return(nil)

				return ExptResultServiceImpl{
					ExptItemResultRepo:     mockExptItemResultRepo,
					ExptTurnResultRepo:     mockExptTurnResultRepo,
					ExptStatsRepo:          mockExptStatsRepo,
					evaluatorRecordService: mockEvaluatorRecordService,
					publisher:              mockPublisher,
					idgen:                  mockIdgen,
				}
			},
			wantErr: false,
		},
		{
			name:      "获取运行日志失败",
			exptID:    1,
			exptRunID: 1,
			itemID:    1,
			spaceID:   100,
			session: &entity.Session{
				UserID: "test",
			},
			setup: func(ctrl *gomock.Controller) ExptResultServiceImpl {
				mockExptItemResultRepo := repoMocks.NewMockIExptItemResultRepo(ctrl)

				// GetItemRunLog mock 返回错误
				mockExptItemResultRepo.EXPECT().
					GetItemRunLog(gomock.Any(), int64(1), int64(1), int64(1), int64(100)).
					Return(nil, fmt.Errorf("get item run log error"))

				return ExptResultServiceImpl{
					ExptItemResultRepo: mockExptItemResultRepo,
				}
			},
			wantErr: true,
		},
		{
			name:      "获取轮次运行日志失败",
			exptID:    1,
			exptRunID: 1,
			itemID:    1,
			spaceID:   100,
			session: &entity.Session{
				UserID: "test",
			},
			setup: func(ctrl *gomock.Controller) ExptResultServiceImpl {
				mockExptItemResultRepo := repoMocks.NewMockIExptItemResultRepo(ctrl)
				mockExptTurnResultRepo := repoMocks.NewMockIExptTurnResultRepo(ctrl)

				// GetItemRunLog mock
				mockExptItemResultRepo.EXPECT().
					GetItemRunLog(gomock.Any(), int64(1), int64(1), int64(1), int64(100)).
					Return(&entity.ExptItemResultRunLog{Status: 1, ResultState: int32(entity.ExptItemResultStateLogged)}, nil)

				// GetItemTurnRunLogs mock 返回错误
				mockExptTurnResultRepo.EXPECT().
					GetItemTurnRunLogs(gomock.Any(), int64(1), int64(1), int64(1), int64(100)).
					Return(nil, fmt.Errorf("get turn run logs error"))

				return ExptResultServiceImpl{
					ExptItemResultRepo: mockExptItemResultRepo,
					ExptTurnResultRepo: mockExptTurnResultRepo,
				}
			},
			wantErr: true,
		},
		{
			name:      "获取轮次结果失败",
			exptID:    1,
			exptRunID: 1,
			itemID:    1,
			spaceID:   100,
			session: &entity.Session{
				UserID: "test",
			},
			setup: func(ctrl *gomock.Controller) ExptResultServiceImpl {
				mockExptItemResultRepo := repoMocks.NewMockIExptItemResultRepo(ctrl)
				mockExptTurnResultRepo := repoMocks.NewMockIExptTurnResultRepo(ctrl)

				// GetItemRunLog mock
				mockExptItemResultRepo.EXPECT().
					GetItemRunLog(gomock.Any(), int64(1), int64(1), int64(1), int64(100)).
					Return(&entity.ExptItemResultRunLog{Status: 1, ResultState: int32(entity.ExptItemResultStateLogged)}, nil)

				// GetItemTurnRunLogs mock
				mockExptTurnResultRepo.EXPECT().
					GetItemTurnRunLogs(gomock.Any(), int64(1), int64(1), int64(1), int64(100)).
					Return([]*entity.ExptTurnResultRunLog{{TurnID: 1, Status: entity.TurnRunState_Success, EvaluatorResultIds: nil}}, nil)

				// GetItemTurnResults mock 返回错误
				mockExptItemResultRepo.EXPECT().
					GetItemTurnResults(gomock.Any(), int64(100), int64(1), int64(1)).
					Return(nil, fmt.Errorf("get turn results error"))

				return ExptResultServiceImpl{
					ExptItemResultRepo: mockExptItemResultRepo,
					ExptTurnResultRepo: mockExptTurnResultRepo,
				}
			},
			wantErr: true,
		},
		{
			name:      "保存轮次结果失败",
			exptID:    1,
			exptRunID: 1,
			itemID:    1,
			spaceID:   100,
			session: &entity.Session{
				UserID: "test",
			},
			setup: func(ctrl *gomock.Controller) ExptResultServiceImpl {
				mockExptItemResultRepo := repoMocks.NewMockIExptItemResultRepo(ctrl)
				mockExptTurnResultRepo := repoMocks.NewMockIExptTurnResultRepo(ctrl)

				// GetItemRunLog mock
				mockExptItemResultRepo.EXPECT().
					GetItemRunLog(gomock.Any(), int64(1), int64(1), int64(1), int64(100)).
					Return(&entity.ExptItemResultRunLog{Status: 1, ResultState: int32(entity.ExptItemResultStateLogged)}, nil)

				// BatchGet mock
				mockExptItemResultRepo.EXPECT().
					BatchGet(gomock.Any(), gomock.Any(), gomock.Any(), gomock.Any()).
					Return([]*entity.ExptItemResult{
						{
							ID:     1,
							ItemID: 1,
							Status: entity.ItemRunState_Processing,
						},
					}, nil)

				// GetItemTurnRunLogs mock
				mockExptTurnResultRepo.EXPECT().
					GetItemTurnRunLogs(gomock.Any(), int64(1), int64(1), int64(1), int64(100)).
					Return([]*entity.ExptTurnResultRunLog{{TurnID: 1, Status: entity.TurnRunState_Success, EvaluatorResultIds: nil}}, nil)

				// GetItemTurnResults mock
				mockExptItemResultRepo.EXPECT().
					GetItemTurnResults(gomock.Any(), int64(100), int64(1), int64(1)).
					Return([]*entity.ExptTurnResult{{
						ID:     1,
						TurnID: 1,
						Status: int32(entity.TurnRunState_Success),
					}}, nil)

				// SaveTurnResults mock 返回错误
				mockExptTurnResultRepo.EXPECT().
					SaveTurnResults(gomock.Any(), gomock.Any()).
					Return(fmt.Errorf("save turn results error"))

				return ExptResultServiceImpl{
					ExptItemResultRepo: mockExptItemResultRepo,
					ExptTurnResultRepo: mockExptTurnResultRepo,
				}
			},
			wantErr: true,
		},
		{
			name:      "更新项目结果失败",
			exptID:    1,
			exptRunID: 1,
			itemID:    1,
			spaceID:   100,
			session: &entity.Session{
				UserID: "test",
			},
			setup: func(ctrl *gomock.Controller) ExptResultServiceImpl {
				mockExptItemResultRepo := repoMocks.NewMockIExptItemResultRepo(ctrl)
				mockExptTurnResultRepo := repoMocks.NewMockIExptTurnResultRepo(ctrl)

				// GetItemRunLog mock
				mockExptItemResultRepo.EXPECT().
					GetItemRunLog(gomock.Any(), int64(1), int64(1), int64(1), int64(100)).
					Return(&entity.ExptItemResultRunLog{Status: 1, ResultState: int32(entity.ExptItemResultStateLogged)}, nil)

				// BatchGet mock
				mockExptItemResultRepo.EXPECT().
					BatchGet(gomock.Any(), gomock.Any(), gomock.Any(), gomock.Any()).
					Return([]*entity.ExptItemResult{
						{
							ID:     1,
							ItemID: 1,
							Status: entity.ItemRunState_Processing,
						},
					}, nil)

				// GetItemTurnRunLogs mock
				mockExptTurnResultRepo.EXPECT().
					GetItemTurnRunLogs(gomock.Any(), int64(1), int64(1), int64(1), int64(100)).
					Return([]*entity.ExptTurnResultRunLog{{TurnID: 1, Status: entity.TurnRunState_Success, EvaluatorResultIds: nil}}, nil)

				// GetItemTurnResults mock
				mockExptItemResultRepo.EXPECT().
					GetItemTurnResults(gomock.Any(), int64(100), int64(1), int64(1)).
					Return([]*entity.ExptTurnResult{{
						ID:     1,
						TurnID: 1,
						Status: int32(entity.TurnRunState_Success),
					}}, nil)

				// SaveTurnResults mock
				mockExptTurnResultRepo.EXPECT().
					SaveTurnResults(gomock.Any(), gomock.Any()).
					Return(nil)

				// UpdateItemsResult mock 返回错误
				mockExptItemResultRepo.EXPECT().
					UpdateItemsResult(gomock.Any(), int64(100), int64(1), []int64{1}, gomock.Any()).
					Return(fmt.Errorf("update items result error"))

				return ExptResultServiceImpl{
					ExptItemResultRepo: mockExptItemResultRepo,
					ExptTurnResultRepo: mockExptTurnResultRepo,
				}
			},
			wantErr: true,
		},
		{
			name:      "更新运行日志失败",
			exptID:    1,
			exptRunID: 1,
			itemID:    1,
			spaceID:   100,
			session: &entity.Session{
				UserID: "test",
			},
			setup: func(ctrl *gomock.Controller) ExptResultServiceImpl {
				mockExptItemResultRepo := repoMocks.NewMockIExptItemResultRepo(ctrl)
				mockExptTurnResultRepo := repoMocks.NewMockIExptTurnResultRepo(ctrl)

				// GetItemRunLog mock
				mockExptItemResultRepo.EXPECT().
					GetItemRunLog(gomock.Any(), int64(1), int64(1), int64(1), int64(100)).
					Return(&entity.ExptItemResultRunLog{Status: 1, ResultState: int32(entity.ExptItemResultStateLogged)}, nil)

				// BatchGet mock
				mockExptItemResultRepo.EXPECT().
					BatchGet(gomock.Any(), gomock.Any(), gomock.Any(), gomock.Any()).
					Return([]*entity.ExptItemResult{
						{
							ID:     1,
							ItemID: 1,
							Status: entity.ItemRunState_Processing,
						},
					}, nil)

				// GetItemTurnRunLogs mock
				mockExptTurnResultRepo.EXPECT().
					GetItemTurnRunLogs(gomock.Any(), int64(1), int64(1), int64(1), int64(100)).
					Return([]*entity.ExptTurnResultRunLog{{TurnID: 1, Status: entity.TurnRunState_Success, EvaluatorResultIds: nil}}, nil)

				// GetItemTurnResults mock
				mockExptItemResultRepo.EXPECT().
					GetItemTurnResults(gomock.Any(), int64(100), int64(1), int64(1)).
					Return([]*entity.ExptTurnResult{{
						ID:     1,
						TurnID: 1,
						Status: int32(entity.TurnRunState_Success),
					}}, nil)

				// SaveTurnResults mock
				mockExptTurnResultRepo.EXPECT().
					SaveTurnResults(gomock.Any(), gomock.Any()).
					Return(nil)

				// UpdateItemsResult mock
				mockExptItemResultRepo.EXPECT().
					UpdateItemsResult(gomock.Any(), int64(100), int64(1), []int64{1}, gomock.Any()).
					Return(nil)

				// UpdateItemRunLog mock 返回错误
				mockExptItemResultRepo.EXPECT().
					UpdateItemRunLog(gomock.Any(), int64(1), int64(1), []int64{1}, gomock.Any(), int64(100)).
					Return(fmt.Errorf("update run log error"))

				return ExptResultServiceImpl{
					ExptItemResultRepo: mockExptItemResultRepo,
					ExptTurnResultRepo: mockExptTurnResultRepo,
				}
			},
			wantErr: true,
		},
		{
			name:      "统计操作失败",
			exptID:    1,
			exptRunID: 1,
			itemID:    1,
			spaceID:   100,
			session: &entity.Session{
				UserID: "test",
			},
			setup: func(ctrl *gomock.Controller) ExptResultServiceImpl {
				mockExptItemResultRepo := repoMocks.NewMockIExptItemResultRepo(ctrl)
				mockExptTurnResultRepo := repoMocks.NewMockIExptTurnResultRepo(ctrl)
				mockExptStatsRepo := repoMocks.NewMockIExptStatsRepo(ctrl)

				// GetItemRunLog mock
				mockExptItemResultRepo.EXPECT().
					GetItemRunLog(gomock.Any(), int64(1), int64(1), int64(1), int64(100)).
					Return(&entity.ExptItemResultRunLog{Status: 1, ResultState: int32(entity.ExptItemResultStateLogged)}, nil)

				// BatchGet mock
				mockExptItemResultRepo.EXPECT().
					BatchGet(gomock.Any(), gomock.Any(), gomock.Any(), gomock.Any()).
					Return([]*entity.ExptItemResult{
						{
							ID:     1,
							ItemID: 1,
							Status: entity.ItemRunState_Processing,
						},
					}, nil)

				// GetItemTurnRunLogs mock
				mockExptTurnResultRepo.EXPECT().
					GetItemTurnRunLogs(gomock.Any(), int64(1), int64(1), int64(1), int64(100)).
					Return([]*entity.ExptTurnResultRunLog{{TurnID: 1, Status: entity.TurnRunState_Success, EvaluatorResultIds: nil}}, nil)

				// GetItemTurnResults mock
				mockExptItemResultRepo.EXPECT().
					GetItemTurnResults(gomock.Any(), int64(100), int64(1), int64(1)).
					Return([]*entity.ExptTurnResult{{
						ID:     1,
						TurnID: 1,
						Status: int32(entity.TurnRunState_Success),
					}}, nil)

				// SaveTurnResults mock
				mockExptTurnResultRepo.EXPECT().
					SaveTurnResults(gomock.Any(), gomock.Any()).
					Return(nil)

				// UpdateItemsResult mock
				mockExptItemResultRepo.EXPECT().
					UpdateItemsResult(gomock.Any(), int64(100), int64(1), []int64{1}, gomock.Any()).
					Return(nil)

				// UpdateItemRunLog mock
				mockExptItemResultRepo.EXPECT().
					UpdateItemRunLog(gomock.Any(), int64(1), int64(1), []int64{1}, gomock.Any(), int64(100)).
					Return(nil)

				// ArithOperateCount mock 返回错误
				mockExptStatsRepo.EXPECT().
					ArithOperateCount(gomock.Any(), int64(1), int64(100), gomock.Any()).
					Return(fmt.Errorf("stats operation error"))

				return ExptResultServiceImpl{
					ExptItemResultRepo: mockExptItemResultRepo,
					ExptTurnResultRepo: mockExptTurnResultRepo,
					ExptStatsRepo:      mockExptStatsRepo,
				}
			},
			wantErr: true,
		},
	}

	for _, tt := range tests {
		t.Run(tt.name, func(t *testing.T) {
			ctrl := gomock.NewController(t)
			defer ctrl.Finish()

			svc := tt.setup(ctrl)
			_, err := svc.RecordItemRunLogs(context.Background(), tt.exptID, tt.exptRunID, tt.itemID, tt.spaceID)
			if (err != nil) != tt.wantErr {
				t.Errorf("RecordItemRunLogs() error = %v, wantErr %v", err, tt.wantErr)
			}
		})
	}
}

func TestNewExptResultService(t *testing.T) {
	ctrl := gomock.NewController(t)
	defer ctrl.Finish()

	// 创建所有依赖的 mock
	mockExptItemResultRepo := repoMocks.NewMockIExptItemResultRepo(ctrl)
	mockExptTurnResultRepo := repoMocks.NewMockIExptTurnResultRepo(ctrl)
	mockExptStatsRepo := repoMocks.NewMockIExptStatsRepo(ctrl)
	mockExperimentRepo := repoMocks.NewMockIExperimentRepo(ctrl)
	mockExptTurnResultFilterRepo := repoMocks.NewMockIExptTurnResultFilterRepo(ctrl)
	mockMetric := metricsMocks.NewMockExptMetric(ctrl)
	mockLWT := lwtMocks.NewMockILatestWriteTracker(ctrl)
	mockIDGen := idgenMocks.NewMockIIDGenerator(ctrl)
	mockEvaluatorService := svcMocks.NewMockEvaluatorService(ctrl)
	mockEvalTargetService := svcMocks.NewMockIEvalTargetService(ctrl)
	mockEvaluationSetVersionService := svcMocks.NewMockEvaluationSetVersionService(ctrl)
	mockEvaluationSetService := svcMocks.NewMockIEvaluationSetService(ctrl)
	mockEvaluatorRecordService := svcMocks.NewMockEvaluatorRecordService(ctrl)
	mockEvaluationSetItemService := svcMocks.NewMockEvaluationSetItemService(ctrl)
	mockPublisher := eventsMocks.NewMockExptEventPublisher(ctrl)
	mockTagAdapter := rpcMocks.NewMockITagRPCAdapter(ctrl)
	mockAnnotateRepo := repoMocks.NewMockIExptAnnotateRepo(ctrl)
	svc := NewExptResultService(
		mockExptItemResultRepo,
		mockExptTurnResultRepo,
		mockAnnotateRepo,
		mockExptStatsRepo,
		mockExperimentRepo,
		mockMetric,
		mockLWT,
		mockIDGen,
		mockExptTurnResultFilterRepo,
		mockEvaluatorService,
		mockEvalTargetService,
		mockEvaluationSetVersionService,
		mockEvaluationSetService,
		mockEvaluatorRecordService,
		mockEvaluationSetItemService,
		mockPublisher,
		mockTagAdapter,
		nil,
	)

	impl, ok := svc.(ExptResultServiceImpl)
	if !ok {
		t.Fatalf("NewExptResultService should return ExptResultServiceImpl")
	}

	// 断言每个依赖都被正确赋值
	if impl.ExptItemResultRepo != mockExptItemResultRepo {
		t.Errorf("ExptItemResultRepo not set correctly")
	}
	if impl.ExptTurnResultRepo != mockExptTurnResultRepo {
		t.Errorf("ExptTurnResultRepo not set correctly")
	}
	if impl.ExptStatsRepo != mockExptStatsRepo {
		t.Errorf("ExptStatsRepo not set correctly")
	}
	if impl.ExperimentRepo != mockExperimentRepo {
		t.Errorf("ExperimentRepo not set correctly")
	}
	if impl.Metric != mockMetric {
		t.Errorf("Metric not set correctly")
	}
	if impl.lwt != mockLWT {
		t.Errorf("lwt not set correctly")
	}
	if impl.idgen != mockIDGen {
		t.Errorf("idgen not set correctly")
	}
	if impl.evaluatorService != mockEvaluatorService {
		t.Errorf("evaluatorService not set correctly")
	}
	if impl.evalTargetService != mockEvalTargetService {
		t.Errorf("evalTargetService not set correctly")
	}
	if impl.evaluationSetVersionService != mockEvaluationSetVersionService {
		t.Errorf("evaluationSetVersionService not set correctly")
	}
	if impl.evaluationSetService != mockEvaluationSetService {
		t.Errorf("evaluationSetService not set correctly")
	}
	if impl.evaluatorRecordService != mockEvaluatorRecordService {
		t.Errorf("evaluatorRecordService not set correctly")
	}
	if impl.evaluationSetItemService != mockEvaluationSetItemService {
		t.Errorf("evaluationSetItemService not set correctly")
	}
	if impl.publisher != mockPublisher {
		t.Errorf("publisher not set correctly")
	}
}

func TestExptResultServiceImpl_ManualUpsertExptTurnResultFilter(t *testing.T) {
	// 定义测试用例
	tests := []struct {
		name    string
		spaceID int64
		exptID  int64
		itemIDs []int64
		setup   func(
			mockLWT *lwtMocks.MockILatestWriteTracker,
			mockExperimentRepo *repoMocks.MockIExperimentRepo,
			mockFilterRepo *repoMocks.MockIExptTurnResultFilterRepo,
			mockPublisher *eventsMocks.MockExptEventPublisher,
			mockExptAnnotateRepo *repoMocks.MockIExptAnnotateRepo,
		)
		wantErr bool
	}{
		{
			name:    "成功场景-正常插入和发布事件",
			spaceID: 100,
			exptID:  1,
			itemIDs: []int64{10, 11},
			setup: func(mockLWT *lwtMocks.MockILatestWriteTracker, mockExperimentRepo *repoMocks.MockIExperimentRepo, mockFilterRepo *repoMocks.MockIExptTurnResultFilterRepo, mockPublisher *eventsMocks.MockExptEventPublisher, mockExptAnnotateRepo *repoMocks.MockIExptAnnotateRepo) {
				// 模拟写标志检查
				mockLWT.EXPECT().CheckWriteFlagByID(gomock.Any(), platestwrite.ResourceTypeExperiment, int64(1)).Return(false)
				// 模拟获取实验信息
				mockExperimentRepo.EXPECT().MGetByID(gomock.Any(), []int64{1}, int64(100)).Return([]*entity.Experiment{
					{
						ID:      1,
						SpaceID: 100,
						EvaluatorVersionRef: []*entity.ExptEvaluatorVersionRef{
							{EvaluatorVersionID: 101},
							{EvaluatorVersionID: 102},
						},
					},
				}, nil)
				// 模拟插入Filter Key Mappings
				mockFilterRepo.EXPECT().InsertExptTurnResultFilterKeyMappings(gomock.Any(), gomock.Any()).Return(nil)
				// 模拟发布事件
				mockPublisher.EXPECT().PublishExptTurnResultFilterEvent(gomock.Any(), gomock.Any(), gptr.Of(time.Second*3)).Return(nil)
				mockExptAnnotateRepo.EXPECT().GetExptTurnResultTagRefs(gomock.Any(), gomock.Any(), gomock.Any()).Return([]*entity.ExptTurnResultTagRef{
					{
						ID:          1,
						SpaceID:     100,
						ExptID:      1,
						TagKeyID:    10,
						TotalCnt:    10,
						CompleteCnt: 10,
					},
				}, nil)
			},
			wantErr: false,
		},
		{
			name:    "失败场景-实验不存在",
			spaceID: 100,
			exptID:  2,
			itemIDs: []int64{10},
			setup: func(mockLWT *lwtMocks.MockILatestWriteTracker, mockExperimentRepo *repoMocks.MockIExperimentRepo, mockFilterRepo *repoMocks.MockIExptTurnResultFilterRepo, mockPublisher *eventsMocks.MockExptEventPublisher, mockExptAnnotateRepo *repoMocks.MockIExptAnnotateRepo) {
				// 模拟写标志检查
				mockLWT.EXPECT().CheckWriteFlagByID(gomock.Any(), platestwrite.ResourceTypeExperiment, int64(2)).Return(false)
				// 模拟返回空实验列表
				mockExperimentRepo.EXPECT().MGetByID(gomock.Any(), []int64{2}, int64(100)).Return([]*entity.Experiment{}, nil)
			},
			wantErr: true,
		},
		{
			name:    "失败场景-插入Filter Key Mappings失败",
			spaceID: 100,
			exptID:  3,
			itemIDs: []int64{10},
			setup: func(mockLWT *lwtMocks.MockILatestWriteTracker, mockExperimentRepo *repoMocks.MockIExperimentRepo, mockFilterRepo *repoMocks.MockIExptTurnResultFilterRepo, mockPublisher *eventsMocks.MockExptEventPublisher, mockExptAnnotateRepo *repoMocks.MockIExptAnnotateRepo) {
				// 模拟写标志检查
				mockLWT.EXPECT().CheckWriteFlagByID(gomock.Any(), platestwrite.ResourceTypeExperiment, int64(3)).Return(false)
				// 模拟获取实验信息
				mockExperimentRepo.EXPECT().MGetByID(gomock.Any(), []int64{3}, int64(100)).Return([]*entity.Experiment{
					{
						ID:      3,
						SpaceID: 100,
						EvaluatorVersionRef: []*entity.ExptEvaluatorVersionRef{
							{EvaluatorVersionID: 101},
						},
					},
				}, nil)
				mockExptAnnotateRepo.EXPECT().GetExptTurnResultTagRefs(gomock.Any(), gomock.Any(), gomock.Any()).Return([]*entity.ExptTurnResultTagRef{
					{
						ID:          1,
						SpaceID:     100,
						ExptID:      1,
						TagKeyID:    10,
						TotalCnt:    10,
						CompleteCnt: 10,
					},
				}, nil)
				// 模拟插入失败
				mockFilterRepo.EXPECT().InsertExptTurnResultFilterKeyMappings(gomock.Any(), gomock.Any()).Return(fmt.Errorf("db insert error"))
			},
			wantErr: true,
		},
	}

	// 循环执行测试用例
	for _, tt := range tests {
		t.Run(tt.name, func(t *testing.T) {
			ctrl := gomock.NewController(t)
			defer ctrl.Finish()

			// 创建Mocks
			mockLWT := lwtMocks.NewMockILatestWriteTracker(ctrl)
			mockExperimentRepo := repoMocks.NewMockIExperimentRepo(ctrl)
			mockFilterRepo := repoMocks.NewMockIExptTurnResultFilterRepo(ctrl)
			mockPublisher := eventsMocks.NewMockExptEventPublisher(ctrl)
			mockExptAnnotateRepo := repoMocks.NewMockIExptAnnotateRepo(ctrl)

			// 实例化被测服务
			svc := ExptResultServiceImpl{
				lwt:                      mockLWT,
				ExperimentRepo:           mockExperimentRepo,
				exptTurnResultFilterRepo: mockFilterRepo,
				publisher:                mockPublisher,
				ExptAnnotateRepo:         mockExptAnnotateRepo,
			}

			// 设置Mock期望
			tt.setup(mockLWT, mockExperimentRepo, mockFilterRepo, mockPublisher, mockExptAnnotateRepo)

			// 调用被测方法
			err := svc.ManualUpsertExptTurnResultFilter(context.Background(), tt.spaceID, tt.exptID, tt.itemIDs)

			// 断言结果
			if (err != nil) != tt.wantErr {
				t.Errorf("ManualUpsertExptTurnResultFilter() error = %v, wantErr %v", err, tt.wantErr)
			}
		})
	}
}

func TestPayloadBuilder_BuildTurnResultFilter(t *testing.T) {
	// 定义测试用例
	mockCreateDate, _ := time.Parse("2006-01-02", "2025-01-01")
	tests := []struct {
		name    string
		setup   func(ctrl *gomock.Controller) *PayloadBuilder
		want    []*entity.ExptTurnResultFilterEntity
		wantErr bool
	}{
		{
			name: "成功场景-离线实验",
			setup: func(ctrl *gomock.Controller) *PayloadBuilder {
				// 创建 Mocks
				mockExperimentRepo := repoMocks.NewMockIExperimentRepo(ctrl)
				mockExptTurnResultRepo := repoMocks.NewMockIExptTurnResultRepo(ctrl)
				mockEvalTargetService := svcMocks.NewMockIEvalTargetService(ctrl)
				mockEvaluatorRecordService := svcMocks.NewMockEvaluatorRecordService(ctrl)
				mockExptAnnotateRepo := repoMocks.NewMockIExptAnnotateRepo(ctrl)

				// 定义模拟数据
				spaceID := int64(100)
				baselineExptID := int64(1)
				now := time.Now()

				// 设置 Mock 期望
				// 1. ExperimentRepo.GetByID
				mockExperimentRepo.EXPECT().GetByID(gomock.Any(), baselineExptID, spaceID).Return(&entity.Experiment{
					ID:               baselineExptID,
					SpaceID:          spaceID,
					ExptType:         entity.ExptType_Offline, // 离线实验
					StartAt:          &now,
					EvalSetVersionID: 101,
				}, nil)

				// 2. buildEvaluatorResult -> ExptTurnResultRepo.BatchGetTurnEvaluatorResultRef
				mockExptTurnResultRepo.EXPECT().BatchGetTurnEvaluatorResultRef(gomock.Any(), spaceID, []int64{10}).Return([]*entity.ExptTurnEvaluatorResultRef{
					{ExptTurnResultID: 10, EvaluatorResultID: 1001, EvaluatorVersionID: 201},
				}, nil)

				// 3. buildEvaluatorResult -> EvaluatorRecordService.BatchGetEvaluatorRecord
				mockEvaluatorRecordService.EXPECT().BatchGetEvaluatorRecord(gomock.Any(), []int64{1001}, false).Return([]*entity.EvaluatorRecord{
					{
						ID:                 1001,
						EvaluatorVersionID: 201,
						EvaluatorOutputData: &entity.EvaluatorOutputData{
							EvaluatorResult: &entity.EvaluatorResult{Score: gptr.Of(0.9)},
						},
					},
				}, nil)

				// 4. buildTargetOutput -> EvalTargetService.BatchGetRecordByIDs
				mockEvalTargetService.EXPECT().BatchGetRecordByIDs(gomock.Any(), spaceID, []int64{40}).Return([]*entity.EvalTargetRecord{
					{
						ID: 40,
						EvalTargetOutputData: &entity.EvalTargetOutputData{
							OutputFields: map[string]*entity.Content{"actual_output": {Text: ptr.Of("some output")}},
						},
					},
				}, nil)
				mockExptAnnotateRepo.EXPECT().GetExptTurnAnnotateRecordRefsByTurnResultIDs(gomock.Any(), gomock.Any(), gomock.Any()).Return([]*entity.ExptTurnAnnotateRecordRef{
					{
						ID:               1,
						ExptTurnResultID: 10,
						SpaceID:          100,
						ExptID:           1,
						TagKeyID:         10,
						AnnotateRecordID: 10,
					},
					{
						ID:               1,
						ExptTurnResultID: 10,
						SpaceID:          100,
						ExptID:           1,
						TagKeyID:         11,
						AnnotateRecordID: 11,
					},
					{
						ID:               1,
						ExptTurnResultID: 10,
						SpaceID:          100,
						ExptID:           1,
						TagKeyID:         12,
						AnnotateRecordID: 12,
					},
					{
						ID:               1,
						ExptTurnResultID: 10,
						SpaceID:          100,
						ExptID:           1,
						TagKeyID:         13,
						AnnotateRecordID: 13,
					},
				}, nil).AnyTimes()
				mockExptAnnotateRepo.EXPECT().GetAnnotateRecordsByIDs(gomock.Any(), gomock.Any(), gomock.Any()).Return([]*entity.AnnotateRecord{
					{
						ID:           10,
						ExperimentID: 1,
						SpaceID:      100,
						TagKeyID:     10,
						TagValueID:   0,
						AnnotateData: &entity.AnnotateData{
							Score:          ptr.Of(float64(1)),
							TagContentType: entity.TagContentTypeContinuousNumber,
						},
					},
					{
						ID:           13,
						ExperimentID: 1,
						SpaceID:      100,
						TagKeyID:     13,
						TagValueID:   456,
						AnnotateData: &entity.AnnotateData{
							TagContentType: entity.TagContentTypeCategorical,
						},
					},
					{
						ID:           11,
						ExperimentID: 1,
						SpaceID:      100,
						TagKeyID:     11,
						TagValueID:   123,
						AnnotateData: &entity.AnnotateData{
							TagContentType: entity.TagContentTypeBoolean,
						},
					},
					{
						ID:           12,
						ExperimentID: 1,
						SpaceID:      100,
						TagKeyID:     12,
						TagValueID:   0,
						AnnotateData: &entity.AnnotateData{
							TextValue:      ptr.Of("text"),
							TagContentType: entity.TagContentTypeFreeText,
						},
					},
				}, nil).AnyTimes()

				// 创建 PayloadBuilder 实例
				return &PayloadBuilder{
					BaselineExptID:       baselineExptID,
					SpaceID:              spaceID,
					BaseExptTurnResultDO: []*entity.ExptTurnResult{{ID: 10, ItemID: 20, TurnID: 30, TargetResultID: 40}},
					BaseExptItemResultDO: []*entity.ExptItemResult{{ItemID: 20, ItemIdx: 1, Status: entity.ItemRunState_Success}},
					ExptTurnResultFilterKeyMappingEvaluatorMap: map[string]*entity.ExptTurnResultFilterKeyMapping{
						"201": {ToKey: "eval_score_key"},
						"10":  {ToKey: "eval_score_key"},
						"11":  {ToKey: "eval_score_key"},
						"12":  {ToKey: "eval_score_key"},
						"13":  {ToKey: "eval_score_key"},
					},
					ExperimentRepo:         mockExperimentRepo,
					ExptTurnResultRepo:     mockExptTurnResultRepo,
					EvalTargetService:      mockEvalTargetService,
					EvaluatorRecordService: mockEvaluatorRecordService,
					ExptAnnotateRepo:       mockExptAnnotateRepo,
				}
			},
			want: []*entity.ExptTurnResultFilterEntity{
				{
					SpaceID:          100,
					ExptID:           1,
					ItemID:           20,
					TurnID:           30,
					ItemIdx:          1,
					Status:           entity.ItemRunState_Success,
					EvalTargetData:   map[string]string{"actual_output": "some output"},
					EvaluatorScore:   map[string]float64{"eval_score_key": 0.9},
					AnnotationFloat:  map[string]float64{},
					AnnotationBool:   map[string]bool{},
					AnnotationString: map[string]string{},
					CreatedDate:      mockCreateDate,
					EvalSetVersionID: 101,
				},
			},
			wantErr: false,
		},
		{
			name: "失败场景-获取实验信息失败",
			setup: func(ctrl *gomock.Controller) *PayloadBuilder {
				mockExperimentRepo := repoMocks.NewMockIExperimentRepo(ctrl)
				dbErr := errors.New("database error")
				mockExperimentRepo.EXPECT().GetByID(gomock.Any(), gomock.Any(), gomock.Any()).Return(nil, dbErr)

				return &PayloadBuilder{
					BaselineExptID: 1,
					SpaceID:        100,
					ExperimentRepo: mockExperimentRepo,
				}
			},
			want:    nil,
			wantErr: true,
		},
	}

	// 循环执行测试用例
	for _, tt := range tests {
		t.Run(tt.name, func(t *testing.T) {
			ctrl := gomock.NewController(t)
			defer ctrl.Finish()

			// 初始化 PayloadBuilder
			builder := tt.setup(ctrl)

			// 调用被测方法
			got, err := builder.BuildTurnResultFilter(context.Background())

			// 断言错误
			if (err != nil) != tt.wantErr {
				t.Errorf("BuildTurnResultFilter() error = %v, wantErr %v", err, tt.wantErr)
				return
			}

			// 断言结果
			// 由于结果中包含时间戳，直接比较会失败，这里特殊处理
			if !tt.wantErr {
				if len(got) != len(tt.want) {
					t.Fatalf("BuildTurnResultFilter() got len = %d, want len %d", len(got), len(tt.want))
				}
				for i := range got {
					if got[i].SpaceID != tt.want[i].SpaceID {
						t.Errorf("BuildTurnResultFilter() got[%d].SpaceID = %d, want[%d].SpaceID %d", i, got[i].SpaceID, i, tt.want[i].SpaceID)
					}
					if got[i].ExptID != tt.want[i].ExptID {
						t.Errorf("BuildTurnResultFilter() got[%d].ExptID = %d, want[%d].ExptID %d", i, got[i].ExptID, i, tt.want[i].ExptID)
					}
					if got[i].ItemID != tt.want[i].ItemID {
						t.Errorf("BuildTurnResultFilter() got[%d].ItemID = %d, want[%d].ItemID %d", i, got[i].ItemID, i, tt.want[i].ItemID)
					}
				}
			}
		})
	}
}

func TestExptResultServiceImpl_UpsertExptTurnResultFilter(t *testing.T) {
	type args struct {
		spaceID int64
		exptID  int64
		itemIDs []int64
	}
	ctrl := gomock.NewController(t)
	defer ctrl.Finish()
	mockExptTurnResultRepo := repoMocks.NewMockIExptTurnResultRepo(ctrl)
	mockExptItemResultRepo := repoMocks.NewMockIExptItemResultRepo(ctrl)
	mockFilterRepo := repoMocks.NewMockIExptTurnResultFilterRepo(ctrl)
	mockExperimentRepo := repoMocks.NewMockIExperimentRepo(ctrl)
	mockEvalTargetService := svcMocks.NewMockIEvalTargetService(ctrl)
	mockEvaluatorRecordService := svcMocks.NewMockEvaluatorRecordService(ctrl)
	mockExptAnnotateRepo := repoMocks.NewMockIExptAnnotateRepo(ctrl)
	tests := []struct {
		name    string
		args    args
		setup   func()
		wantErr bool
	}{{
		name: "正常更新过滤条件",
		args: args{
			spaceID: 100,
			exptID:  1,
			itemIDs: []int64{1, 2},
		},
		setup: func() {
			mockExptTurnResultRepo = repoMocks.NewMockIExptTurnResultRepo(ctrl)
			mockExptItemResultRepo = repoMocks.NewMockIExptItemResultRepo(ctrl)
			mockFilterRepo = repoMocks.NewMockIExptTurnResultFilterRepo(ctrl)
			mockExperimentRepo = repoMocks.NewMockIExperimentRepo(ctrl)
			mockEvalTargetService = svcMocks.NewMockIEvalTargetService(ctrl)
			mockEvaluatorRecordService = svcMocks.NewMockEvaluatorRecordService(ctrl)
			now := time.Now()
			// 设置实验信息Mock
			mockExperimentRepo.EXPECT().GetByID(gomock.Any(), int64(1), int64(100)).Return(&entity.Experiment{
				ID:               1,
				SpaceID:          100,
				ExptType:         entity.ExptType_Offline, // 离线实验
				StartAt:          &now,
				EvalSetVersionID: 101,
			}, nil)

			mockExptTurnResultRepo.EXPECT().ListTurnResultByItemIDs(gomock.Any(), gomock.Any(), gomock.Any(), gomock.Any(), gomock.Any(), gomock.Any()).
				Return([]*entity.ExptTurnResult{{ID: 1, ItemID: 1}, {ID: 2, ItemID: 2}}, int64(2), nil)
			mockExptItemResultRepo.EXPECT().BatchGet(gomock.Any(), gomock.Any(), gomock.Any(), gomock.Any()).
				Return([]*entity.ExptItemResult{{ItemID: 1}, {ItemID: 2}}, nil)
			mockFilterRepo.EXPECT().GetExptTurnResultFilterKeyMappings(gomock.Any(), gomock.Any(), gomock.Any()).
				Return([]*entity.ExptTurnResultFilterKeyMapping{}, nil)

			// 更精确匹配Save方法的参数验证
			mockFilterRepo.EXPECT().Save(gomock.Any(), gomock.Any()).Return(nil)
			// 定义模拟数据
			spaceID := int64(100)
			baselineExptID := int64(1)

			// 设置 Mock 期望
			// 1. ExperimentRepo.GetByID
			mockExperimentRepo.EXPECT().GetByID(gomock.Any(), gomock.Any(), gomock.Any()).Return(&entity.Experiment{
				ID:               baselineExptID,
				SpaceID:          spaceID,
				ExptType:         entity.ExptType_Offline, // 离线实验
				StartAt:          &now,
				EvalSetVersionID: 101,
			}, nil).AnyTimes()

			// 2. buildEvaluatorResult -> ExptTurnResultRepo.BatchGetTurnEvaluatorResultRef
			mockExptTurnResultRepo.EXPECT().BatchGetTurnEvaluatorResultRef(gomock.Any(), gomock.Any(), gomock.Any()).Return([]*entity.ExptTurnEvaluatorResultRef{
				{ExptTurnResultID: 10, EvaluatorResultID: 1001, EvaluatorVersionID: 201},
			}, nil)

			// 3. buildEvaluatorResult -> EvaluatorRecordService.BatchGetEvaluatorRecord
			mockEvaluatorRecordService.EXPECT().BatchGetEvaluatorRecord(gomock.Any(), gomock.Any(), gomock.Any()).Return([]*entity.EvaluatorRecord{
				{
					ID:                 1001,
					EvaluatorVersionID: 201,
					EvaluatorOutputData: &entity.EvaluatorOutputData{
						EvaluatorResult: &entity.EvaluatorResult{Score: gptr.Of(0.9)},
					},
				},
			}, nil)

			// 4. buildTargetOutput -> EvalTargetService.BatchGetRecordByIDs
			mockEvalTargetService.EXPECT().BatchGetRecordByIDs(gomock.Any(), spaceID, gomock.Any()).Return([]*entity.EvalTargetRecord{
				{
					ID: 40,
					EvalTargetOutputData: &entity.EvalTargetOutputData{
						OutputFields: map[string]*entity.Content{"actual_output": {Text: ptr.Of("some output")}},
					},
				},
			}, nil)
			mockExptAnnotateRepo.EXPECT().GetExptTurnAnnotateRecordRefsByTurnResultIDs(gomock.Any(), gomock.Any(), gomock.Any()).Return([]*entity.ExptTurnAnnotateRecordRef{
				{
					ID:       1,
					SpaceID:  100,
					ExptID:   1,
					TagKeyID: 10,
				},
			}, nil).AnyTimes()
			mockExptAnnotateRepo.EXPECT().GetAnnotateRecordsByIDs(gomock.Any(), gomock.Any(), gomock.Any()).Return([]*entity.AnnotateRecord{
				{
					ID:       1,
					SpaceID:  100,
					TagKeyID: 10,
				},
			}, nil).AnyTimes()
		},
		wantErr: false,
	}}

	for _, tt := range tests {
		t.Run(tt.name, func(t *testing.T) {
			tt.setup()

			// 此处原代码调用 NewExptResultService 时部分参数为 nil，实际项目中需根据情况补充
			// 以下为修正后的调用示例，实际使用时需根据 NewExptResultService 函数定义完善参数

			svc := &ExptResultServiceImpl{
				ExptTurnResultRepo:       mockExptTurnResultRepo,
				ExptItemResultRepo:       mockExptItemResultRepo,
				exptTurnResultFilterRepo: mockFilterRepo,
				ExperimentRepo:           mockExperimentRepo,
				evalTargetService:        mockEvalTargetService,
				evaluatorRecordService:   mockEvaluatorRecordService,
				ExptAnnotateRepo:         mockExptAnnotateRepo,
			}
			if err := svc.UpsertExptTurnResultFilter(context.Background(), tt.args.spaceID, tt.args.exptID, tt.args.itemIDs); (err != nil) != tt.wantErr {
				t.Errorf("UpsertExptTurnResultFilter() error = %v, wantErr %v", err, tt.wantErr)
			}
		})
	}
}

func TestExptResultServiceImpl_CompareExptTurnResultFilters(t *testing.T) {
	type args struct {
		spaceID    int64
		exptID     int64
		itemIDs    []int64
		retryTimes int32
	}

	ctrl := gomock.NewController(t)
	defer ctrl.Finish()

	mockExptTurnResultRepo := repoMocks.NewMockIExptTurnResultRepo(ctrl)
	mockExptItemResultRepo := repoMocks.NewMockIExptItemResultRepo(ctrl)
	mockFilterRepo := repoMocks.NewMockIExptTurnResultFilterRepo(ctrl)
	mockExperimentRepo := repoMocks.NewMockIExperimentRepo(ctrl)
	mockEvalTargetService := svcMocks.NewMockIEvalTargetService(ctrl)
	mockEvaluatorRecordService := svcMocks.NewMockEvaluatorRecordService(ctrl)
	mockMetric := metricsMocks.NewMockExptMetric(ctrl)
	mockLWT := lwtMocks.NewMockILatestWriteTracker(ctrl)
	mockIDGen := idgenMocks.NewMockIIDGenerator(ctrl)
	mockEvaluatorService := svcMocks.NewMockEvaluatorService(ctrl)
	mockEvaluationSetVersionService := svcMocks.NewMockEvaluationSetVersionService(ctrl)
	mockEvaluationSetService := svcMocks.NewMockIEvaluationSetService(ctrl)
	mockEvaluationSetItemService := svcMocks.NewMockEvaluationSetItemService(ctrl)
	mockPublisher := eventsMocks.NewMockExptEventPublisher(ctrl)
	mockExptAnnotateRepo := repoMocks.NewMockIExptAnnotateRepo(ctrl)

	svc := &ExptResultServiceImpl{
		ExptTurnResultRepo:          mockExptTurnResultRepo,
		ExptItemResultRepo:          mockExptItemResultRepo,
		exptTurnResultFilterRepo:    mockFilterRepo,
		ExperimentRepo:              mockExperimentRepo,
		evalTargetService:           mockEvalTargetService,
		evaluatorRecordService:      mockEvaluatorRecordService,
		evaluationSetItemService:    mockEvaluationSetItemService,
		publisher:                   mockPublisher,
		lwt:                         mockLWT,
		evaluatorService:            mockEvaluatorService,
		evaluationSetVersionService: mockEvaluationSetVersionService,
		evaluationSetService:        mockEvaluationSetService,
		Metric:                      mockMetric,
		idgen:                       mockIDGen,
		ExptAnnotateRepo:            mockExptAnnotateRepo,
	}

	now := time.Now()

	defaultSetup := func() {
		// 设置 ExptAnnotateRepo Mock 避免 PayloadBuilder 构建时的 panic
		mockExptAnnotateRepo.EXPECT().GetExptTurnAnnotateRecordRefsByTurnResultIDs(gomock.Any(), gomock.Any(), gomock.Any()).Return([]*entity.ExptTurnAnnotateRecordRef{}, nil).AnyTimes()
		mockExptAnnotateRepo.EXPECT().GetAnnotateRecordsByIDs(gomock.Any(), gomock.Any(), gomock.Any()).Return([]*entity.AnnotateRecord{}, nil).AnyTimes()

		// 设置实验信息Mock
		mockExperimentRepo.EXPECT().MGetByID(gomock.Any(), gomock.Any(), gomock.Any()).Return([]*entity.Experiment{{
			ID:               1,
			SpaceID:          100,
			ExptType:         entity.ExptType_Offline, // 离线实验
			StartAt:          &now,
			EvalSetVersionID: 101,
		}}, nil).AnyTimes()
		mockExperimentRepo.EXPECT().GetByID(gomock.Any(), gomock.Any(), gomock.Any()).Return(&entity.Experiment{
			ID:               1,
			SpaceID:          100,
			ExptType:         entity.ExptType_Offline, // 离线实验
			StartAt:          &now,
			EvalSetVersionID: 101,
		}, nil).AnyTimes()
		mockFilterRepo.EXPECT().GetByExptIDItemIDs(gomock.Any(), gomock.Any(), gomock.Any(), gomock.Any(), gomock.Any()).Return([]*entity.ExptTurnResultFilterEntity{
			{
				SpaceID: 100,
				ExptID:  1,
				ItemID:  1,
				ItemIdx: 1,
				TurnID:  1,
				Status:  1,
				EvalTargetData: map[string]string{
					"actual_output": "some output",
				},
				EvaluatorScore: map[string]float64{
					"key1": 0.9,
				},
				EvaluatorScoreCorrected: true,
				EvalSetVersionID:        1,
			},
		}, nil).AnyTimes()
		mockMetric.EXPECT().EmitExptTurnResultFilterQueryLatency(gomock.Any(), gomock.Any(), gomock.Any()).Return().AnyTimes()
		mockFilterRepo.EXPECT().GetExptTurnResultFilterKeyMappings(gomock.Any(), gomock.Any(), gomock.Any()).Return([]*entity.ExptTurnResultFilterKeyMapping{
			{
				SpaceID:   100,
				ExptID:    1,
				FromField: "1",
				ToKey:     "key1",
				FieldType: entity.FieldTypeEvaluator,
			},
		}, nil).AnyTimes()
		mockExptTurnResultRepo.EXPECT().ListTurnResultByItemIDs(gomock.Any(), gomock.Any(), gomock.Any(), gomock.Any(), gomock.Any(), gomock.Any()).Return([]*entity.ExptTurnResult{
			{
				ID:             1,
				ExptID:         1,
				ItemID:         1,
				TurnID:         1,
				Status:         1,
				TargetResultID: 1,
			},
		}, int64(1), nil).AnyTimes()
		mockExptItemResultRepo.EXPECT().BatchGet(gomock.Any(), gomock.Any(), gomock.Any(), gomock.Any()).Return([]*entity.ExptItemResult{
			{
				ID:     1,
				ExptID: 1,
				ItemID: 1,
				Status: 1,
			},
		}, nil).AnyTimes()
		mockExperimentRepo.EXPECT().GetEvaluatorRefByExptIDs(gomock.Any(), gomock.Any(), gomock.Any()).Return([]*entity.ExptEvaluatorRef{
			{
				EvaluatorVersionID: 1,
				EvaluatorID:        1,
			},
		}, nil).AnyTimes()
		mockEvaluatorService.EXPECT().BatchGetEvaluatorVersion(gomock.Any(), gomock.Any(), gomock.Any(), gomock.Any()).Return([]*entity.Evaluator{
			{
				ID:            1,
				Name:          "test_evaluator",
				Description:   "test description",
				EvaluatorType: entity.EvaluatorTypePrompt,
				PromptEvaluatorVersion: &entity.PromptEvaluatorVersion{
					ID:      1,
					Version: "v1",
				},
			},
		}, nil).AnyTimes()
		mockEvaluationSetItemService.EXPECT().BatchGetEvaluationSetItems(gomock.Any(), gomock.Any()).Return([]*entity.EvaluationSetItem{
			{
				EvaluationSetID: 1,
				SchemaID:        1,
				ItemID:          1,
				ItemKey:         "1",
				Turns: []*entity.Turn{
					{
						ID: 1,
						FieldDataList: []*entity.FieldData{
							{
								Key:  "actual_output",
								Name: "actual_output",
								Content: &entity.Content{
									Text: ptr.Of("some output"),
								},
							},
						},
					},
				},
			},
		}, nil).AnyTimes()
		mockEvaluatorRecordService.EXPECT().BatchGetEvaluatorRecord(gomock.Any(), gomock.Any(), gomock.Any()).Return([]*entity.EvaluatorRecord{
			{
				ID:                 1,
				SpaceID:            0,
				ExperimentID:       1,
				ItemID:             1,
				TurnID:             1,
				EvaluatorVersionID: 1,
				EvaluatorOutputData: &entity.EvaluatorOutputData{
					EvaluatorResult: &entity.EvaluatorResult{
						Score: ptr.Of(float64(9)),
					},
				},
			},
		}, nil).AnyTimes()
		mockEvalTargetService.EXPECT().BatchGetRecordByIDs(gomock.Any(), gomock.Any(), gomock.Any()).Return([]*entity.EvalTargetRecord{
			{
				ID:                  1,
				SpaceID:             1,
				TargetID:            1,
				TargetVersionID:     1,
				ExperimentRunID:     1,
				ItemID:              1,
				TurnID:              1,
				EvalTargetInputData: nil,

				EvalTargetOutputData: &entity.EvalTargetOutputData{
					OutputFields: map[string]*entity.Content{
						"actual_output": {
							Text: ptr.Of("some output"),
						},
					},
				},
			},
		}, nil).AnyTimes()
		mockEvaluationSetService.EXPECT().GetEvaluationSet(gomock.Any(), gomock.Any(), gomock.Any(), gomock.Any()).Return(&entity.EvaluationSet{}, nil).AnyTimes()
		mockEvaluationSetService.EXPECT().QueryItemSnapshotMappings(gomock.Any(), gomock.Any(), gomock.Any(), gomock.Any()).Return([]*entity.ItemSnapshotFieldMapping{
			{
				FieldKey:      "field_key_string",
				MappingKey:    "string_map",
				MappingSubKey: "subkey_string",
			},
			{
				FieldKey:      "field_key_int",
				MappingKey:    "int_map",
				MappingSubKey: "subkey_int",
			},
			{
				FieldKey:      "field_key_float",
				MappingKey:    "float_map",
				MappingSubKey: "subkey_float",
			},
			{
				FieldKey:      "field_key_bool",
				MappingKey:    "bool_map",
				MappingSubKey: "subkey_bool",
			},
		}, "2025-01-01", nil).AnyTimes()
		mockEvaluationSetVersionService.EXPECT().GetEvaluationSetVersion(gomock.Any(), gomock.Any(), gomock.Any(), gomock.Any()).Return(&entity.EvaluationSetVersion{}, nil, nil).AnyTimes()
		mockExptItemResultRepo.EXPECT().BatchGet(gomock.Any(), gomock.Any(), gomock.Any(), gomock.Any()).Return([]*entity.ExptItemResult{}, nil).AnyTimes()
		mockExptTurnResultRepo.EXPECT().BatchGetTurnEvaluatorResultRef(gomock.Any(), gomock.Any(), gomock.Any()).Return([]*entity.ExptTurnEvaluatorResultRef{
			{
				ID:                 1,
				SpaceID:            1,
				ExptTurnResultID:   1,
				EvaluatorVersionID: 1,
				EvaluatorResultID:  1,
				ExptID:             1,
			},
		}, nil).AnyTimes()
		mockExptItemResultRepo.EXPECT().GetItemTurnResults(gomock.Any(), gomock.Any(), gomock.Any(), gomock.Any()).Return([]*entity.ExptTurnResult{}, nil).AnyTimes()
		mockExptTurnResultRepo.EXPECT().ListTurnResultByItemIDs(gomock.Any(), gomock.Any(), gomock.Any(), gomock.Any(), gomock.Any(), gomock.Any()).Return([]*entity.ExptTurnResult{
			{
				ID:     1,
				ItemID: 1,
			},
		}, int64(0), nil).AnyTimes()
		mockFilterRepo.EXPECT().QueryItemIDStates(gomock.Any(), gomock.Any()).Return(
			map[int64]entity.ItemRunState{int64(1): entity.ItemRunState_Success}, int64(1), nil,
		).AnyTimes()
		mockFilterRepo.EXPECT().GetExptTurnResultFilterKeyMappings(gomock.Any(), gomock.Any(), gomock.Any()).Return([]*entity.ExptTurnResultFilterKeyMapping{
			{
				SpaceID:   100,
				ExptID:    1,
				FromField: "1",
				ToKey:     "key1",
				FieldType: entity.FieldTypeEvaluator,
			},
		}, nil).AnyTimes()
		mockMetric.EXPECT().EmitExptTurnResultFilterCheck(gomock.Any(), gomock.Any(), gomock.Any(), gomock.Any(), gomock.Any()).Return().AnyTimes()
		mockPublisher.EXPECT().PublishExptTurnResultFilterEvent(gomock.Any(), gomock.Any(), gomock.Any()).Return(nil).AnyTimes()
	}

	tests := []struct {
		name    string
		args    args
		setup   func()
		wantErr bool
	}{
		{
			name: "正常比较过滤条件, retryTimes超过",
			args: args{
				spaceID:    100,
				exptID:     1,
				itemIDs:    []int64{1, 2},
				retryTimes: 3,
			},
			setup:   defaultSetup,
			wantErr: false,
		},
		{
			name: "正常比较过滤条件, retryTimes=0",
			args: args{
				spaceID:    100,
				exptID:     1,
				itemIDs:    []int64{1, 2},
				retryTimes: 0,
			},
			setup:   defaultSetup,
			wantErr: false,
		},
		// 新增测试用例：基于现有架构稍微增加覆盖率
		{
			name: "过滤器不存在场景测试",
			args: args{
				spaceID:    100,
				exptID:     2, // 使用不同的 exptID
				itemIDs:    []int64{2},
				retryTimes: 3,
			},
			setup: func() {
				// 基于 defaultSetup，但针对不同的 exptID 设置空过滤器
				defaultSetup()

				// 覆盖过滤器设置，使其为空（模拟过滤器不存在的情况）
				mockFilterRepo.EXPECT().GetByExptIDItemIDs(gomock.Any(), "100", "2", gomock.Any(), gomock.Any()).Return([]*entity.ExptTurnResultFilterEntity{}, nil).AnyTimes()

				// 设置 TurnResult 存在，确保会进入 for 循环
				mockExptTurnResultRepo.EXPECT().ListTurnResultByItemIDs(gomock.Any(), int64(100), int64(2), gomock.Any(), gomock.Any(), gomock.Any()).Return([]*entity.ExptTurnResult{
					{
						ID:     2,
						ExptID: 2,
						ItemID: 2,
						TurnID: 1,
						Status: 1,
					},
				}, int64(1), nil).AnyTimes()

				// 设置实验信息
				mockExperimentRepo.EXPECT().MGetByID(gomock.Any(), []int64{2}, int64(100)).Return([]*entity.Experiment{{
					ID:               2,
					SpaceID:          100,
					ExptType:         entity.ExptType_Offline,
					StartAt:          &now,
					EvalSetVersionID: 101,
				}}, nil).AnyTimes()

				// 验证指标上报 - 过滤器不存在且重试次数超过最大值
				mockMetric.EXPECT().EmitExptTurnResultFilterCheck(int64(100), false, false, true, true).Return().AnyTimes()
			},
			wantErr: false,
		},
		{
			name: "itemIDs为空时获取所有item",
			args: args{
				spaceID:    100,
				exptID:     3,
				itemIDs:    []int64{}, // 空的itemIDs
				retryTimes: 0,
			},
			setup: func() {
				defaultSetup()

				// 设置实验信息
				mockExperimentRepo.EXPECT().MGetByID(gomock.Any(), []int64{3}, int64(100)).Return([]*entity.Experiment{{
					ID:               3,
					SpaceID:          100,
					ExptType:         entity.ExptType_Offline,
					StartAt:          &now,
					EvalSetVersionID: 101,
				}}, nil).AnyTimes()

				// 模拟获取所有item的调用
				mockExptItemResultRepo.EXPECT().ListItemResultsByExptID(gomock.Any(), int64(3), int64(100), entity.Page{}, false).Return([]*entity.ExptItemResult{
					{
						ID:     1,
						ExptID: 3,
						ItemID: 10,
						Status: 1,
					},
					{
						ID:     2,
						ExptID: 3,
						ItemID: 20,
						Status: 1,
					},
				}, int64(2), nil).Times(1)

				// 设置过滤器查询
				mockFilterRepo.EXPECT().GetByExptIDItemIDs(gomock.Any(), "100", "3", gomock.Any(), gomock.Any()).Return([]*entity.ExptTurnResultFilterEntity{
					{
						SpaceID: 100,
						ExptID:  3,
						ItemID:  10,
						ItemIdx: 1,
						TurnID:  1,
						Status:  1,
						EvalTargetData: map[string]string{
							"actual_output": "some output",
						},
						EvaluatorScore: map[string]float64{
							"key1": 0.9,
						},
						EvaluatorScoreCorrected: true,
						EvalSetVersionID:        1,
					},
					{
						SpaceID: 100,
						ExptID:  3,
						ItemID:  20,
						ItemIdx: 2,
						TurnID:  1,
						Status:  1,
						EvalTargetData: map[string]string{
							"actual_output": "some output",
						},
						EvaluatorScore: map[string]float64{
							"key1": 0.9,
						},
						EvaluatorScoreCorrected: true,
						EvalSetVersionID:        1,
					},
				}, nil).AnyTimes()

				// 设置TurnResult查询
				mockExptTurnResultRepo.EXPECT().ListTurnResultByItemIDs(gomock.Any(), int64(100), int64(3), []int64{10, 20}, gomock.Any(), gomock.Any()).Return([]*entity.ExptTurnResult{
					{
						ID:     10,
						ExptID: 3,
						ItemID: 10,
						TurnID: 1,
						Status: 1,
					},
					{
						ID:     20,
						ExptID: 3,
						ItemID: 20,
						TurnID: 1,
						Status: 1,
					},
				}, int64(2), nil).AnyTimes()

				// 验证指标上报
				mockMetric.EXPECT().EmitExptTurnResultFilterCheck(int64(100), gomock.Any(), gomock.Any(), gomock.Any(), gomock.Any()).Return().AnyTimes()
			},
			wantErr: false,
		},
	}

	for _, tt := range tests {
		t.Run(tt.name, func(t *testing.T) {
			tt.setup()
			ctx := context.Background()
			err := svc.CompareExptTurnResultFilters(ctx, tt.args.spaceID, tt.args.exptID, tt.args.itemIDs, tt.args.retryTimes)
			if (err != nil) != tt.wantErr {
				t.Errorf("CompareExptTurnResultFilters() error = %v, wantErr %v", err, tt.wantErr)
			}
		})
	}
}

func TestExptResultServiceImpl_ListTurnResult(t *testing.T) {
	ctrl := gomock.NewController(t)
	defer ctrl.Finish()

	// Mock dependencies
	mockExptItemResultRepo := repoMocks.NewMockIExptItemResultRepo(ctrl)
	mockExptTurnResultRepo := repoMocks.NewMockIExptTurnResultRepo(ctrl)
	mockExptStatsRepo := repoMocks.NewMockIExptStatsRepo(ctrl)
	mockExperimentRepo := repoMocks.NewMockIExperimentRepo(ctrl)
	mockMetric := metricsMocks.NewMockExptMetric(ctrl)
	mockLwt := lwtMocks.NewMockILatestWriteTracker(ctrl)
	mockIdgen := idgenMocks.NewMockIIDGenerator(ctrl)
	mockExptTurnResultFilterRepo := repoMocks.NewMockIExptTurnResultFilterRepo(ctrl)
	mockEvaluatorService := svcMocks.NewMockEvaluatorService(ctrl)
	mockEvalTargetService := svcMocks.NewMockIEvalTargetService(ctrl)
	mockEvaluationSetVersionService := svcMocks.NewMockEvaluationSetVersionService(ctrl)
	mockEvaluationSetService := svcMocks.NewMockIEvaluationSetService(ctrl)
	mockEvaluatorRecordService := svcMocks.NewMockEvaluatorRecordService(ctrl)
	mockEvaluationSetItemService := svcMocks.NewMockEvaluationSetItemService(ctrl)
	mockPublisher := eventsMocks.NewMockExptEventPublisher(ctrl)

	service := ExptResultServiceImpl{
		ExptItemResultRepo:          mockExptItemResultRepo,
		ExptTurnResultRepo:          mockExptTurnResultRepo,
		ExptStatsRepo:               mockExptStatsRepo,
		ExperimentRepo:              mockExperimentRepo,
		Metric:                      mockMetric,
		lwt:                         mockLwt,
		idgen:                       mockIdgen,
		exptTurnResultFilterRepo:    mockExptTurnResultFilterRepo,
		evalTargetService:           mockEvalTargetService,
		evaluationSetVersionService: mockEvaluationSetVersionService,
		evaluationSetService:        mockEvaluationSetService,
		evaluatorService:            mockEvaluatorService,
		evaluatorRecordService:      mockEvaluatorRecordService,
		evaluationSetItemService:    mockEvaluationSetItemService,
		publisher:                   mockPublisher,
	}

	now := time.Now()

	tests := []struct {
		name                        string
		param                       *entity.MGetExperimentResultParam
		expt                        *entity.Experiment
		setup                       func()
		expectedTurnResults         []*entity.ExptTurnResult
		expectedItemID2ItemRunState map[int64]entity.ItemRunState
		expectedTotal               int64
		expectedError               error
	}{
		{
			name: "UseAccelerator=false, 正常流程",
			param: &entity.MGetExperimentResultParam{
				SpaceID:        100,
				ExptIDs:        []int64{1},
				BaseExptID:     gptr.Of(int64(1)),
				UseAccelerator: false,
				Page:           entity.NewPage(1, 20),
			},
			expt: &entity.Experiment{
				ID:       1,
				SpaceID:  100,
				ExptType: entity.ExptType_Offline,
				StartAt:  &now,
			},
			setup: func() {
				mockExptTurnResultRepo.EXPECT().
					ListTurnResult(gomock.Any(), int64(100), int64(1), nil, gomock.Any(), false).
					Return([]*entity.ExptTurnResult{
						{
							ID:      1,
							SpaceID: 100,
							ExptID:  1,
							ItemID:  10,
							TurnID:  20,
							Status:  int32(entity.TurnRunState_Success),
						},
					}, int64(1), nil).
					Times(1)

				// 添加 BatchGet mock 期望
				mockExptItemResultRepo.EXPECT().
					BatchGet(gomock.Any(), int64(100), int64(1), []int64{10}).
					Return([]*entity.ExptItemResult{
						{
							ID:      1,
							ItemID:  10,
							SpaceID: 100,
							ExptID:  1,
							ItemIdx: 1,
						},
					}, nil).
					Times(1)
			},
			expectedTurnResults: []*entity.ExptTurnResult{
				{
					ID:      1,
					SpaceID: 100,
					ExptID:  1,
					ItemID:  10,
					TurnID:  20,
					Status:  int32(entity.TurnRunState_Success),
				},
			},
			expectedItemID2ItemRunState: nil,
			expectedTotal:               1,
			expectedError:               nil,
		},
		{
			name: "UseAccelerator=false, 数据库错误",
			param: &entity.MGetExperimentResultParam{
				SpaceID:        100,
				ExptIDs:        []int64{1},
				BaseExptID:     gptr.Of(int64(1)),
				UseAccelerator: false,
				Page:           entity.NewPage(1, 20),
			},
			expt: &entity.Experiment{
				ID:       1,
				SpaceID:  100,
				ExptType: entity.ExptType_Offline,
				StartAt:  &now,
			},
			setup: func() {
				mockExptTurnResultRepo.EXPECT().
					ListTurnResult(gomock.Any(), int64(100), int64(1), nil, gomock.Any(), false).
					Return(nil, int64(0), errors.New("database error")).
					Times(1)
			},
			expectedTurnResults:         nil,
			expectedItemID2ItemRunState: nil,
			expectedTotal:               0,
			expectedError:               errors.New("database error"),
		},
		{
			name: "UseAccelerator=true, 无过滤器",
			param: &entity.MGetExperimentResultParam{
				SpaceID:            100,
				ExptIDs:            []int64{1},
				BaseExptID:         gptr.Of(int64(1)),
				UseAccelerator:     true,
				FilterAccelerators: map[int64]*entity.ExptTurnResultFilterAccelerator{},
				Page:               entity.NewPage(1, 20),
			},
			expt: &entity.Experiment{
				ID:       1,
				SpaceID:  100,
				ExptType: entity.ExptType_Offline,
				StartAt:  &now,
			},
			setup: func() {
				mockExptItemResultRepo.EXPECT().
					ListItemResultsByExptID(gomock.Any(), int64(1), int64(100), gomock.Any(), false).
					Return([]*entity.ExptItemResult{
						{
							ID:      1,
							ItemID:  10,
							SpaceID: 100,
							ExptID:  1,
						},
					}, int64(1), nil).
					Times(1)

				mockExptTurnResultRepo.EXPECT().
					ListTurnResultByItemIDs(gomock.Any(), int64(100), int64(1), []int64{10}, entity.Page{}, false).
					Return([]*entity.ExptTurnResult{
						{
							ID:      1,
							SpaceID: 100,
							ExptID:  1,
							ItemID:  10,
							TurnID:  20,
							Status:  int32(entity.TurnRunState_Success),
						},
					}, int64(1), nil).
					Times(1)

				// 添加 BatchGet mock 期望
				mockExptItemResultRepo.EXPECT().
					BatchGet(gomock.Any(), int64(100), int64(1), []int64{10}).
					Return([]*entity.ExptItemResult{
						{
							ID:      1,
							ItemID:  10,
							SpaceID: 100,
							ExptID:  1,
							ItemIdx: 1,
						},
					}, nil).
					Times(1)
			},
			expectedTurnResults: []*entity.ExptTurnResult{
				{
					ID:      1,
					SpaceID: 100,
					ExptID:  1,
					ItemID:  10,
					TurnID:  20,
					Status:  int32(entity.TurnRunState_Success),
				},
			},
			expectedItemID2ItemRunState: nil,
			expectedTotal:               1,
			expectedError:               nil,
		},
		{
			name: "UseAccelerator=true, 有过滤器",
			param: &entity.MGetExperimentResultParam{
				SpaceID:        100,
				ExptIDs:        []int64{1},
				BaseExptID:     gptr.Of(int64(1)),
				UseAccelerator: true,
				FilterAccelerators: map[int64]*entity.ExptTurnResultFilterAccelerator{
					1: {
						SpaceID: 100,
						ExptID:  1,
						ItemIDs: []*entity.FieldFilter{
							{Key: "test"},
						},
					},
				},
				Page: entity.NewPage(1, 20),
			},
			expt: &entity.Experiment{
				ID:               1,
				SpaceID:          100,
				ExptType:         entity.ExptType_Offline,
				StartAt:          &now,
				EvalSetVersionID: 5,
			},
			setup: func() {
				mockExptTurnResultFilterRepo.EXPECT().
					QueryItemIDStates(gomock.Any(), gomock.Any()).
					Return(map[int64]entity.ItemRunState{
						10: entity.ItemRunState_Success,
					}, int64(1), nil).
					Times(1)

				mockMetric.EXPECT().
					EmitExptTurnResultFilterQueryLatency(int64(100), gomock.Any(), false).
					Times(1)

				mockExptTurnResultRepo.EXPECT().
					ListTurnResultByItemIDs(gomock.Any(), int64(100), int64(1), []int64{10}, entity.Page{}, false).
					Return([]*entity.ExptTurnResult{
						{
							ID:      1,
							SpaceID: 100,
							ExptID:  1,
							ItemID:  10,
							TurnID:  20,
							Status:  int32(entity.TurnRunState_Success),
						},
					}, int64(1), nil).
					Times(1)

				// 添加 BatchGet mock 期望
				mockExptItemResultRepo.EXPECT().
					BatchGet(gomock.Any(), int64(100), int64(1), []int64{10}).
					Return([]*entity.ExptItemResult{
						{
							ID:      1,
							ItemID:  10,
							SpaceID: 100,
							ExptID:  1,
							ItemIdx: 1,
						},
					}, nil).
					Times(1)
			},
			expectedTurnResults: []*entity.ExptTurnResult{
				{
					ID:      1,
					SpaceID: 100,
					ExptID:  1,
					ItemID:  10,
					TurnID:  20,
					Status:  int32(entity.TurnRunState_Success),
				},
			},
			expectedItemID2ItemRunState: map[int64]entity.ItemRunState{
				10: entity.ItemRunState_Success,
			},
			expectedTotal: 1,
			expectedError: nil,
		},
	}

	for _, tt := range tests {
		t.Run(tt.name, func(t *testing.T) {
			tt.setup()

			turnResults, itemID2ItemRunState, total, err := service.ListTurnResult(context.Background(), tt.param, tt.expt)

			if tt.expectedError != nil {
				assert.Error(t, err)
				assert.Equal(t, tt.expectedError.Error(), err.Error())
			} else {
				assert.NoError(t, err)
			}

			assert.Equal(t, tt.expectedTurnResults, turnResults)
			assert.Equal(t, tt.expectedItemID2ItemRunState, itemID2ItemRunState)
			assert.Equal(t, tt.expectedTotal, total)
		})
	}
}

func TestExptResultServiceImpl_ListTurnResult_EdgeCases(t *testing.T) {
	ctrl := gomock.NewController(t)
	defer ctrl.Finish()

	// Mock dependencies
	mockExptItemResultRepo := repoMocks.NewMockIExptItemResultRepo(ctrl)
	mockExptTurnResultRepo := repoMocks.NewMockIExptTurnResultRepo(ctrl)
	mockExptStatsRepo := repoMocks.NewMockIExptStatsRepo(ctrl)
	mockExperimentRepo := repoMocks.NewMockIExperimentRepo(ctrl)
	mockMetric := metricsMocks.NewMockExptMetric(ctrl)
	mockLwt := lwtMocks.NewMockILatestWriteTracker(ctrl)
	mockIdgen := idgenMocks.NewMockIIDGenerator(ctrl)
	mockExptTurnResultFilterRepo := repoMocks.NewMockIExptTurnResultFilterRepo(ctrl)
	mockEvaluatorService := svcMocks.NewMockEvaluatorService(ctrl)
	mockEvalTargetService := svcMocks.NewMockIEvalTargetService(ctrl)
	mockEvaluationSetVersionService := svcMocks.NewMockEvaluationSetVersionService(ctrl)
	mockEvaluationSetService := svcMocks.NewMockIEvaluationSetService(ctrl)
	mockEvaluatorRecordService := svcMocks.NewMockEvaluatorRecordService(ctrl)
	mockEvaluationSetItemService := svcMocks.NewMockEvaluationSetItemService(ctrl)
	mockPublisher := eventsMocks.NewMockExptEventPublisher(ctrl)

	service := ExptResultServiceImpl{
		ExptItemResultRepo:          mockExptItemResultRepo,
		ExptTurnResultRepo:          mockExptTurnResultRepo,
		ExptStatsRepo:               mockExptStatsRepo,
		ExperimentRepo:              mockExperimentRepo,
		Metric:                      mockMetric,
		lwt:                         mockLwt,
		idgen:                       mockIdgen,
		exptTurnResultFilterRepo:    mockExptTurnResultFilterRepo,
		evalTargetService:           mockEvalTargetService,
		evaluationSetVersionService: mockEvaluationSetVersionService,
		evaluationSetService:        mockEvaluationSetService,
		evaluatorService:            mockEvaluatorService,
		evaluatorRecordService:      mockEvaluatorRecordService,
		evaluationSetItemService:    mockEvaluationSetItemService,
		publisher:                   mockPublisher,
	}

	now := time.Now()

	t.Run("UseAccelerator=false, 有过滤器", func(t *testing.T) {
		param := &entity.MGetExperimentResultParam{
			SpaceID:        100,
			ExptIDs:        []int64{1},
			BaseExptID:     gptr.Of(int64(1)),
			UseAccelerator: false,
			Filters: map[int64]*entity.ExptTurnResultFilter{
				1: {
					TrunRunStateFilters: []*entity.TurnRunStateFilter{
						{
							Status:   []entity.TurnRunState{entity.TurnRunState_Success},
							Operator: "=",
						},
					},
				},
			},
			Page: entity.NewPage(1, 20),
		}

		expt := &entity.Experiment{
			ID:       1,
			SpaceID:  100,
			ExptType: entity.ExptType_Offline,
			StartAt:  &now,
		}

		expectedFilter := &entity.ExptTurnResultFilter{
			TrunRunStateFilters: []*entity.TurnRunStateFilter{
				{
					Status:   []entity.TurnRunState{entity.TurnRunState_Success},
					Operator: "=",
				},
			},
		}

		mockExptTurnResultRepo.EXPECT().
			ListTurnResult(gomock.Any(), int64(100), int64(1), expectedFilter, gomock.Any(), false).
			Return([]*entity.ExptTurnResult{
				{
					ID:      1,
					SpaceID: 100,
					ExptID:  1,
					ItemID:  10,
					TurnID:  20,
					Status:  int32(entity.TurnRunState_Success),
				},
			}, int64(1), nil).
			Times(1)

		// 添加 BatchGet mock 期望
		mockExptItemResultRepo.EXPECT().
			BatchGet(gomock.Any(), int64(100), int64(1), []int64{10}).
			Return([]*entity.ExptItemResult{
				{
					ID:      1,
					ItemID:  10,
					SpaceID: 100,
					ExptID:  1,
					ItemIdx: 1,
				},
			}, nil).
			Times(1)

		turnResults, itemID2ItemRunState, total, err := service.ListTurnResult(context.Background(), param, expt)

		assert.NoError(t, err)
		assert.Len(t, turnResults, 1)
		assert.Equal(t, int64(1), turnResults[0].ID)
		assert.Nil(t, itemID2ItemRunState)
		assert.Equal(t, int64(1), total)
	})
}

func TestParseTurnKey(t *testing.T) {
	tests := []struct {
		name          string
		turnKey       string
		want          *TurnKeyComponents
		wantErr       bool
		expectedError string
	}{
		// 正常场景
		{
			name:    "正常解析-基本数值",
			turnKey: "123_456_789_012",
			want: &TurnKeyComponents{
				SpaceID: 123,
				ExptID:  456,
				ItemID:  789,
				TurnID:  12,
			},
			wantErr: false,
		},
		{
			name:    "正常解析-零值",
			turnKey: "0_0_0_0",
			want: &TurnKeyComponents{
				SpaceID: 0,
				ExptID:  0,
				ItemID:  0,
				TurnID:  0,
			},
			wantErr: false,
		},
		{
			name:    "正常解析-大数值",
			turnKey: "999999999_888888888_777777777_666666666",
			want: &TurnKeyComponents{
				SpaceID: 999999999,
				ExptID:  888888888,
				ItemID:  777777777,
				TurnID:  666666666,
			},
			wantErr: false,
		},
		{
			name:    "正常解析-最大int64值",
			turnKey: "9223372036854775807_9223372036854775807_9223372036854775807_9223372036854775807",
			want: &TurnKeyComponents{
				SpaceID: 9223372036854775807,
				ExptID:  9223372036854775807,
				ItemID:  9223372036854775807,
				TurnID:  9223372036854775807,
			},
			wantErr: false,
		},
		{
			name:    "正常解析-负数值",
			turnKey: "-1_-2_-3_-4",
			want: &TurnKeyComponents{
				SpaceID: -1,
				ExptID:  -2,
				ItemID:  -3,
				TurnID:  -4,
			},
			wantErr: false,
		},
		{
			name:    "正常解析-混合正负数",
			turnKey: "-1_2_-3_4",
			want: &TurnKeyComponents{
				SpaceID: -1,
				ExptID:  2,
				ItemID:  -3,
				TurnID:  4,
			},
			wantErr: false,
		},
		{
			name:    "正常解析-最小int64值",
			turnKey: "-9223372036854775808_-9223372036854775808_-9223372036854775808_-9223372036854775808",
			want: &TurnKeyComponents{
				SpaceID: -9223372036854775808,
				ExptID:  -9223372036854775808,
				ItemID:  -9223372036854775808,
				TurnID:  -9223372036854775808,
			},
			wantErr: false,
		},
		// 错误场景 - 格式错误
		{
			name:          "空字符串",
			turnKey:       "",
			want:          nil,
			wantErr:       true,
			expectedError: "invalid turnKey format:",
		},
		{
			name:          "无分隔符",
			turnKey:       "123456789012",
			want:          nil,
			wantErr:       true,
			expectedError: "invalid turnKey format:",
		},
		{
			name:          "分隔符不足-1个",
			turnKey:       "123_456",
			want:          nil,
			wantErr:       true,
			expectedError: "invalid turnKey format:",
		},
		{
			name:          "分隔符不足-2个",
			turnKey:       "123_456_789",
			want:          nil,
			wantErr:       true,
			expectedError: "invalid turnKey format:",
		},
		{
			name:          "分隔符过多",
			turnKey:       "123_456_789_012_345",
			want:          nil,
			wantErr:       true,
			expectedError: "invalid turnKey format:",
		},
		// 错误场景 - 数值解析错误
		{
			name:          "spaceID非数字",
			turnKey:       "abc_456_789_012",
			want:          nil,
			wantErr:       true,
			expectedError: "invalid spaceID in turnKey:",
		},
		{
			name:          "exptID非数字",
			turnKey:       "123_abc_789_012",
			want:          nil,
			wantErr:       true,
			expectedError: "invalid exptID in turnKey:",
		},
		{
			name:          "itemID非数字",
			turnKey:       "123_456_abc_012",
			want:          nil,
			wantErr:       true,
			expectedError: "invalid itemID in turnKey:",
		},
		{
			name:          "turnID非数字",
			turnKey:       "123_456_789_abc",
			want:          nil,
			wantErr:       true,
			expectedError: "invalid turnID in turnKey:",
		},
		{
			name:          "spaceID为空",
			turnKey:       "_456_789_012",
			want:          nil,
			wantErr:       true,
			expectedError: "invalid spaceID in turnKey:",
		},
		{
			name:          "exptID为空",
			turnKey:       "123__789_012",
			want:          nil,
			wantErr:       true,
			expectedError: "invalid exptID in turnKey:",
		},
		{
			name:          "itemID为空",
			turnKey:       "123_456__012",
			want:          nil,
			wantErr:       true,
			expectedError: "invalid itemID in turnKey:",
		},
		{
			name:          "turnID为空",
			turnKey:       "123_456_789_",
			want:          nil,
			wantErr:       true,
			expectedError: "invalid turnID in turnKey:",
		},
		{
			name:          "spaceID超出int64范围",
			turnKey:       "92233720368547758080_456_789_012",
			want:          nil,
			wantErr:       true,
			expectedError: "invalid spaceID in turnKey:",
		},
		{
			name:          "包含浮点数",
			turnKey:       "123.5_456_789_012",
			want:          nil,
			wantErr:       true,
			expectedError: "invalid spaceID in turnKey:",
		},
		{
			name:          "包含特殊字符",
			turnKey:       "123@_456_789_012",
			want:          nil,
			wantErr:       true,
			expectedError: "invalid spaceID in turnKey:",
		},
		{
			name:          "包含空格",
			turnKey:       "123 _456_789_012",
			want:          nil,
			wantErr:       true,
			expectedError: "invalid spaceID in turnKey:",
		},
		{
			name:          "包含制表符",
			turnKey:       "123\t_456_789_012",
			want:          nil,
			wantErr:       true,
			expectedError: "invalid spaceID in turnKey:",
		},
	}

	for _, tt := range tests {
		t.Run(tt.name, func(t *testing.T) {
			got, err := ParseTurnKey(tt.turnKey)
			if (err != nil) != tt.wantErr {
				t.Errorf("ParseTurnKey() error = %v, wantErr %v", err, tt.wantErr)
				return
			}
			if tt.wantErr {
				if err == nil {
					t.Errorf("ParseTurnKey() expected error but got none")
					return
				}
				if tt.expectedError != "" && !strings.Contains(err.Error(), tt.expectedError) {
					t.Errorf("ParseTurnKey() error = %v, expected to contain %v", err, tt.expectedError)
				}
				if got != nil {
					t.Errorf("ParseTurnKey() expected nil result when error occurs, got %v", got)
				}
			} else {
				if err != nil {
					t.Errorf("ParseTurnKey() unexpected error = %v", err)
					return
				}
				if got == nil {
					t.Errorf("ParseTurnKey() expected non-nil result, got nil")
					return
				}
				if got.SpaceID != tt.want.SpaceID {
					t.Errorf("ParseTurnKey() got.SpaceID = %v, want %v", got.SpaceID, tt.want.SpaceID)
				}
				if got.ExptID != tt.want.ExptID {
					t.Errorf("ParseTurnKey() got.ExptID = %v, want %v", got.ExptID, tt.want.ExptID)
				}
				if got.ItemID != tt.want.ItemID {
					t.Errorf("ParseTurnKey() got.ItemID = %v, want %v", got.ItemID, tt.want.ItemID)
				}
				if got.TurnID != tt.want.TurnID {
					t.Errorf("ParseTurnKey() got.RecordID = %v, want %v", got.TurnID, tt.want.TurnID)
				}
			}
		})
	}
}

func TestNewPayloadBuilder_ExtFieldAndItemRunState(t *testing.T) {
	tests := []struct {
		name                string
		baselineItemResults []*entity.ExptItemResult
		baselineTurnResults []*entity.ExptTurnResult
		itemID2ItemRunState map[int64]entity.ItemRunState
		wantExt             map[string]string
		wantRunState        entity.ItemRunState
	}{
		{
			name: "Ext字段有值且itemID2ItemRunState存在",
			baselineItemResults: []*entity.ExptItemResult{
				{
					ItemID:  1,
					ItemIdx: 0,
					Status:  entity.ItemRunState_Success,
					Ext: map[string]string{
						"key1": "value1",
						"key2": "value2",
					},
				},
			},
			baselineTurnResults: []*entity.ExptTurnResult{
				{
					ID:      1,
					ItemID:  1,
					TurnID:  0,
					TurnIdx: 0,
				},
			},
			itemID2ItemRunState: map[int64]entity.ItemRunState{
				1: entity.ItemRunState_Processing,
			},
			wantExt: map[string]string{
				"key1": "value1",
				"key2": "value2",
			},
			wantRunState: entity.ItemRunState_Processing,
		},
		{
			name: "Ext字段为空map且itemID2ItemRunState不存在",
			baselineItemResults: []*entity.ExptItemResult{
				{
					ItemID:  1,
					ItemIdx: 0,
					Status:  entity.ItemRunState_Success,
					Ext:     map[string]string{},
				},
			},
			baselineTurnResults: []*entity.ExptTurnResult{
				{
					ID:      1,
					ItemID:  1,
					TurnID:  0,
					TurnIdx: 0,
				},
			},
			itemID2ItemRunState: map[int64]entity.ItemRunState{},
			wantExt:             nil,
			wantRunState:        entity.ItemRunState_Success,
		},
		{
			name: "Ext字段为nil且itemID2ItemRunState不存在",
			baselineItemResults: []*entity.ExptItemResult{
				{
					ItemID:  1,
					ItemIdx: 0,
					Status:  entity.ItemRunState_Fail,
					Ext:     nil,
				},
			},
			baselineTurnResults: []*entity.ExptTurnResult{
				{
					ID:      1,
					ItemID:  1,
					TurnID:  0,
					TurnIdx: 0,
				},
			},
			itemID2ItemRunState: map[int64]entity.ItemRunState{},
			wantExt:             nil,
			wantRunState:        entity.ItemRunState_Fail,
		},
		{
			name: "Ext字段有值且itemID2ItemRunState不存在",
			baselineItemResults: []*entity.ExptItemResult{
				{
					ItemID:  1,
					ItemIdx: 0,
					Status:  entity.ItemRunState_Success,
					Ext: map[string]string{
						"span_id": "span-123",
					},
				},
			},
			baselineTurnResults: []*entity.ExptTurnResult{
				{
					ID:      1,
					ItemID:  1,
					TurnID:  0,
					TurnIdx: 0,
				},
			},
			itemID2ItemRunState: map[int64]entity.ItemRunState{},
			wantExt: map[string]string{
				"span_id": "span-123",
			},
			wantRunState: entity.ItemRunState_Success,
		},
		{
			name: "多个ItemResult，Ext字段和itemID2ItemRunState混合",
			baselineItemResults: []*entity.ExptItemResult{
				{
					ItemID:  1,
					ItemIdx: 0,
					Status:  entity.ItemRunState_Success,
					Ext: map[string]string{
						"key1": "value1",
					},
				},
				{
					ItemID:  2,
					ItemIdx: 1,
					Status:  entity.ItemRunState_Fail,
					Ext:     map[string]string{},
				},
			},
			baselineTurnResults: []*entity.ExptTurnResult{
				{
					ID:      1,
					ItemID:  1,
					TurnID:  0,
					TurnIdx: 0,
				},
				{
					ID:      2,
					ItemID:  2,
					TurnID:  0,
					TurnIdx: 0,
				},
			},
			itemID2ItemRunState: map[int64]entity.ItemRunState{
				1: entity.ItemRunState_Processing,
			},
			wantExt: map[string]string{
				"key1": "value1",
			},
			wantRunState: entity.ItemRunState_Processing,
		},
	}

	for _, tt := range tests {
		t.Run(tt.name, func(t *testing.T) {
			ctrl := gomock.NewController(t)
			defer ctrl.Finish()

			// 创建必要的 mocks
			mockExperimentRepo := repoMocks.NewMockIExperimentRepo(ctrl)
			mockExptTurnResultRepo := repoMocks.NewMockIExptTurnResultRepo(ctrl)
			mockExptAnnotateRepo := repoMocks.NewMockIExptAnnotateRepo(ctrl)
			mockEvalTargetService := svcMocks.NewMockIEvalTargetService(ctrl)
			mockEvaluatorRecordService := svcMocks.NewMockEvaluatorRecordService(ctrl)
			mockEvaluationSetItemService := svcMocks.NewMockEvaluationSetItemService(ctrl)

			// 创建参数
			param := &entity.MGetExperimentResultParam{
				SpaceID: 100,
				ExptIDs: []int64{1},
			}

			// 调用 NewPayloadBuilder
			builder := NewPayloadBuilder(
				context.Background(),
				param,
				1,
				tt.baselineTurnResults,
				tt.baselineItemResults,
				mockExperimentRepo,
				mockExptTurnResultRepo,
				mockExptAnnotateRepo,
				mockEvalTargetService,
				mockEvaluatorRecordService,
				mockEvaluationSetItemService,
				nil,
				nil,
				tt.itemID2ItemRunState,
			)

			// 验证结果
			assert.NotNil(t, builder)
			assert.NotNil(t, builder.ItemResults)

			// 验证第一个 ItemResult 的 Ext 字段和 RunState
			if len(builder.ItemResults) > 0 {
				firstItemResult := builder.ItemResults[0]
				assert.NotNil(t, firstItemResult.SystemInfo)

				// 验证 Ext 字段
				if tt.wantExt == nil {
					assert.Nil(t, firstItemResult.Ext)
				} else {
					assert.NotNil(t, firstItemResult.Ext)
					assert.Equal(t, tt.wantExt, firstItemResult.Ext)
				}

				// 验证 RunState
				assert.Equal(t, tt.wantRunState, firstItemResult.SystemInfo.RunState)
			}

			// 如果有多个 ItemResult，验证第二个
			if len(builder.ItemResults) > 1 && len(tt.baselineItemResults) > 1 {
				secondItemResult := builder.ItemResults[1]
				assert.NotNil(t, secondItemResult.SystemInfo)
				// 第二个 ItemResult 的 Ext 应该是空的（因为 baselineItemResults[1].Ext 是空 map）
				assert.Nil(t, secondItemResult.Ext)
				// 第二个 ItemResult 的 RunState 应该是 baselineItemResults[1].Status（因为 itemID2ItemRunState 中没有 2）
				assert.Equal(t, tt.baselineItemResults[1].Status, secondItemResult.SystemInfo.RunState)
			}
		})
	}
}<|MERGE_RESOLUTION|>--- conflicted
+++ resolved
@@ -788,7 +788,6 @@
 			name: "正常获取实验结果 - 无ck - 无filter",
 			param: &entity.MGetExperimentResultParam{
 				SpaceID: 100,
-
 				ExptIDs: []int64{1},
 			},
 			setup: func(ctrl *gomock.Controller) ExptResultServiceImpl {
@@ -1432,11 +1431,7 @@
 			defer ctrl.Finish()
 
 			svc := tt.setup(ctrl)
-<<<<<<< HEAD
-			got, err := svc.MGetExperimentResult(context.Background(), tt.param) // todo: fix
-=======
 			got, err := svc.MGetExperimentResult(context.Background(), tt.param)
->>>>>>> a9a7a3ff
 			if (err != nil) != tt.wantErr {
 				t.Errorf("MGetExperimentResult() error = %v, wantErr %v", err, tt.wantErr)
 				return
@@ -3793,6 +3788,7 @@
 				mockEvaluationSetItemService,
 				nil,
 				nil,
+				nil,
 				tt.itemID2ItemRunState,
 			)
 
