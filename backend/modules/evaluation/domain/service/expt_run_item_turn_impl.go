--- conflicted
+++ resolved
@@ -169,7 +169,6 @@
 		return t.Name, t.Content
 	})
 
-<<<<<<< HEAD
 	buildInputFields := func(fieldConfs []*entity.FieldConf) (map[string]*entity.Content, error) {
 		fields := make(map[string]*entity.Content, len(fieldConfs))
 		switch etec.Expt.Target.EvalTargetType {
@@ -191,26 +190,7 @@
 					fields[fc.FieldName] = content
 				}
 			}
-=======
-	if targetConf.IngressConf == nil || targetConf.IngressConf.EvalSetAdapter == nil {
-		return nil, errorx.New("target config ingress conf or eval set adapter is nil")
-	}
-
-	fieldConfs := targetConf.IngressConf.EvalSetAdapter.FieldConfs
-	fields := make(map[string]*entity.Content, len(fieldConfs))
-	for _, fc := range fieldConfs {
-		firstField, err := json.GetFirstJSONPathField(fc.FromField)
-		if err != nil {
-			return nil, err
-		}
-		if firstField == fc.FromField { // 没有下钻字段
-			fields[fc.FieldName] = turnFields[fc.FromField]
-			continue
-		}
-		content, err := e.getContentByJsonPath(turnFields[firstField], fc.FromField)
-		if err != nil {
-			return nil, err
->>>>>>> a7cdd996
+
 		}
 		return fields, nil
 	}
