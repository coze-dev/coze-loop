--- conflicted
+++ resolved
@@ -1,8 +1,4 @@
-<<<<<<< HEAD
-// Copyright (c) 2025 Bytedance Ltd. and/or its affiliates
-=======
 // Copyright (c) 2025 coze-dev Authors
->>>>>>> 4b6d8631
 // SPDX-License-Identifier: Apache-2.0			runMode: entity.EvaluationModeSubmit,
 package service
 
