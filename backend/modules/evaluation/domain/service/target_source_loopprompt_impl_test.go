--- conflicted
+++ resolved
@@ -1610,35 +1610,20 @@
 
 	// Test RuntimeParam method
 	runtimeParam := service.RuntimeParam()
-<<<<<<< HEAD
-	
-=======
-
->>>>>>> 4b6d8631
+
 	// Verify that PromptRuntimeParam type is returned
 	assert.NotNil(t, runtimeParam)
 	promptParam, ok := runtimeParam.(*entity.PromptRuntimeParam)
 	assert.True(t, ok, "RuntimeParam should return PromptRuntimeParam type")
-<<<<<<< HEAD
-	
+
 	// Verify that initialized ModelConfig is nil (because nil was passed in)
 	assert.Nil(t, promptParam.ModelConfig)
-	
-=======
-
-	// Verify that initialized ModelConfig is nil (because nil was passed in)
-	assert.Nil(t, promptParam.ModelConfig)
-
->>>>>>> 4b6d8631
+
 	// Verify that IRuntimeParam interface methods can be called normally
 	demo := runtimeParam.GetJSONDemo()
 	assert.NotEmpty(t, demo)
 	assert.Contains(t, demo, "model_config")
-<<<<<<< HEAD
-	
-=======
-
->>>>>>> 4b6d8631
+
 	jsonValue := runtimeParam.GetJSONValue()
 	assert.NotEmpty(t, jsonValue)
 }
