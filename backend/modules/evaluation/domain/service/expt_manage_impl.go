// Copyright (c) 2025 coze-dev Authors
// SPDX-License-Identifier: Apache-2.0

package service

import (
	"context"
	"fmt"
	"strconv"
	"strings"
	"time"

	"github.com/bytedance/gg/gptr"
	"github.com/bytedance/gg/gslice"

	"github.com/coze-dev/coze-loop/backend/infra/external/audit"
	"github.com/coze-dev/coze-loop/backend/infra/external/benefit"
	"github.com/coze-dev/coze-loop/backend/infra/idgen"
	"github.com/coze-dev/coze-loop/backend/infra/lock"
	"github.com/coze-dev/coze-loop/backend/infra/platestwrite"
	"github.com/coze-dev/coze-loop/backend/modules/evaluation/consts"
	"github.com/coze-dev/coze-loop/backend/modules/evaluation/domain/component"
	"github.com/coze-dev/coze-loop/backend/modules/evaluation/domain/component/idem"
	"github.com/coze-dev/coze-loop/backend/modules/evaluation/domain/component/metrics"
	"github.com/coze-dev/coze-loop/backend/modules/evaluation/domain/entity"
	"github.com/coze-dev/coze-loop/backend/modules/evaluation/domain/events"
	"github.com/coze-dev/coze-loop/backend/modules/evaluation/domain/repo"
	"github.com/coze-dev/coze-loop/backend/modules/evaluation/pkg/contexts"
	"github.com/coze-dev/coze-loop/backend/modules/evaluation/pkg/encoding"
	"github.com/coze-dev/coze-loop/backend/modules/evaluation/pkg/errno"
	"github.com/coze-dev/coze-loop/backend/pkg/errorx"
	"github.com/coze-dev/coze-loop/backend/pkg/json"
	"github.com/coze-dev/coze-loop/backend/pkg/lang/goroutine"
	"github.com/coze-dev/coze-loop/backend/pkg/lang/maps"
	"github.com/coze-dev/coze-loop/backend/pkg/logs"
)

func NewExptManager(
	// tupleSvc IExptTupleService,
	exptResultService ExptResultService,
	exptRepo repo.IExperimentRepo,
	exptRunLogRepo repo.IExptRunLogRepo,
	exptStatsRepo repo.IExptStatsRepo,
	exptItemResultRepo repo.IExptItemResultRepo,
	exptTurnResultRepo repo.IExptTurnResultRepo,
	configer component.IConfiger,
	quotaRepo repo.QuotaRepo,
	mutex lock.ILocker,
	idem idem.IdempotentService,
	publisher events.ExptEventPublisher,
	audit audit.IAuditService,
	idgen idgen.IIDGenerator,
	metric metrics.ExptMetric,
	lwt platestwrite.ILatestWriteTracker,
	evaluationSetVersionService EvaluationSetVersionService,
	evaluationSetService IEvaluationSetService,
	evalTargetService IEvalTargetService,
	evaluatorService EvaluatorService,
	benefitService benefit.IBenefitService,
	exptAggrResultService ExptAggrResultService,
) IExptManager {
	return &ExptMangerImpl{
		// tupleSvc:       tupleSvc,
		exptResultService:           exptResultService,
		exptRepo:                    exptRepo,
		runLogRepo:                  exptRunLogRepo,
		statsRepo:                   exptStatsRepo,
		itemResultRepo:              exptItemResultRepo,
		turnResultRepo:              exptTurnResultRepo,
		configer:                    configer,
		quotaRepo:                   quotaRepo,
		mutex:                       mutex,
		idem:                        idem,
		publisher:                   publisher,
		audit:                       audit,
		mtr:                         metric,
		idgenerator:                 idgen,
		lwt:                         lwt,
		evaluationSetVersionService: evaluationSetVersionService,
		evaluationSetService:        evaluationSetService,
		evalTargetService:           evalTargetService,
		evaluatorService:            evaluatorService,
		benefitService:              benefitService,
		exptAggrResultService:       exptAggrResultService,
	}
}

type ExptMangerImpl struct {
	// tupleSvc       IExptTupleService
	exptResultService           ExptResultService
	exptAggrResultService       ExptAggrResultService
	exptRepo                    repo.IExperimentRepo
	runLogRepo                  repo.IExptRunLogRepo
	statsRepo                   repo.IExptStatsRepo
	itemResultRepo              repo.IExptItemResultRepo
	turnResultRepo              repo.IExptTurnResultRepo
	quotaRepo                   repo.QuotaRepo
	mutex                       lock.ILocker
	idem                        idem.IdempotentService
	publisher                   events.ExptEventPublisher
	configer                    component.IConfiger
	audit                       audit.IAuditService
	mtr                         metrics.ExptMetric
	idgenerator                 idgen.IIDGenerator
	lwt                         platestwrite.ILatestWriteTracker
	evaluationSetVersionService EvaluationSetVersionService
	evaluationSetService        IEvaluationSetService
	evalTargetService           IEvalTargetService
	evaluatorService            EvaluatorService
	benefitService              benefit.IBenefitService
}

func (e *ExptMangerImpl) MGetDetail(ctx context.Context, exptIDs []int64, spaceID int64, session *entity.Session) ([]*entity.Experiment, error) {
	exptBasics, err := e.MGet(ctx, exptIDs, spaceID, session)
	if err != nil {
		return nil, err
	}

	exptDetails, err := e.packExperimentResult(ctx, exptBasics, spaceID, session)
	if err != nil {
		return nil, err
	}

	exptTuples, err := e.mGetTupleByExpt(ctx, exptDetails, spaceID, session)
	if err != nil {
		return nil, err
	}

	for idx := range exptTuples {
		exptDetails[idx].EvalSet = exptTuples[idx].EvalSet
		exptDetails[idx].Target = exptTuples[idx].Target
		exptDetails[idx].Evaluators = exptTuples[idx].Evaluators
	}

	return exptDetails, nil
}

func (e *ExptMangerImpl) GetDetail(ctx context.Context, exptID, spaceID int64, session *entity.Session, opts ...entity.GetExptTupleOptionFn) (*entity.Experiment, error) {
	expt, err := e.Get(ctx, exptID, spaceID, session)
	if err != nil {
		return nil, err
	}

	tuple, err := e.getTupleByExpt(ctx, expt, spaceID, session, opts...)
	if err != nil {
		return nil, err
	}
	expt.Evaluators = tuple.Evaluators
	expt.EvalSet = tuple.EvalSet
	expt.Target = tuple.Target

	expts, err := e.packExperimentResult(ctx, []*entity.Experiment{expt}, spaceID, session)
	if err != nil {
		return nil, err
	}

	return expts[0], nil
}

func (e *ExptMangerImpl) packExperimentResult(ctx context.Context, expts []*entity.Experiment, spaceID int64, session *entity.Session) ([]*entity.Experiment, error) {
	if len(expts) == 0 {
		return expts, nil
	}

	exptIDs := make([]int64, 0, len(expts))
	for _, expt := range expts {
		exptIDs = append(exptIDs, expt.ID)
	}

	stats, err := e.exptResultService.MGetStats(ctx, exptIDs, spaceID, session)
	if err != nil {
		return nil, err
	}
	exptID2Stats := gslice.ToMap(stats, func(t *entity.ExptStats) (int64, *entity.ExptStats) { return t.ExptID, t })

	for _, expt := range expts {
		expt.Stats = exptID2Stats[expt.ID]
	}

	aggrResults, err := e.exptAggrResultService.BatchGetExptAggrResultByExperimentIDs(ctx, spaceID, exptIDs)
	if err != nil {
		logs.CtxInfo(ctx, "BatchGetExptAggrResultByExperimentIDs fail, expt_ids: %v, err: %v", exptIDs, err)
	} else {
		arMemo := gslice.ToMap(aggrResults, func(t *entity.ExptAggregateResult) (int64, *entity.ExptAggregateResult) { return t.ExperimentID, t })
		for _, expt := range expts {
			expt.AggregateResult = arMemo[expt.ID]
		}
	}

	return expts, nil
}

func (e *ExptMangerImpl) CheckName(ctx context.Context, name string, spaceID int64, session *entity.Session) (pass bool, err error) {
	_, exist, err := e.exptRepo.GetByName(ctx, name, spaceID)
	if err != nil {
		return false, err
	}
	if !exist {
		return true, nil
	}
	return false, nil
}

func (e *ExptMangerImpl) MDelete(ctx context.Context, exptIDs []int64, spaceID int64, session *entity.Session) error {
	return e.exptRepo.MDelete(ctx, exptIDs, spaceID)
}

func (e *ExptMangerImpl) makeExptMutexLockKey(exptID int64) string {
	return fmt.Sprintf("expt_run_mutex_lock:%d", exptID)
}

func (e *ExptMangerImpl) getTupleByExpt(ctx context.Context, expt *entity.Experiment, spaceID int64, session *entity.Session, opts ...entity.GetExptTupleOptionFn) (*entity.ExptTuple, error) {
	return e.getExptTupleByID(ctx, e.packTupleID(ctx, expt), spaceID, session, opts...)
}

func (e *ExptMangerImpl) mGetTupleByExpt(ctx context.Context, expts []*entity.Experiment, spaceID int64, session *entity.Session, opts ...entity.GetExptTupleOptionFn) ([]*entity.ExptTuple, error) {
	tupleIDs := make([]*entity.ExptTupleID, 0, len(expts))
	for _, exptDO := range expts {
		tupleIDs = append(tupleIDs, e.packTupleID(ctx, exptDO))
	}
	exptTuples, err := e.mgetExptTupleByID(ctx, tupleIDs, spaceID, session, opts...)
	if err != nil {
		return nil, err
	}

	return exptTuples, nil
}

func (e *ExptMangerImpl) getExptTupleByID(ctx context.Context, exptTupleID *entity.ExptTupleID, spaceID int64, session *entity.Session, opts ...entity.GetExptTupleOptionFn) (*entity.ExptTuple, error) {
	var (
		target     *entity.EvalTarget
		evalSet    *entity.EvaluationSet
		evaluators []*entity.Evaluator
	)
	pool, err := goroutine.NewPool(3)
	if err != nil {
		return nil, err
	}

	if exptTupleID.VersionedTargetID != nil {
		pool.Add(func() error {
			var poolErr error
			target, poolErr = e.evalTargetService.GetEvalTargetVersion(ctx, spaceID, exptTupleID.VersionedTargetID.VersionID, true)
			if poolErr != nil {
				return poolErr
			}
			return nil
		})
	}

	if exptTupleID.VersionedEvalSetID != nil {
		if exptTupleID.VersionedEvalSetID.EvalSetID != exptTupleID.VersionedEvalSetID.VersionID {
			pool.Add(func() error {
				version, set, poolErr := e.evaluationSetVersionService.GetEvaluationSetVersion(ctx, spaceID, exptTupleID.VersionedEvalSetID.VersionID, gptr.Of(true))
				if poolErr != nil {
					return poolErr
				}
				set.EvaluationSetVersion = version
				evalSet = set
				return nil
			})
		} else {
			pool.Add(func() error {
				var poolErr error
				evalSet, poolErr = e.evaluationSetService.GetEvaluationSet(ctx, gptr.Of(spaceID), exptTupleID.VersionedEvalSetID.EvalSetID, gptr.Of(false))
				if poolErr != nil {
					return poolErr
				}
				return nil
			})
		}
	}

	if len(exptTupleID.EvaluatorVersionIDs) > 0 {
		pool.Add(func() error {
			var poolErr error
			evaluators, poolErr = e.evaluatorService.BatchGetEvaluatorVersion(ctx, nil, exptTupleID.EvaluatorVersionIDs, false)
			if poolErr != nil {
				return poolErr
			}
			return nil
		})
	}

	if err := pool.Exec(ctx); err != nil { // ignore_security_alert_wait_for_fix SQL_INJECTION
		return nil, err
	}

	return &entity.ExptTuple{
		Target:     target,
		EvalSet:    evalSet,
		Evaluators: evaluators,
	}, nil
}

func (e *ExptMangerImpl) mgetExptTupleByID(ctx context.Context, tupleIDs []*entity.ExptTupleID, spaceID int64, session *entity.Session, opts ...entity.GetExptTupleOptionFn) ([]*entity.ExptTuple, error) {
	var (
		versionedTargetIDs  = make([]*entity.VersionedTargetID, 0, len(tupleIDs))
		versionedEvalSetIDs = make([]*entity.VersionedEvalSetID, 0, len(tupleIDs))
		evaluatorVersionIDs []int64

		targets    []*entity.EvalTarget
		evalSet    []*entity.EvaluationSet
		evaluators []*entity.Evaluator
	)

	for _, etids := range tupleIDs {
		versionedEvalSetIDs = append(versionedEvalSetIDs, etids.VersionedEvalSetID)
		if etids.VersionedTargetID != nil {
			versionedTargetIDs = append(versionedTargetIDs, etids.VersionedTargetID)
		}
<<<<<<< HEAD
		if etids.EvaluatorVersionIDs != nil && len(etids.EvaluatorVersionIDs) > 0 {
=======
		if len(etids.EvaluatorVersionIDs) > 0 {
>>>>>>> 4b6d8631
			evaluatorVersionIDs = append(evaluatorVersionIDs, etids.EvaluatorVersionIDs...)
		}
	}

	pool, err := goroutine.NewPool(3)
	if err != nil {
		return nil, err
	}

	if len(versionedTargetIDs) > 0 {
		pool.Add(func() error {
			// 去重,可以优化循环次数
			targetVersionIDs := make([]int64, 0, len(versionedTargetIDs))
			for _, tids := range versionedTargetIDs {
				targetVersionIDs = append(targetVersionIDs, tids.VersionID)
			}
			targetVersionIDs = maps.ToSlice(gslice.ToMap(targetVersionIDs, func(t int64) (int64, bool) { return t, true }), func(k int64, v bool) int64 { return k })
			var poolErr error
			targets, poolErr = e.evalTargetService.BatchGetEvalTargetVersion(ctx, spaceID, targetVersionIDs, true)
			if poolErr != nil {
				return poolErr
			}
			return nil
		})
	}

	if len(versionedEvalSetIDs) > 0 {
		evalSetVersionIDs := make([]int64, 0, len(versionedEvalSetIDs))
		for _, ids := range versionedEvalSetIDs {
			if ids.EvalSetID != ids.VersionID {
				evalSetVersionIDs = append(evalSetVersionIDs, ids.VersionID)
			}
		}
		if len(evalSetVersionIDs) > 0 {
			pool.Add(func() error {
				verIDs := maps.ToSlice(gslice.ToMap(evalSetVersionIDs, func(t int64) (int64, bool) { return t, true }), func(k int64, v bool) int64 { return k })
				got, poolErr := e.evaluationSetVersionService.BatchGetEvaluationSetVersions(ctx, gptr.Of(spaceID), verIDs, gptr.Of(true))
				if poolErr != nil {
					return poolErr
				}
				for _, elem := range got {
					if elem == nil {
						continue
					}
					elem.EvaluationSet.EvaluationSetVersion = elem.Version
					evalSet = append(evalSet, elem.EvaluationSet)
				}
				return nil
			})
		}
		// 草稿的evalSetID和versionID相同
		evalSetIDs := make([]int64, 0, len(versionedEvalSetIDs))
		for _, ids := range versionedEvalSetIDs {
			if ids.EvalSetID == ids.VersionID {
				evalSetIDs = append(evalSetIDs, ids.EvalSetID)
			}
		}
		if len(evalSetIDs) > 0 {
			pool.Add(func() error {
				setIDs := maps.ToSlice(gslice.ToMap(evalSetIDs, func(t int64) (int64, bool) { return t, true }), func(k int64, v bool) int64 { return k })
				got, poolErr := e.evaluationSetService.BatchGetEvaluationSets(ctx, gptr.Of(spaceID), setIDs, gptr.Of(false))
				if poolErr != nil {
					return poolErr
				}
				for _, elem := range got {
					if elem == nil {
						continue
					}
					evalSet = append(evalSet, elem)
				}
				return nil
			})
		}
	}

	if len(evaluatorVersionIDs) > 0 {
		pool.Add(func() error {
			var poolErr error
			evaluators, poolErr = e.evaluatorService.BatchGetEvaluatorVersion(ctx, nil, evaluatorVersionIDs, true)
			if poolErr != nil {
				return poolErr
			}
			return nil
		})
	}

	if err := pool.Exec(ctx); err != nil { // ignore_security_alert_wait_for_fix SQL_INJECTION
		return nil, err
	}

	targetMap := gslice.ToMap(targets, func(t *entity.EvalTarget) (int64, *entity.EvalTarget) {
		if t == nil || t.EvalTargetVersion == nil {
			return 0, nil
		}
		return t.EvalTargetVersion.ID, t
	})
	evalSetMap := gslice.ToMap(evalSet, func(t *entity.EvaluationSet) (int64, *entity.EvaluationSet) {
		if t == nil || t.EvaluationSetVersion == nil {
			return 0, nil
		}
		return t.EvaluationSetVersion.ID, t
	})
	evaluatorMap := gslice.ToMap(evaluators, func(t *entity.Evaluator) (int64, *entity.Evaluator) {
		return t.GetEvaluatorVersion().GetID(), t
	})

	res := make([]*entity.ExptTuple, 0, len(tupleIDs))
	for _, tupleIDs := range tupleIDs {
		//cevaluators := make([]*entity.Evaluator, 0, len(tupleIDs.EvaluatorVersionIDs))
		//for _, evaluatorVersionID := range tupleIDs.EvaluatorVersionIDs {
		//	cevaluators = append(cevaluators, evaluatorMap[evaluatorVersionID])
		//}
		tuple := &entity.ExptTuple{
			EvalSet: evalSetMap[tupleIDs.VersionedEvalSetID.VersionID],
<<<<<<< HEAD
			//Evaluators: cevaluators,
=======
			// Evaluators: cevaluators,
>>>>>>> 4b6d8631
		}
		if tupleIDs.VersionedTargetID != nil {
			tuple.Target = targetMap[tupleIDs.VersionedTargetID.VersionID]
		}
<<<<<<< HEAD
		if tupleIDs.EvaluatorVersionIDs != nil && len(tupleIDs.EvaluatorVersionIDs) > 0 {
=======
		if len(tupleIDs.EvaluatorVersionIDs) > 0 {
>>>>>>> 4b6d8631
			cevaluators := make([]*entity.Evaluator, 0, len(tupleIDs.EvaluatorVersionIDs))
			for _, evaluatorVersionID := range tupleIDs.EvaluatorVersionIDs {
				cevaluators = append(cevaluators, evaluatorMap[evaluatorVersionID])
			}
			tuple.Evaluators = cevaluators
		}
		res = append(res, tuple)
	}

	return res, nil
}

func (e *ExptMangerImpl) packTupleID(ctx context.Context, expt *entity.Experiment) *entity.ExptTupleID {
	//evaluatorVersionIDs := make([]int64, 0, len(expt.EvaluatorVersionRef))
	//for _, ref := range expt.EvaluatorVersionRef {
	//	evaluatorVersionIDs = append(evaluatorVersionIDs, ref.EvaluatorVersionID)
	//}

	exptTupleID := &entity.ExptTupleID{
		VersionedEvalSetID: &entity.VersionedEvalSetID{
			EvalSetID: expt.EvalSetID,
			VersionID: expt.EvalSetVersionID,
		},
<<<<<<< HEAD
		//EvaluatorVersionIDs: evaluatorVersionIDs,
=======
		// EvaluatorVersionIDs: evaluatorVersionIDs,
>>>>>>> 4b6d8631
	}

	if expt.TargetID > 0 || expt.TargetVersionID > 0 {
		exptTupleID.VersionedTargetID = &entity.VersionedTargetID{
			TargetID:  expt.TargetID,
			VersionID: expt.TargetVersionID,
		}
	}

<<<<<<< HEAD
	if expt.EvaluatorVersionRef != nil && len(expt.EvaluatorVersionRef) > 0 {
=======
	if len(expt.EvaluatorVersionRef) > 0 {
>>>>>>> 4b6d8631
		evaluatorVersionIDs := make([]int64, 0, len(expt.EvaluatorVersionRef))
		for _, ref := range expt.EvaluatorVersionRef {
			evaluatorVersionIDs = append(evaluatorVersionIDs, ref.EvaluatorVersionID)
		}
		exptTupleID.EvaluatorVersionIDs = evaluatorVersionIDs
	}

	return exptTupleID
}

func (e *ExptMangerImpl) CreateExpt(ctx context.Context, req *entity.CreateExptParam, session *entity.Session) (*entity.Experiment, error) {
	if req.ExptType == entity.ExptType_Online && req.CreateEvalTargetParam != nil {
		req.CreateEvalTargetParam.SourceTargetVersion = gptr.Of(consts.DefaultSourceTargetVersion)
	}

	var versionedTargetID *entity.VersionedTargetID
	if !req.CreateEvalTargetParam.IsNull() {
		targetID, targetVersionID, err := e.evalTargetService.CreateEvalTarget(ctx, req.WorkspaceID, gptr.Indirect(req.CreateEvalTargetParam.SourceTargetID), gptr.Indirect(req.CreateEvalTargetParam.SourceTargetVersion), gptr.Indirect(req.CreateEvalTargetParam.EvalTargetType),
			entity.WithCozeBotPublishVersion(req.CreateEvalTargetParam.BotPublishVersion),
			entity.WithCozeBotInfoType(gptr.Indirect(req.CreateEvalTargetParam.BotInfoType)))
		if err != nil {
			return nil, errorx.Wrapf(err, "CreateEvalTarget failed, param: %v", json.Jsonify(req.CreateEvalTargetParam))
		}

		versionedTargetID = &entity.VersionedTargetID{
			TargetID:  targetID,
			VersionID: targetVersionID,
		}
	}

	tuple, err := e.getExptTupleByID(ctx, &entity.ExptTupleID{
		VersionedEvalSetID: &entity.VersionedEvalSetID{
			EvalSetID: req.EvalSetID,
			VersionID: req.EvalSetVersionID,
		},
		VersionedTargetID:   versionedTargetID,
		EvaluatorVersionIDs: req.EvaluatorVersionIds,
	}, req.WorkspaceID, session)
	if err != nil {
		return nil, err
	}

	ids, err := e.idgenerator.GenMultiIDs(ctx, 2)
	if err != nil {
		return nil, err
	}

	evaluatorRefs := make([]*entity.ExptEvaluatorVersionRef, 0)
	exptTurnResultFilterKeyMappings := make([]*entity.ExptTurnResultFilterKeyMapping, 0)
	for i, es := range tuple.Evaluators {
		evaluatorRefs = append(evaluatorRefs, &entity.ExptEvaluatorVersionRef{
			EvaluatorID:        es.ID,
			EvaluatorVersionID: es.GetEvaluatorVersion().GetID(),
		})
		exptTurnResultFilterKeyMappings = append(exptTurnResultFilterKeyMappings, &entity.ExptTurnResultFilterKeyMapping{
			SpaceID:   req.WorkspaceID,
			ExptID:    ids[0],
			FromField: strconv.FormatInt(es.GetEvaluatorVersion().GetID(), 10),
			ToKey:     "key" + strconv.Itoa(i+1),
			FieldType: entity.FieldTypeEvaluator,
		})
	}

	do := &entity.Experiment{
		ID:                  ids[0],
		SpaceID:             req.WorkspaceID,
		CreatedBy:           session.UserID,
		Name:                req.Name,
		Description:         req.Desc,
		EvalSetVersionID:    req.EvalSetVersionID,
		EvalSetID:           req.EvalSetID,
		EvaluatorVersionRef: evaluatorRefs,
		EvalConf:            req.ExptConf,
		Status:              entity.ExptStatus_Pending,
		StartAt:             gptr.Of(time.Now()),
		ExptType:            req.ExptType,
		MaxAliveTime:        req.MaxAliveTime,
		SourceType:          req.SourceType,
		SourceID:            req.SourceID,

		Target:     tuple.Target,
		Evaluators: tuple.Evaluators,
		EvalSet:    tuple.EvalSet,
	}

	if req.CreateEvalTargetParam != nil {
		do.TargetType = gptr.Indirect(req.CreateEvalTargetParam.EvalTargetType)
		do.TargetID = versionedTargetID.TargetID
		do.TargetVersionID = versionedTargetID.VersionID
		if do.EvalConf != nil && do.EvalConf.ConnectorConf.TargetConf != nil {
			do.EvalConf.ConnectorConf.TargetConf.TargetVersionID = do.TargetVersionID
		}
	}

	err = e.CheckRun(ctx, do, req.WorkspaceID, session, entity.WithCheckBenefit())
	if err != nil {
		return nil, err
	}

	stats := &entity.ExptStats{
		ID:      ids[1],
		SpaceID: req.WorkspaceID,
		ExptID:  do.ID,
	}
	if err := e.exptResultService.CreateStats(ctx, stats, session); err != nil {
		return nil, err
	}

	if err := e.exptResultService.InsertExptTurnResultFilterKeyMappings(ctx, exptTurnResultFilterKeyMappings); err != nil {
		return nil, err
	}

	if err := e.Create(ctx, do, session); err != nil {
		return nil, err
	}

	return do, nil
}

func (e *ExptMangerImpl) Create(ctx context.Context, expt *entity.Experiment, session *entity.Session) error {
	refs := expt.ToEvaluatorRefDO()

	pass, err := e.CheckName(ctx, expt.Name, expt.SpaceID, session)
	if !pass {
		return errorx.NewByCode(errno.ExperimentNameExistedCode, errorx.WithExtraMsg(fmt.Sprintf("name %s", expt.Name)))
	}
	if err != nil {
		return err
	}

	if err = e.exptRepo.Create(ctx, expt, refs); err != nil {
		return err
	}

	e.lwt.SetWriteFlag(ctx, platestwrite.ResourceTypeExperiment, expt.ID)

	return nil
}

func (e *ExptMangerImpl) Get(ctx context.Context, exptID int64, spaceID int64, session *entity.Session) (*entity.Experiment, error) {
	expts, err := e.MGet(ctx, []int64{exptID}, spaceID, session)
	if err != nil {
		return nil, err
	}

	if len(expts) == 0 {
		return nil, errorx.NewByCode(errno.ResourceNotFoundCode, errorx.WithExtraMsg(fmt.Sprintf("experiment %d not found", exptID)))
	}
	got := expts[0]
	if got == nil {
		return nil, errorx.NewByCode(errno.ResourceNotFoundCode, errorx.WithExtraMsg(fmt.Sprintf("experiment %d not found", exptID)))
	}

	return got, nil
}

func (e *ExptMangerImpl) MGet(ctx context.Context, exptIDs []int64, spaceID int64, session *entity.Session) ([]*entity.Experiment, error) {
	if len(exptIDs) == 1 && e.lwt.CheckWriteFlagByID(ctx, platestwrite.ResourceTypeExperiment, exptIDs[0]) {
		ctx = contexts.WithCtxWriteDB(ctx)
	}

	expts, err := e.exptRepo.MGetByID(ctx, exptIDs, spaceID)
	if err != nil {
		return nil, err
	}

	return expts, nil
}

func (e *ExptMangerImpl) List(ctx context.Context, page, pageSize int32, spaceID int64, filter *entity.ExptListFilter, orderBys []*entity.OrderBy, session *entity.Session) ([]*entity.Experiment, int64, error) {
	expts, count, err := e.exptRepo.List(ctx, page, pageSize, filter, orderBys, spaceID)
	if err != nil {
		return nil, 0, err
	}
	tupleIDs := make([]*entity.ExptTupleID, 0, len(expts))
	for _, exptDO := range expts {
		tupleIDs = append(tupleIDs, e.packTupleID(ctx, exptDO))
	}
	exptTuples, err := e.mgetExptTupleByID(ctx, tupleIDs, spaceID, session)
	if err != nil {
		return nil, 0, err
	}
	for idx := range exptTuples {
		if expts[idx].ExptType != entity.ExptType_Online {
			expts[idx].EvalSet = exptTuples[idx].EvalSet
		}
		expts[idx].Target = exptTuples[idx].Target
		expts[idx].Evaluators = exptTuples[idx].Evaluators
	}

	expts, err = e.packExperimentResult(ctx, expts, spaceID, session)
	if err != nil {
		return nil, 0, err
	}

	return expts, count, nil
}

func (e *ExptMangerImpl) ListExptRaw(ctx context.Context, page, pageSize int32, spaceID int64, filter *entity.ExptListFilter) ([]*entity.Experiment, int64, error) {
	expts, total, err := e.exptRepo.List(ctx, page, pageSize, filter, nil, spaceID)
	if err != nil {
		return nil, 0, err
	}
	return expts, total, nil
}

func (e *ExptMangerImpl) Update(ctx context.Context, expt *entity.Experiment, session *entity.Session) error {
	data := map[string]string{
		"texts": strings.Join([]string{expt.Name, expt.Description}, ","),
	}
	record, err := e.audit.Audit(ctx, audit.AuditParam{
		ObjectID:  expt.ID,
		AuditType: audit.AuditType_CozeLoopExptModify,
		AuditData: data,
		ReqID:     encoding.Encode(ctx, data),
	})
	if err != nil {
		logs.CtxError(ctx, "audit: failed to audit, err=%v", err) // 审核服务不可用，默认通过
	}
	if record.AuditStatus == audit.AuditStatus_Rejected {
		return errorx.NewByCode(errno.RiskContentDetectedCode)
	}

	return e.exptRepo.Update(ctx, expt)
}

func (e *ExptMangerImpl) Delete(ctx context.Context, exptID int64, spaceID int64, session *entity.Session) error {
	logs.CtxInfo(ctx, "delete expt, expt_id: %v", exptID)
	return e.exptRepo.Delete(ctx, exptID, spaceID)
}

func (e *ExptMangerImpl) Clone(ctx context.Context, exptID, spaceID int64, session *entity.Session) (*entity.Experiment, error) {
	expt, err := e.exptRepo.GetByID(ctx, exptID, spaceID)
	if err != nil {
		return nil, err
	}

	id, err := e.idgenerator.GenID(ctx)
	if err != nil {
		return nil, err
	}

	expt.ID = id

	return expt, e.Create(ctx, expt, session)
}<|MERGE_RESOLUTION|>--- conflicted
+++ resolved
@@ -309,11 +309,7 @@
 		if etids.VersionedTargetID != nil {
 			versionedTargetIDs = append(versionedTargetIDs, etids.VersionedTargetID)
 		}
-<<<<<<< HEAD
-		if etids.EvaluatorVersionIDs != nil && len(etids.EvaluatorVersionIDs) > 0 {
-=======
 		if len(etids.EvaluatorVersionIDs) > 0 {
->>>>>>> 4b6d8631
 			evaluatorVersionIDs = append(evaluatorVersionIDs, etids.EvaluatorVersionIDs...)
 		}
 	}
@@ -428,20 +424,12 @@
 		//}
 		tuple := &entity.ExptTuple{
 			EvalSet: evalSetMap[tupleIDs.VersionedEvalSetID.VersionID],
-<<<<<<< HEAD
-			//Evaluators: cevaluators,
-=======
 			// Evaluators: cevaluators,
->>>>>>> 4b6d8631
 		}
 		if tupleIDs.VersionedTargetID != nil {
 			tuple.Target = targetMap[tupleIDs.VersionedTargetID.VersionID]
 		}
-<<<<<<< HEAD
-		if tupleIDs.EvaluatorVersionIDs != nil && len(tupleIDs.EvaluatorVersionIDs) > 0 {
-=======
 		if len(tupleIDs.EvaluatorVersionIDs) > 0 {
->>>>>>> 4b6d8631
 			cevaluators := make([]*entity.Evaluator, 0, len(tupleIDs.EvaluatorVersionIDs))
 			for _, evaluatorVersionID := range tupleIDs.EvaluatorVersionIDs {
 				cevaluators = append(cevaluators, evaluatorMap[evaluatorVersionID])
@@ -465,11 +453,7 @@
 			EvalSetID: expt.EvalSetID,
 			VersionID: expt.EvalSetVersionID,
 		},
-<<<<<<< HEAD
-		//EvaluatorVersionIDs: evaluatorVersionIDs,
-=======
 		// EvaluatorVersionIDs: evaluatorVersionIDs,
->>>>>>> 4b6d8631
 	}
 
 	if expt.TargetID > 0 || expt.TargetVersionID > 0 {
@@ -479,11 +463,7 @@
 		}
 	}
 
-<<<<<<< HEAD
-	if expt.EvaluatorVersionRef != nil && len(expt.EvaluatorVersionRef) > 0 {
-=======
 	if len(expt.EvaluatorVersionRef) > 0 {
->>>>>>> 4b6d8631
 		evaluatorVersionIDs := make([]int64, 0, len(expt.EvaluatorVersionRef))
 		for _, ref := range expt.EvaluatorVersionRef {
 			evaluatorVersionIDs = append(evaluatorVersionIDs, ref.EvaluatorVersionID)
