// Copyright (c) 2025 coze-dev Authors
// SPDX-License-Identifier: Apache-2.0

package service

import (
	"bufio"
	"context"
	"encoding/csv"
	"fmt"
	"io"
	"os"
	"strconv"
	"strings"
	"time"

	"github.com/bytedance/gg/gcond"
	"github.com/bytedance/gg/gptr"
	"github.com/bytedance/gopkg/util/logger"

	"github.com/coze-dev/coze-loop/backend/infra/db"
	"github.com/coze-dev/coze-loop/backend/infra/external/benefit"
	"github.com/coze-dev/coze-loop/backend/infra/fileserver"
	"github.com/coze-dev/coze-loop/backend/modules/evaluation/domain/component"
	"github.com/coze-dev/coze-loop/backend/modules/evaluation/domain/entity"
	"github.com/coze-dev/coze-loop/backend/modules/evaluation/domain/events"
	"github.com/coze-dev/coze-loop/backend/modules/evaluation/domain/repo"
	"github.com/coze-dev/coze-loop/backend/modules/evaluation/pkg/errno"
	"github.com/coze-dev/coze-loop/backend/pkg/errorx"
	"github.com/coze-dev/coze-loop/backend/pkg/lang/ptr"
	"github.com/coze-dev/coze-loop/backend/pkg/lang/slices"
	"github.com/coze-dev/coze-loop/backend/pkg/logs"
)

type ExptResultExportService struct {
	txDB               db.Provider
	repo               repo.IExptResultExportRecordRepo
	exptRepo           repo.IExperimentRepo
	exptTurnResultRepo repo.IExptTurnResultRepo
	exptPublisher      events.ExptEventPublisher
	exptResultService  ExptResultService
	fileClient         fileserver.ObjectStorage
	configer           component.IConfiger
	benefitService     benefit.IBenefitService
	urlProcessor       component.IURLProcessor
}

func NewExptResultExportService(
	txDB db.Provider,
	repo repo.IExptResultExportRecordRepo,
	exptRepo repo.IExperimentRepo,
	exptTurnResultRepo repo.IExptTurnResultRepo,
	exptPublisher events.ExptEventPublisher,
	exptResultService ExptResultService,
	fileClient fileserver.ObjectStorage,
	configer component.IConfiger,
	benefitService benefit.IBenefitService,
	urlProcessor component.IURLProcessor,
) IExptResultExportService {
	return &ExptResultExportService{
		repo:               repo,
		txDB:               txDB,
		exptTurnResultRepo: exptTurnResultRepo,
		exptPublisher:      exptPublisher,
		exptRepo:           exptRepo,
		exptResultService:  exptResultService,
		fileClient:         fileClient,
		configer:           configer,
		benefitService:     benefitService,
		urlProcessor:       urlProcessor,
	}
}

func (e ExptResultExportService) ExportCSV(ctx context.Context, spaceID, exptID int64, session *entity.Session) (int64, error) {
	// 检查实验是否完成
	expt, err := e.exptRepo.GetByID(ctx, exptID, spaceID)
	if err != nil {
		return 0, err
	}
	if !entity.IsExptFinished(expt.Status) {
		return 0, errorx.NewByCode(errno.ExperimentUncompleteCode)
	}
	// 检查是否存在运行中的导出任务
	page := entity.NewPage(1, 1)
	_, total, err := e.repo.List(ctx, spaceID, exptID, page, ptr.Of(int32(entity.CSVExportStatus_Running)))
	if err != nil {
		return 0, err
	}
	const maxExportTaskNum = 3
	if total > maxExportTaskNum {
		return 0, errorx.NewByCode(errno.ExportRunningCountLimitCode)
	}

	if !e.configer.GetExptExportWhiteList(ctx).IsUserIDInWhiteList(session.UserID) {
		// 检查权益
		result, err := e.benefitService.BatchCheckEnableTypeBenefit(ctx, &benefit.BatchCheckEnableTypeBenefitParams{
			ConnectorUID:       session.UserID,
			SpaceID:            spaceID,
			EnableTypeBenefits: []string{"exp_download_report_enabled"},
		})
		if err != nil {
			return 0, err
		}

		if result == nil || result.Results == nil || !result.Results["exp_download_report_enabled"] {
			return 0, errorx.NewByCode(errno.ExperimentExportValidateFailCode)
		}
	}

	record := &entity.ExptResultExportRecord{
		SpaceID:         spaceID,
		ExptID:          exptID,
		CsvExportStatus: entity.CSVExportStatus_Running,
		CreatedBy:       session.UserID,
		StartAt:         gptr.Of(time.Now()),
	}
	exportID, err := e.repo.Create(ctx, record)
	if err != nil {
		return 0, err
	}

	exportEvent := &entity.ExportCSVEvent{
		ExportID:     exportID,
		ExperimentID: exptID,
		SpaceID:      spaceID,
		Session:      session,
	}
	err = e.exptPublisher.PublishExptExportCSVEvent(ctx, exportEvent, nil)
	if err != nil {
		return 0, err
	}

	return exportID, nil
}

func (e ExptResultExportService) GetExptExportRecord(ctx context.Context, spaceID, exportID int64) (*entity.ExptResultExportRecord, error) {
	exportRecord, err := e.repo.Get(ctx, spaceID, exportID)
	if err != nil {
		logger.CtxErrorf(ctx, "get export record error: %v", err)
		return nil, err
	}

	if exportRecord.FilePath != "" {
		var ttl int64 = 24 * 60 * 60
		signOpt := fileserver.SignWithTTL(time.Duration(ttl) * time.Second)

		signURL, _, err := e.fileClient.SignDownloadReq(ctx, exportRecord.FilePath, signOpt)
		if err != nil {
			return nil, err
		}
		signURL = e.urlProcessor.ProcessSignURL(ctx, signURL)
		exportRecord.URL = ptr.Of(signURL)
		logs.CtxInfo(ctx, "get export record sign url final: %v", signURL)
	}

	exportRecord.Expired = isExportRecordExpired(exportRecord.StartAt)

	return exportRecord, nil
}

func isExportRecordExpired(targetTime *time.Time) bool {
	if targetTime == nil {
		return false
	}
	now := time.Now()
	duration := now.Sub(*targetTime)
	oneHundredDays := 100 * 24 * time.Hour
	// 判断差值是否大于100天
	return duration > oneHundredDays
}

func (e ExptResultExportService) UpdateExportRecord(ctx context.Context, exportRecord *entity.ExptResultExportRecord) error {
	err := e.repo.Update(ctx, exportRecord)
	if err != nil {
		return err
	}

	return nil
}

func (e ExptResultExportService) ListExportRecord(ctx context.Context, spaceID, exptID int64, page entity.Page) ([]*entity.ExptResultExportRecord, int64, error) {
	records, total, err := e.repo.List(ctx, spaceID, exptID, page, nil)
	if err != nil {
		return nil, 0, err
	}

	for _, record := range records {
		record.Expired = isExportRecordExpired(record.StartAt)
	}

	return records, total, nil
}

func (e ExptResultExportService) HandleExportEvent(ctx context.Context, spaceID, exptID, exportID int64) (err error) {
	var fileName string
	defer func() {
		record := &entity.ExptResultExportRecord{
			ID:              exportID,
			SpaceID:         spaceID,
			ExptID:          exptID,
			CsvExportStatus: entity.CSVExportStatus_Success,
			FilePath:        fileName,
			EndAt:           gptr.Of(time.Now()),
		}

		if err != nil {
			errMsg := e.configer.GetErrCtrl(ctx).ConvertErrMsg(err.Error())
			logs.CtxWarn(ctx, "[DoExportCSV] store export err, before: %v, after: %v", err, errMsg)

			ei, ok := errno.ParseErrImpl(err)
			if !ok {
				clonedErr := errno.CloneErr(err)
				err = errno.NewTurnOtherErr(errMsg, clonedErr)
			} else {
				clonedErr := errno.CloneErr(err)
				err = ei.SetErrMsg(errMsg).SetCause(clonedErr)
			}

			record.CsvExportStatus = entity.CSVExportStatus_Failed
			record.ErrMsg = errno.SerializeErr(err)
		}

		err1 := e.repo.Update(ctx, record)
		if err1 != nil {
			if err == nil {
				err = err1
			}
		}
	}()

	expt, err := e.exptRepo.GetByID(ctx, exptID, spaceID)
	if err != nil {
		return err
	}
	fileName, err = e.getFileName(ctx, expt.Name, exportID)
	if err != nil {
		return err
	}

	err = e.DoExportCSV(ctx, spaceID, exptID, fileName, false)
	if err != nil {
		return err
	}

	return nil
}

func (e ExptResultExportService) DoExportCSV(ctx context.Context, spaceID, exptID int64, fileName string, withLogID bool) (err error) {
	var (
		pageNum  = 1
		pageSize = 100
		// total    int64
		maxPage = 500

		colEvaluators     []*entity.ColumnEvaluator
		colEvalSetFields  []*entity.ColumnEvalSetField
		colAnnotation     []*entity.ColumnAnnotation
		allItemResults    []*entity.ItemResult
		columnsEvalTarget []*entity.ColumnEvalTarget
	)

	for {
		page := entity.NewPage(pageNum, pageSize)
		param := &entity.MGetExperimentResultParam{
			SpaceID:    spaceID,
			ExptIDs:    []int64{exptID},
			BaseExptID: ptr.Of(exptID),
			Page:       page,
		}
		result, err := e.exptResultService.MGetExperimentResult(ctx, param)
		if err != nil {
			return err
		}

		colEvaluators = result.ColumnEvaluators
		colEvalSetFields = result.ColumnEvalSetFields
		if len(result.ExptColumnsEvalTarget) > 0 {
			columnsEvalTarget = result.ExptColumnsEvalTarget[0].Columns
		}
		for _, columnAnnotation := range result.ExptColumnAnnotations {
			if columnAnnotation.ExptID == exptID {
				colAnnotation = columnAnnotation.ColumnAnnotations
			}
		}
		allItemResults = append(allItemResults, result.ItemResults...)

		if pageNum*pageSize >= int(result.Total) {
			break
		}

		if pageNum > maxPage {
			break
		}

		pageNum++
	}

	exportHelper := &exportCSVHelper{
		exptID:             exptID,
		spaceID:            spaceID,
		withLogID:          withLogID,
		exptRepo:           e.exptRepo,
		exptTurnResultRepo: e.exptTurnResultRepo,
		exptPublisher:      e.exptPublisher,
		exptResultService:  e.exptResultService,
		fileClient:         e.fileClient,
		fileName:           fileName,

		colEvaluators:     colEvaluators,
		colAnnotations:    colAnnotation,
		colEvalSetFields:  colEvalSetFields,
		allItemResults:    allItemResults,
		columnsEvalTarget: columnsEvalTarget,
	}

	err = exportHelper.exportCSV(ctx)
	if err != nil {
		return err
	}

	return nil
}

type exportCSVHelper struct {
	spaceID   int64
	exptID    int64
	fileName  string
	withLogID bool

	colEvaluators     []*entity.ColumnEvaluator
	colEvalSetFields  []*entity.ColumnEvalSetField
	colAnnotations    []*entity.ColumnAnnotation
	allItemResults    []*entity.ItemResult
	columnsEvalTarget []*entity.ColumnEvalTarget

	exptRepo           repo.IExperimentRepo
	exptTurnResultRepo repo.IExptTurnResultRepo
	exptPublisher      events.ExptEventPublisher
	exptResultService  ExptResultService
	fileClient         fileserver.ObjectStorage
}

func (e *exportCSVHelper) exportCSV(ctx context.Context) error {
	// 表头信息
	columns, err := e.buildColumns(ctx)
	if err != nil {
		return err
	}

	// 数据信息
	fileData := make([][]string, 0)

	rows, err := e.buildRows(ctx)
	if err != nil {
		return err
	}

	// 合并表头和数据
	fileData = append(fileData, columns)
	fileData = append(fileData, rows...)

	err = e.createAndUploadCSV(ctx, e.fileName, fileData)
	if err != nil {
		return err
	}

	return nil
}

const (
	columnNameID            = "ID"
	columnNameStatus        = "status"
	columnNameLogID         = "logID"
	columnNameTargetTraceID = "targetTraceID"
)

func (e exportCSVHelper) buildColumns(ctx context.Context) ([]string, error) {
	columns := []string{}

	columns = append(columns, columnNameID, columnNameStatus)
	for _, colEvalSetField := range e.colEvalSetFields {
		if colEvalSetField == nil {
			continue
		}

		columns = append(columns, ptr.From(colEvalSetField.Name))
	}

	for _, col := range e.columnsEvalTarget {
<<<<<<< HEAD
		columns = append(columns, col.Name)
=======
		columns = append(columns, gcond.If(len(col.DisplayName) > 0, col.DisplayName, col.Name))
>>>>>>> a9a7a3ff
	}

	// colEvaluators
	for _, colEvaluator := range e.colEvaluators {
		if colEvaluator == nil {
			continue
		}

		columns = append(columns, getColumnNameEvaluator(ptr.From(colEvaluator.Name), ptr.From(colEvaluator.Version)))
		columns = append(columns, getColumnNameEvaluatorReason(ptr.From(colEvaluator.Name), ptr.From(colEvaluator.Version)))
	}

	// colAnnotations
	for _, colAnnotation := range e.colAnnotations {
		if colAnnotation == nil {
			continue
		}

		columns = append(columns, colAnnotation.TagName)

	}

	// logID for analysis report
	if e.withLogID {
		columns = append(columns, columnNameLogID)
		columns = append(columns, columnNameTargetTraceID)
	}

	return columns, nil
}

func getColumnNameEvaluator(evaluatorName, version string) string {
	return fmt.Sprintf("%s<%s>", evaluatorName, version)
}

func getColumnNameEvaluatorReason(evaluatorName, version string) string {
	return fmt.Sprintf("%s<%s>_reason", evaluatorName, version)
}

func (e *exportCSVHelper) buildColumnEvalTargetContent(columnName string, data *entity.EvalTargetOutputData) string {
	if data == nil {
		return ""
	}
	switch columnName {
	case consts.ReportColumnNameEvalTargetTotalLatency:
		return strconv.FormatInt(gptr.Indirect(data.TimeConsumingMS), 10)
	case consts.ReportColumnNameEvalTargetInputTokens:
		return strconv.FormatInt(data.EvalTargetUsage.InputTokens, 10)
	case consts.ReportColumnNameEvalTargetOutputTokens:
		return strconv.FormatInt(data.EvalTargetUsage.OutputTokens, 10)
	case consts.ReportColumnNameEvalTargetTotalTokens:
		return strconv.FormatInt(data.EvalTargetUsage.TotalTokens, 10)
	default:
		return geDatasetCellOrActualOutputData(data.OutputFields[columnName])
	}
}

func (e *exportCSVHelper) buildRows(ctx context.Context) ([][]string, error) {
	rows := make([][]string, 0)
	for _, itemResult := range e.allItemResults {
		if itemResult == nil {
			logs.CtxWarn(ctx, "itemResult is nil")
			continue
		}

		for _, turnResult := range itemResult.TurnResults {
			if turnResult == nil {
				logs.CtxWarn(ctx, "turnResult is nil")
				continue
			}

			rowData := make([]string, 0)
			rowData = append(rowData, strconv.Itoa(int(itemResult.ItemID)))
			runState := ""
			if itemResult.SystemInfo != nil {
				runState = itemRunStateToString(itemResult.SystemInfo.RunState)
			}
			rowData = append(rowData, runState)

			if len(turnResult.ExperimentResults) == 0 || turnResult.ExperimentResults[0] == nil {
				logs.CtxWarn(ctx, "turnResult.ExperimentResults is nil")
				continue
			}
			payload := turnResult.ExperimentResults[0].Payload
			if payload == nil ||
				payload.EvalSet == nil ||
				payload.EvalSet.Turn == nil ||
				payload.EvalSet.Turn.FieldDataList == nil {
				return nil, fmt.Errorf("FieldDataList is nil")
			}
			datasetFields, err := getDatasetFields(ctx, e.colEvalSetFields, payload.EvalSet.Turn.FieldDataList)
			if err != nil {
				return nil, err
			}
			rowData = append(rowData, datasetFields...)

			for _, col := range e.columnsEvalTarget {
				if payload.TargetOutput != nil &&
					payload.TargetOutput.EvalTargetRecord != nil &&
<<<<<<< HEAD
					payload.TargetOutput.EvalTargetRecord.EvalTargetOutputData != nil &&
					payload.TargetOutput.EvalTargetRecord.EvalTargetOutputData.OutputFields != nil {
					val, err := geDatasetCellOrActualOutputData(ctx, payload.TargetOutput.EvalTargetRecord.EvalTargetOutputData.OutputFields[col.Name])
					if err != nil {
						return nil, err
					}
					rowData = append(rowData, val)
=======
					payload.TargetOutput.EvalTargetRecord.EvalTargetOutputData != nil {
					rowData = append(rowData, e.buildColumnEvalTargetContent(col.Name, payload.TargetOutput.EvalTargetRecord.EvalTargetOutputData))
>>>>>>> a9a7a3ff
				} else {
					rowData = append(rowData, "")
				}
			}

			// 评估器结果，按ColumnEvaluators的顺序排序
			evaluatorRecords := make(map[int64]*entity.EvaluatorRecord)
			if payload.EvaluatorOutput != nil &&
				payload.EvaluatorOutput.EvaluatorRecords != nil {
				evaluatorRecords = payload.EvaluatorOutput.EvaluatorRecords
			}

			for _, colEvaluator := range e.colEvaluators {
				if colEvaluator == nil {
					continue
				}

				evaluatorRecord := evaluatorRecords[colEvaluator.EvaluatorVersionID]
				rowData = append(rowData, getEvaluatorScore(evaluatorRecord))
				rowData = append(rowData, getEvaluatorReason(evaluatorRecord))
			}

			// 标注结果，按Annotation的顺序排序
			if payload.AnnotateResult != nil && payload.AnnotateResult.AnnotateRecords != nil {
				annotateRecords := payload.AnnotateResult.AnnotateRecords
				for _, colAnnotation := range e.colAnnotations {
					if colAnnotation == nil {
						continue
					}

					annotateRecord := annotateRecords[colAnnotation.TagKeyID]
					rowData = append(rowData, getAnnotationData(annotateRecord, colAnnotation))
				}
			}

			// logID
			if e.withLogID {
				logID := ""
				if payload.SystemInfo != nil {
					logID = ptr.From(payload.SystemInfo.LogID)
				}
				traceID := ""
				if payload.TargetOutput != nil &&
					payload.TargetOutput.EvalTargetRecord != nil {
					traceID = payload.TargetOutput.EvalTargetRecord.TraceID
				}
				rowData = append(rowData, logID)
				rowData = append(rowData, traceID)

			}

			rows = append(rows, rowData)
		}
	}

	return rows, nil
}

func itemRunStateToString(itemRunState entity.ItemRunState) string {
	switch itemRunState {
	case entity.ItemRunState_Unknown:
		return "unknown"
	case entity.ItemRunState_Queueing:
		return "queueing"
	case entity.ItemRunState_Processing:
		return "processing"
	case entity.ItemRunState_Success:
		return "success"
	case entity.ItemRunState_Fail:
		return "fail"
	case entity.ItemRunState_Terminal:
		return "terminal"
	default:
		return ""
	}
}

// getDatasetFields 按顺序获取数据集字段
func getDatasetFields(ctx context.Context, colEvalSetFields []*entity.ColumnEvalSetField, fieldDataList []*entity.FieldData) ([]string, error) {
	fieldDataMap := slices.ToMap(fieldDataList, func(t *entity.FieldData) (string, *entity.FieldData) {
		return t.Key, t
	})
	fields := make([]string, 0, len(colEvalSetFields))
	for _, colEvalSetField := range colEvalSetFields {
		if colEvalSetField == nil {
			continue
		}

		fieldData, ok := fieldDataMap[ptr.From(colEvalSetField.Key)]
		if !ok {
			fields = append(fields, "")
			continue
		}

		data, err := geDatasetCellOrActualOutputData(ctx, fieldData.Content)
		if err != nil {
			return nil, err
		}

		fields = append(fields, data)
	}

	return fields, nil
}

func geDatasetCellOrActualOutputData(ctx context.Context, data *entity.Content) (string, error) {
	if data == nil {
		return "", nil
	}

	if err := data.PaddingContent(ctx); err != nil {
		return "", err
	}

	switch data.GetContentType() {
	case entity.ContentTypeText:
		return data.GetText(), nil
	case entity.ContentTypeImage, entity.ContentTypeAudio:
		return "", nil
	case entity.ContentTypeMultipart:
		return formatMultiPartData(data), nil
	default:
		return "", nil
	}
}

func formatMultiPartData(data *entity.Content) string {
	var builder strings.Builder
	for _, content := range data.MultiPart {
		switch content.GetContentType() {
		case entity.ContentTypeText:
			builder.WriteString(fmt.Sprintf("%s\n", content.GetText()))
		case entity.ContentTypeImage:
			url := ""
			if content.Image != nil && content.Image.URL != nil {
				url = fmt.Sprintf("<ref_image_url:%s>\n", *content.Image.URL)
			}
			builder.WriteString(url)
		case entity.ContentTypeAudio, entity.ContentTypeMultipart:
			continue
		default:
			continue
		}
	}
	return builder.String()
}

func getEvaluatorScore(record *entity.EvaluatorRecord) string {
	if record == nil || record.EvaluatorOutputData == nil || record.EvaluatorOutputData.EvaluatorResult == nil || record.EvaluatorOutputData.EvaluatorResult.Score == nil {
		return ""
	}

	if record.EvaluatorOutputData.EvaluatorResult.Correction != nil {
		return strconv.FormatFloat(*record.EvaluatorOutputData.EvaluatorResult.Correction.Score, 'f', 2, 64) // 'f' 格式截取两位小数 {
	}

	return strconv.FormatFloat(*record.EvaluatorOutputData.EvaluatorResult.Score, 'f', 2, 64) // 'f' 格式截取两位小数)
}

func getEvaluatorReason(record *entity.EvaluatorRecord) string {
	if record == nil || record.EvaluatorOutputData == nil || record.EvaluatorOutputData.EvaluatorResult == nil {
		return ""
	}

	if record.EvaluatorOutputData.EvaluatorResult.Correction != nil {
		return record.EvaluatorOutputData.EvaluatorResult.Correction.Explain
	}

	return record.EvaluatorOutputData.EvaluatorResult.Reasoning
}

func getAnnotationData(record *entity.AnnotateRecord, columnAnnotation *entity.ColumnAnnotation) string {
	if record == nil || record.AnnotateData == nil {
		return ""
	}

	switch record.AnnotateData.TagContentType {
	case entity.TagContentTypeContinuousNumber:
		return strconv.FormatFloat(*record.AnnotateData.Score, 'f', 2, 64) // 'f' 格式截取两位小数)
	case entity.TagContentTypeCategorical, entity.TagContentTypeBoolean:
		for _, tagValue := range columnAnnotation.TagValues {
			if tagValue == nil {
				continue
			}
			if tagValue.TagValueId == record.TagValueID {
				return tagValue.TagValueName
			}
		}
		return ""
	case entity.TagContentTypeFreeText:
		return ptr.From(record.AnnotateData.TextValue)
	default:
		return ""
	}
}

func (e *ExptResultExportService) getFileName(ctx context.Context, exptName string, exportID int64) (string, error) {
	t := time.Now().Format("20060102")
	// 文件名为：{对应实验名}_实验报告_{导出任务ID}_{下载时间}.csv
	fileName := fmt.Sprintf("%s_实验报告_%d_%s.csv", exptName, exportID, t)
	return fileName, nil
}

func (e *exportCSVHelper) createAndUploadCSV(ctx context.Context, fileName string, fileData [][]string) error {
	err := e.createCSV(ctx, fileName, fileData)
	if err != nil {
		return err
	}
	// 上传文件

	csvFile, err := os.Open(fileName)
	if err != nil {
		return err
	}
	defer func() {
		_ = csvFile.Close()
	}()

	fileReader := bufio.NewReader(csvFile)

	err = e.uploadCSVFile(ctx, fileName, fileReader)
	if err != nil {
		return fmt.Errorf("uploadFile error: %v", err)
	}

	// 删除CSV文件
	err = os.Remove(fileName)
	if err != nil {
		return err
	}

	return nil
}

func (e *exportCSVHelper) createCSV(ctx context.Context, fileName string, fileData [][]string) error {
	// 创建CSV文件
	file, err := os.Create(fileName)
	if err != nil {
		return err
	}
	defer func() {
		_ = file.Close()
	}()

	_, err = file.WriteString("\xEF\xBB\xBF") // 写入UTF-8 BOM，避免使用Excel打开乱码
	if err != nil {
		return err
	}
	writer := csv.NewWriter(file)
	defer writer.Flush()

	// 将数据写入CSV文件
	for _, rowData := range fileData {
		err := writer.Write(rowData)
		if err != nil {
			return err
		}
	}

	logs.CtxInfo(ctx, "CSV file successfully created, file = %v", file.Name())
	return nil
}

func (e *exportCSVHelper) uploadCSVFile(ctx context.Context, fileName string, reader io.Reader) (err error) {
	var cancel context.CancelFunc
	ctx, cancel = context.WithTimeout(ctx, 60*time.Second)
	defer cancel()

	logs.CtxDebug(ctx, "start upload, fileName: %s", fileName)
	if err = e.fileClient.Upload(ctx, fileName, reader); err != nil {
		logs.CtxError(ctx, "upload file failed, err: %v", err)
		return err
	}

	return nil
}<|MERGE_RESOLUTION|>--- conflicted
+++ resolved
@@ -21,6 +21,7 @@
 	"github.com/coze-dev/coze-loop/backend/infra/db"
 	"github.com/coze-dev/coze-loop/backend/infra/external/benefit"
 	"github.com/coze-dev/coze-loop/backend/infra/fileserver"
+	"github.com/coze-dev/coze-loop/backend/modules/evaluation/consts"
 	"github.com/coze-dev/coze-loop/backend/modules/evaluation/domain/component"
 	"github.com/coze-dev/coze-loop/backend/modules/evaluation/domain/entity"
 	"github.com/coze-dev/coze-loop/backend/modules/evaluation/domain/events"
@@ -387,11 +388,7 @@
 	}
 
 	for _, col := range e.columnsEvalTarget {
-<<<<<<< HEAD
-		columns = append(columns, col.Name)
-=======
 		columns = append(columns, gcond.If(len(col.DisplayName) > 0, col.DisplayName, col.Name))
->>>>>>> a9a7a3ff
 	}
 
 	// colEvaluators
@@ -431,21 +428,21 @@
 	return fmt.Sprintf("%s<%s>_reason", evaluatorName, version)
 }
 
-func (e *exportCSVHelper) buildColumnEvalTargetContent(columnName string, data *entity.EvalTargetOutputData) string {
+func (e *exportCSVHelper) buildColumnEvalTargetContent(ctx context.Context, columnName string, data *entity.EvalTargetOutputData) (string, error) {
 	if data == nil {
-		return ""
+		return "", nil
 	}
 	switch columnName {
 	case consts.ReportColumnNameEvalTargetTotalLatency:
-		return strconv.FormatInt(gptr.Indirect(data.TimeConsumingMS), 10)
+		return strconv.FormatInt(gptr.Indirect(data.TimeConsumingMS), 10), nil
 	case consts.ReportColumnNameEvalTargetInputTokens:
-		return strconv.FormatInt(data.EvalTargetUsage.InputTokens, 10)
+		return strconv.FormatInt(data.EvalTargetUsage.InputTokens, 10), nil
 	case consts.ReportColumnNameEvalTargetOutputTokens:
-		return strconv.FormatInt(data.EvalTargetUsage.OutputTokens, 10)
+		return strconv.FormatInt(data.EvalTargetUsage.OutputTokens, 10), nil
 	case consts.ReportColumnNameEvalTargetTotalTokens:
-		return strconv.FormatInt(data.EvalTargetUsage.TotalTokens, 10)
+		return strconv.FormatInt(data.EvalTargetUsage.TotalTokens, 10), nil
 	default:
-		return geDatasetCellOrActualOutputData(data.OutputFields[columnName])
+		return geDatasetCellOrActualOutputData(ctx, data.OutputFields[columnName])
 	}
 }
 
@@ -491,18 +488,12 @@
 			for _, col := range e.columnsEvalTarget {
 				if payload.TargetOutput != nil &&
 					payload.TargetOutput.EvalTargetRecord != nil &&
-<<<<<<< HEAD
-					payload.TargetOutput.EvalTargetRecord.EvalTargetOutputData != nil &&
-					payload.TargetOutput.EvalTargetRecord.EvalTargetOutputData.OutputFields != nil {
-					val, err := geDatasetCellOrActualOutputData(ctx, payload.TargetOutput.EvalTargetRecord.EvalTargetOutputData.OutputFields[col.Name])
+					payload.TargetOutput.EvalTargetRecord.EvalTargetOutputData != nil {
+					cont, err := e.buildColumnEvalTargetContent(ctx, col.Name, payload.TargetOutput.EvalTargetRecord.EvalTargetOutputData)
 					if err != nil {
 						return nil, err
 					}
-					rowData = append(rowData, val)
-=======
-					payload.TargetOutput.EvalTargetRecord.EvalTargetOutputData != nil {
-					rowData = append(rowData, e.buildColumnEvalTargetContent(col.Name, payload.TargetOutput.EvalTargetRecord.EvalTargetOutputData))
->>>>>>> a9a7a3ff
+					rowData = append(rowData, cont)
 				} else {
 					rowData = append(rowData, "")
 				}
