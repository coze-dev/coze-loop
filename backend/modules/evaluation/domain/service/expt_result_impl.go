// Copyright (c) 2025 coze-dev Authors
// SPDX-License-Identifier: Apache-2.0

package service

import (
	"context"
	"fmt"
	"sort"
	"strconv"
	"strings"
	"sync"
	"time"

	"github.com/bytedance/gg/gcond"
	"github.com/bytedance/gg/gptr"
	"github.com/bytedance/gg/gslice"

	"github.com/coze-dev/coze-loop/backend/infra/idgen"
	"github.com/coze-dev/coze-loop/backend/infra/platestwrite"
	"github.com/coze-dev/coze-loop/backend/modules/evaluation/consts"
	"github.com/coze-dev/coze-loop/backend/modules/evaluation/domain/component/metrics"
	"github.com/coze-dev/coze-loop/backend/modules/evaluation/domain/component/rpc"
	"github.com/coze-dev/coze-loop/backend/modules/evaluation/domain/entity"
	"github.com/coze-dev/coze-loop/backend/modules/evaluation/domain/events"
	"github.com/coze-dev/coze-loop/backend/modules/evaluation/domain/repo"
	"github.com/coze-dev/coze-loop/backend/modules/evaluation/pkg/contexts"
	"github.com/coze-dev/coze-loop/backend/modules/evaluation/pkg/errno"
	"github.com/coze-dev/coze-loop/backend/pkg/errorx"
	"github.com/coze-dev/coze-loop/backend/pkg/json"
	"github.com/coze-dev/coze-loop/backend/pkg/lang/goroutine"
	"github.com/coze-dev/coze-loop/backend/pkg/lang/maps"
	"github.com/coze-dev/coze-loop/backend/pkg/lang/ptr"
	"github.com/coze-dev/coze-loop/backend/pkg/logs"
)

func NewExptResultService(
	exptItemResultRepo repo.IExptItemResultRepo,
	exptTurnResultRepo repo.IExptTurnResultRepo,
	exptAnnotateRepo repo.IExptAnnotateRepo,
	exptStatsRepo repo.IExptStatsRepo,
	experimentRepo repo.IExperimentRepo,
	metric metrics.ExptMetric,
	lwt platestwrite.ILatestWriteTracker,
	idgen idgen.IIDGenerator,
	exptTurnResultFilterRepo repo.IExptTurnResultFilterRepo,
	evaluatorService EvaluatorService,
	evalTargetService IEvalTargetService,
	evaluationSetVersionService EvaluationSetVersionService,
	evaluationSetService IEvaluationSetService,
	evaluatorRecordService EvaluatorRecordService,
	evaluationSetItemService EvaluationSetItemService,
	publisher events.ExptEventPublisher,
	tagRPCAdapter rpc.ITagRPCAdapter,
	analysisService IEvaluationAnalysisService,
) ExptResultService {
	return ExptResultServiceImpl{
		ExptItemResultRepo:          exptItemResultRepo,
		ExptTurnResultRepo:          exptTurnResultRepo,
		ExptAnnotateRepo:            exptAnnotateRepo,
		ExptStatsRepo:               exptStatsRepo,
		ExperimentRepo:              experimentRepo,
		Metric:                      metric,
		lwt:                         lwt,
		idgen:                       idgen,
		exptTurnResultFilterRepo:    exptTurnResultFilterRepo,
		evalTargetService:           evalTargetService,
		evaluationSetVersionService: evaluationSetVersionService,
		evaluationSetService:        evaluationSetService,
		evaluatorService:            evaluatorService,
		evaluatorRecordService:      evaluatorRecordService,
		evaluationSetItemService:    evaluationSetItemService,
		publisher:                   publisher,
		tagRPCAdapter:               tagRPCAdapter,
		analysisService:             analysisService,
	}
}

type ExptResultServiceImpl struct {
	ExptItemResultRepo       repo.IExptItemResultRepo
	ExptTurnResultRepo       repo.IExptTurnResultRepo
	ExptStatsRepo            repo.IExptStatsRepo
	ExperimentRepo           repo.IExperimentRepo
	Metric                   metrics.ExptMetric
	lwt                      platestwrite.ILatestWriteTracker
	idgen                    idgen.IIDGenerator
	exptTurnResultFilterRepo repo.IExptTurnResultFilterRepo
	ExptAnnotateRepo         repo.IExptAnnotateRepo
	tagRPCAdapter            rpc.ITagRPCAdapter

	evalTargetService           IEvalTargetService
	evaluationSetVersionService EvaluationSetVersionService
	evaluationSetService        IEvaluationSetService
	evaluatorService            EvaluatorService
	evaluatorRecordService      EvaluatorRecordService
	evaluationSetItemService    EvaluationSetItemService

	publisher       events.ExptEventPublisher
	analysisService IEvaluationAnalysisService
}

func (e ExptResultServiceImpl) GetExptItemTurnResults(ctx context.Context, exptID, itemID, spaceID int64, session *entity.Session) ([]*entity.ExptTurnResult, error) {
	turnResults, err := e.ExptTurnResultRepo.GetItemTurnResults(ctx, exptID, itemID, spaceID)
	if err != nil {
		return nil, err
	}

	turnResultIDs := make([]int64, 0, len(turnResults))
	for _, tr := range turnResults {
		turnResultIDs = append(turnResultIDs, tr.ID)
	}
	refs, err := e.ExptTurnResultRepo.BatchGetTurnEvaluatorResultRef(ctx, spaceID, turnResultIDs)
	if err != nil {
		return nil, err
	}

	turnEvaluatorVerIDToResultID := make(map[int64]map[int64]int64, len(turnResults))
	for _, ref := range refs {
		if turnEvaluatorVerIDToResultID[ref.ExptTurnResultID] == nil {
			turnEvaluatorVerIDToResultID[ref.ExptTurnResultID] = make(map[int64]int64)
		}
		turnEvaluatorVerIDToResultID[ref.ExptTurnResultID][ref.EvaluatorVersionID] = ref.EvaluatorVersionID
	}

	res := make([]*entity.ExptTurnResult, 0, len(turnResults))
	for _, tr := range turnResults {
		evalVerID2ResultID := turnEvaluatorVerIDToResultID[tr.ID]
		tr.EvaluatorResults = &entity.EvaluatorResults{EvalVerIDToResID: evalVerID2ResultID}
		res = append(res, tr)
	}

	return res, nil
}

func (e ExptResultServiceImpl) RecordItemRunLogs(ctx context.Context, exptID, exptRunID, itemID, spaceID int64) ([]*entity.ExptTurnEvaluatorResultRef, error) {
	itemRunLog, err := e.ExptItemResultRepo.GetItemRunLog(ctx, exptID, exptRunID, itemID, spaceID)
	if err != nil {
		return nil, err
	}
	if itemRunLog.ResultState != int32(entity.ExptItemResultStateLogged) {
		logs.CtxWarn(ctx, "[ExptEval] RecordItemRunLogs found item run log not logged, expt_id=%v, expt_run_id=%v, item_id=%v", exptID, exptRunID, itemID)
		return nil, nil
	}
	turnRunLogs, err := e.ExptTurnResultRepo.GetItemTurnRunLogs(ctx, exptID, exptRunID, itemID, spaceID)
	if err != nil {
		return nil, err
	}

	turnResults, err := e.ExptItemResultRepo.GetItemTurnResults(ctx, spaceID, exptID, itemID)
	if err != nil {
		return nil, err
	}

	itemResults, err := e.ExptItemResultRepo.BatchGet(ctx, spaceID, exptID, []int64{itemID})
	if err != nil {
		return nil, err
	}

	itemResult := itemResults[0]

	statsCntOp := &entity.StatsCntArithOp{OpStatusCnt: make(map[entity.ItemRunState]int)}
	statsCntOp.OpStatusCnt[itemResult.Status] = statsCntOp.OpStatusCnt[itemResult.Status] - 1
	statsCntOp.OpStatusCnt[entity.ItemRunState(itemRunLog.Status)] = statsCntOp.OpStatusCnt[entity.ItemRunState(itemRunLog.Status)] + 1
	turn2RunLog := make(map[int64]*entity.ExptTurnResultRunLog, len(turnRunLogs))
	for _, trl := range turnRunLogs {
		turn2RunLog[trl.TurnID] = trl
	}

	logs.CtxInfo(ctx, "[ExptEval] expt item result with recording run_log, expt_id=%v, expt_run_id=%v, item_id=%v, cnt_op: %v", exptID, exptRunID, itemID, json.Jsonify(statsCntOp))

	var (
		turnEvaluatorRefs []*entity.ExptTurnEvaluatorResultRef
		turn2Result       = gslice.ToMap(turnResults, func(t *entity.ExptTurnResult) (int64, *entity.ExptTurnResult) { return t.TurnID, t })
	)

	for tid, result := range turn2Result {
		rl := turn2RunLog[tid]
		if rl == nil {
			return nil, fmt.Errorf("RecordItemRunLogs found null turn log result, expt_id: %v, expt_run_id: %v, item: %v, tid: %v", exptID, exptRunID, itemID, tid)
		}

		result.Status = int32(rl.Status)
		result.TargetResultID = rl.TargetResultID
		result.ErrMsg = rl.ErrMsg
		result.LogID = rl.LogID
		result.ExptRunID = rl.ExptRunID

		turnEvaluatorRefs = append(turnEvaluatorRefs, NewTurnEvaluatorResultRefs(0, result.ExptID, result.ID, spaceID, rl.EvaluatorResultIds)...)
	}

	if len(turnEvaluatorRefs) > 0 {
		ids, err := e.idgen.GenMultiIDs(ctx, len(turnEvaluatorRefs))
		if err != nil {
			return nil, err
		}

		for idx, ref := range turnEvaluatorRefs {
			ref.ID = ids[idx]
		}

		if err := e.ExptTurnResultRepo.CreateTurnEvaluatorRefs(ctx, turnEvaluatorRefs); err != nil {
			return nil, err
		}
	}

	if err := e.ExptTurnResultRepo.SaveTurnResults(ctx, turnResults); err != nil {
		return nil, err
	}

	if err := e.ExptItemResultRepo.UpdateItemsResult(ctx, spaceID, exptID, []int64{itemID}, map[string]any{
		"status":  itemRunLog.Status,
		"log_id":  itemRunLog.LogID,
		"err_msg": itemRunLog.ErrMsg,
	}); err != nil {
		return nil, err
	}

	if err := e.ExptItemResultRepo.UpdateItemRunLog(ctx, exptID, exptRunID, []int64{itemID}, map[string]any{
		"result_state": int32(entity.ExptItemResultStateResulted),
	}, spaceID); err != nil {
		return nil, err
	}

	if err := e.ExptStatsRepo.ArithOperateCount(ctx, exptID, spaceID, statsCntOp); err != nil {
		return nil, err
	}

	return turnEvaluatorRefs, nil
}

func NewTurnEvaluatorResultRefs(id, exptID, turnResultID, spaceID int64, evaluatorResults *entity.EvaluatorResults) []*entity.ExptTurnEvaluatorResultRef {
	if evaluatorResults == nil {
		return nil
	}

	refs := make([]*entity.ExptTurnEvaluatorResultRef, 0, len(evaluatorResults.EvalVerIDToResID))
	for evalVerID, evalResID := range evaluatorResults.EvalVerIDToResID {
		refs = append(refs, &entity.ExptTurnEvaluatorResultRef{
			ID:                 id,
			ExptID:             exptID,
			SpaceID:            spaceID,
			ExptTurnResultID:   turnResultID,
			EvaluatorVersionID: evalVerID,
			EvaluatorResultID:  evalResID,
		})
	}
	return refs
}

func (e ExptResultServiceImpl) MGetExperimentResult(ctx context.Context, param *entity.MGetExperimentResultParam) (res *entity.MGetExperimentReportResult, err error) {
	var (
		spaceID        = param.SpaceID
		exptIDs        = param.ExptIDs
		baselineExptID = param.BaseExptID
		turnResultDAOs []*entity.ExptTurnResult
	)

	defer e.Metric.EmitGetExptResult(spaceID, err != nil)

	if len(exptIDs) == 1 && e.lwt.CheckWriteFlagByID(ctx, platestwrite.ResourceTypeExperiment, exptIDs[0]) {
		ctx = contexts.WithCtxWriteDB(ctx)
	}

	var baseExptID int64
	if baselineExptID != nil {
		baseExptID = *baselineExptID
	}
	// 只有一个实验，且没有指定baseline
	if len(exptIDs) == 1 && baselineExptID == nil {
		baseExptID = exptIDs[0]
	}

	allExptIDs := make([]int64, 0, len(exptIDs)+1)
	allExptIDs = gslice.Uniq(append(append(allExptIDs, baseExptID), exptIDs...))

	exptList, err := e.ExperimentRepo.MGetByID(ctx, allExptIDs, spaceID)
	if err != nil {
		return nil, err
	}

	exptMap := gslice.ToMap(exptList, func(t *entity.Experiment) (int64, *entity.Experiment) { return t.ID, t })
	sortedExpts := make([]*entity.Experiment, 0, len(exptList))
	for _, id := range allExptIDs {
		got := exptMap[id]
		if got == nil {
			return nil, errorx.New("expt %v not found", id)
		}
		sortedExpts = append(sortedExpts, got)
	}
	baseExpt := exptMap[baseExptID]

	columnEvaluators, exptColumnEvaluators, err := e.getColumnEvaluators(ctx, spaceID, exptIDs)
	if err != nil {
		return nil, err
	}

	columnEvalSetFields, err := e.getColumnEvalSetFields(ctx, spaceID, baseExpt.EvalSetID, baseExpt.EvalSetVersionID)
	if err != nil {
		return nil, err
	}

	columnsEvalTarget, err := e.getExptColumnsEvalTarget(ctx, sortedExpts)
	if err != nil {
		return nil, err
	}

	res = &entity.MGetExperimentReportResult{
		ColumnEvaluators:      columnEvaluators,
		ExptColumnEvaluators:  exptColumnEvaluators,
		ColumnEvalSetFields:   columnEvalSetFields,
		ExptColumnsEvalTarget: columnsEvalTarget,
	}

	if baseExpt.ExptType == entity.ExptType_Online && len(exptIDs) > 1 {
		// 在线实验对比场景，不返回行级结果
		return res, nil
	}

	columnAnnotations, err := e.getColumnAnnotations(ctx, spaceID, exptIDs)
	if err != nil {
		return nil, err
	}

	res.ExptColumnAnnotations = columnAnnotations

	// 获取baseline 该分页的turn_result
	turnResultDAOs, itemID2ItemRunState, total, err := e.ListTurnResult(ctx, param, baseExpt)
	if err != nil {
		return nil, err
	}

	if len(turnResultDAOs) == 0 {
		return res, nil
	}

	itemIDMap := make(map[int64]bool)
	for _, turnResult := range turnResultDAOs {
		itemIDMap[turnResult.ItemID] = true
	}
	itemIDs := maps.ToSlice(itemIDMap, func(k int64, v bool) int64 {
		return k
	})
	itemResultDAOs, err := e.ExptItemResultRepo.BatchGet(ctx, spaceID, baseExptID, itemIDs)
	if err != nil {
		return nil, err
	}

	payloadBuilder := NewPayloadBuilder(ctx, param, baseExptID, turnResultDAOs, itemResultDAOs, e.ExperimentRepo, e.ExptTurnResultRepo, e.ExptAnnotateRepo, e.evalTargetService, e.evaluatorRecordService, e.evaluationSetItemService, e.analysisService, nil, nil, itemID2ItemRunState)

	itemResults, err := payloadBuilder.BuildItemResults(ctx)
	if err != nil {
		return nil, err
	}

	res.ItemResults = itemResults
	res.Total = total
	return res, nil
}

func (e ExptResultServiceImpl) ListTurnResult(ctx context.Context, param *entity.MGetExperimentResultParam, expt *entity.Experiment) (turnResultDAOs []*entity.ExptTurnResult, itemID2ItemRunState map[int64]entity.ItemRunState, totalTurn int64, err error) {
	var (
		spaceID        = param.SpaceID
		baselineExptID = param.BaseExptID
		page           = param.Page
		total          int64
		baseExptID     int64
	)

	if baselineExptID != nil {
		baseExptID = *baselineExptID
	}
	if param.UseAccelerator {
		var filterAccelerator *entity.ExptTurnResultFilterAccelerator
		if len(param.FilterAccelerators) != 0 && param.FilterAccelerators[baseExptID] != nil {
			filterAccelerator = param.FilterAccelerators[baseExptID]
		}
		if filterAccelerator == nil {
			filterAccelerator = &entity.ExptTurnResultFilterAccelerator{}
		}
		filterAccelerator.ExptID = baseExptID
		filterAccelerator.SpaceID = spaceID
		filterAccelerator.CreatedDate = ptr.From(expt.StartAt)
		filterAccelerator.Page = param.Page
		errOccur := false
		var itemIDs []int64
		if !filterAccelerator.HasFilters() {
			logs.CtxInfo(ctx, "filter accelerator has no filters, exptID: %v", baseExptID)
			desc := false
			if expt.ExptType == entity.ExptType_Online {
				desc = true
			}
			items, iTotal, err := e.ExptItemResultRepo.ListItemResultsByExptID(ctx, baseExptID, spaceID, page, desc)
			if err != nil {
				logs.CtxError(ctx, "ListItemResultsByExptID exptID: %v failed: %v", baseExptID, err)
			}
			page = entity.Page{}
			for _, item := range items {
				itemIDs = append(itemIDs, item.ItemID)
			}
			total = iTotal
		} else {
			logs.CtxInfo(ctx, "filter accelerator has filters, exptID: %v", baseExptID)
			if err = e.mapItemSnapshotFilter(ctx, filterAccelerator, expt, expt.EvalSetVersionID); err != nil {
				logs.CtxError(ctx, "mapItemSnapshotFilter failed: %v", err)
				errOccur = true
			}
			if !errOccur {
				if err = e.mapTurnResultFilterCond(ctx, filterAccelerator, spaceID, baseExptID); err != nil {
					logs.CtxError(ctx, "mapTurnResultFilterCond failed: %v", err)
					errOccur = true
				}
			}

			if !errOccur {
				startTime := time.Now()

				itemID2ItemRunState, total, err = e.exptTurnResultFilterRepo.QueryItemIDStates(ctx, filterAccelerator)
				e.Metric.EmitExptTurnResultFilterQueryLatency(spaceID, startTime.Unix(), err != nil)
				if err != nil {
					logs.CtxError(ctx, "exptTurnResultFilterRepo QueryItemIDStates failed: %v", err)
					errOccur = true
				} else {
					if len(itemID2ItemRunState) == 0 {
						return nil, nil, 0, nil
					}
					itemIDs = maps.ToSlice(itemID2ItemRunState, func(k int64, v entity.ItemRunState) int64 {
						return k
					})
				}
			}
			// 如果errOccur为true，直接跳过后续filter流程，继续执行ListTurnResult
			if !errOccur {
				page = entity.Page{} // filter表查询后，后续无需再带分页条件
			}
		}

		// 获取baseline 该分页的turn_result
		turnResultDAOs, totalTurn, err = e.ExptTurnResultRepo.ListTurnResultByItemIDs(ctx, spaceID, baseExptID, itemIDs, page, gcond.If(expt.ExptType == entity.ExptType_Online, true, false))
		if err != nil {
			return nil, nil, 0, err
		}
		if errOccur {
			total = totalTurn
		}
		if len(turnResultDAOs) == 0 {
			return nil, nil, 0, nil
		}

		// 按 ItemIdx 排序
		if len(turnResultDAOs) > 0 {
			// 获取 ItemIdx 映射
			itemResults, err := e.ExptItemResultRepo.BatchGet(ctx, spaceID, baseExptID, itemIDs)
			if err != nil {
				return nil, nil, 0, err
			}

			itemID2ItemIdx := make(map[int64]int32)
			for _, item := range itemResults {
				itemID2ItemIdx[item.ItemID] = item.ItemIdx
			}

			// 根据实验类型决定排序方向
			if expt.ExptType == entity.ExptType_Online {
				// 在线实验：按 ItemIdx 倒序
				sort.Slice(turnResultDAOs, func(i, j int) bool {
					idxI := itemID2ItemIdx[turnResultDAOs[i].ItemID]
					idxJ := itemID2ItemIdx[turnResultDAOs[j].ItemID]
					return idxI > idxJ
				})
			} else {
				// 其他实验：按 ItemIdx 正序
				sort.Slice(turnResultDAOs, func(i, j int) bool {
					idxI := itemID2ItemIdx[turnResultDAOs[i].ItemID]
					idxJ := itemID2ItemIdx[turnResultDAOs[j].ItemID]
					return idxI < idxJ
				})
			}
		}
	} else {
		var filter *entity.ExptTurnResultFilter
		if len(param.Filters) != 0 && param.Filters[baseExptID] != nil {
			filter = param.Filters[baseExptID]
		}
		turnResultDAOs, total, err = e.ExptTurnResultRepo.ListTurnResult(ctx, spaceID, baseExptID, filter, page, gcond.If(expt.ExptType == entity.ExptType_Online, true, false))
		if err != nil {
			return nil, nil, 0, err
		}

		if len(turnResultDAOs) == 0 {
			return nil, nil, 0, nil
		}

		// 按 ItemIdx 排序
		if len(turnResultDAOs) > 0 {
			// 获取 ItemID 列表
			itemIDMap := make(map[int64]bool)
			for _, turnResult := range turnResultDAOs {
				itemIDMap[turnResult.ItemID] = true
			}
			itemIDs := maps.ToSlice(itemIDMap, func(k int64, v bool) int64 {
				return k
			})

			// 获取 ItemIdx 映射
			itemResults, err := e.ExptItemResultRepo.BatchGet(ctx, spaceID, baseExptID, itemIDs)
			if err != nil {
				return nil, nil, 0, err
			}

			itemID2ItemIdx := make(map[int64]int32)
			for _, item := range itemResults {
				itemID2ItemIdx[item.ItemID] = item.ItemIdx
			}

			// 根据实验类型决定排序方向
			if expt.ExptType == entity.ExptType_Online {
				// 在线实验：按 ItemIdx 倒序
				sort.Slice(turnResultDAOs, func(i, j int) bool {
					idxI := itemID2ItemIdx[turnResultDAOs[i].ItemID]
					idxJ := itemID2ItemIdx[turnResultDAOs[j].ItemID]
					return idxI > idxJ
				})
			} else {
				// 其他实验：按 ItemIdx 正序
				sort.Slice(turnResultDAOs, func(i, j int) bool {
					idxI := itemID2ItemIdx[turnResultDAOs[i].ItemID]
					idxJ := itemID2ItemIdx[turnResultDAOs[j].ItemID]
					return idxI < idxJ
				})
			}
		}

	}
	return turnResultDAOs, itemID2ItemRunState, total, nil
}

var (
	columnEvalTargetActualOutput = &entity.ColumnEvalTarget{
		Name:  consts.ReportColumnNameEvalTargetActualOutput,
		Label: gptr.Of(consts.ReportColumnLabelEvalTargetActualOutput),
	}
<<<<<<< HEAD
	columnEvalTargetTrajectory = &entity.ColumnEvalTarget{
		Name:  consts.ReportColumnNameEvalTargetTrajectory,
		Label: gptr.Of(consts.ReportColumnLabelEvalTargetTrajectory),
	}
=======
	columnEvalTargetTrajectory = &entity.ColumnEvalTarget{ // nolint:unused
		Name:  consts.ReportColumnNameEvalTargetTrajectory,
		Label: gptr.Of(consts.ReportColumnLabelEvalTargetTrajectory),
	}
	columnsEvalTargetMtr = []*entity.ColumnEvalTarget{ // todo(@liushengyang): configuration-driven
		{Name: consts.ReportColumnNameEvalTargetTotalLatency, DisplayName: consts.ReportColumnDisplayNameEvalTargetTotalLatency},
		{Name: consts.ReportColumnNameEvalTargetInputTokens, DisplayName: consts.ReportColumnDisplayNameEvalTargetInputTokens},
		{Name: consts.ReportColumnNameEvalTargetOutputTokens, DisplayName: consts.ReportColumnDisplayNameEvalTargetOutputTokens},
		{Name: consts.ReportColumnNameEvalTargetTotalTokens, DisplayName: consts.ReportColumnDisplayNameEvalTargetTotalTokens},
	}
>>>>>>> a9a7a3ff
)

func (e ExptResultServiceImpl) getExptColumnsEvalTarget(ctx context.Context, expts []*entity.Experiment) ([]*entity.ExptColumnEvalTarget, error) {
	res := make([]*entity.ExptColumnEvalTarget, 0, len(expts))
	for _, expt := range expts {
		if !expt.ContainsEvalTarget() {
			continue
		}
		columns := []*entity.ColumnEvalTarget{columnEvalTargetActualOutput}
<<<<<<< HEAD
		if expt.TargetType.SupptTrajectory() {
			columns = append(columns, columnEvalTargetTrajectory)
		}
=======
		//if expt.TargetType.SupptTrajectory() {
		//	columns = append(columns, columnEvalTargetTrajectory)
		//}
		columns = append(columns, columnsEvalTargetMtr...)
>>>>>>> a9a7a3ff
		res = append(res, &entity.ExptColumnEvalTarget{
			ExptID:  expt.ID,
			Columns: columns,
		})
	}
	return res, nil
}

// getColumnEvaluators 试验对比无需返回多试验的评估器合集,没有评估器的column,前端从实验接口获取评估器数据
func (e ExptResultServiceImpl) getColumnEvaluators(ctx context.Context, spaceID int64, exptIDs []int64) ([]*entity.ColumnEvaluator, []*entity.ExptColumnEvaluator, error) {
	evaluatorRef, err := e.ExperimentRepo.GetEvaluatorRefByExptIDs(ctx, exptIDs, spaceID)
	if err != nil {
		return nil, nil, err
	}
	if len(evaluatorRef) == 0 {
		return []*entity.ColumnEvaluator{}, []*entity.ExptColumnEvaluator{}, nil
	}
	// 去重
	evaluatorVersionIDMap := make(map[int64]bool)
	evaluatorIDMap := make(map[int64]bool)
	versionID2evaluatorID := make(map[int64]int64)
	for _, ref := range evaluatorRef {
		evaluatorVersionIDMap[ref.EvaluatorVersionID] = true
		evaluatorIDMap[ref.EvaluatorID] = true
		versionID2evaluatorID[ref.EvaluatorVersionID] = ref.EvaluatorID
	}

	evaluatorVersionIDs := maps.ToSlice(evaluatorVersionIDMap, func(k int64, v bool) int64 {
		return k
	})

	evaluatorVersions, err := e.evaluatorService.BatchGetEvaluatorVersion(ctx, nil, evaluatorVersionIDs, true)
	if err != nil {
		return nil, nil, err
	}

	columnEvaluators := make([]*entity.ColumnEvaluator, 0)
	for _, e := range evaluatorVersions {
		if (e.EvaluatorType == entity.EvaluatorTypePrompt && e.PromptEvaluatorVersion == nil) ||
			(e.EvaluatorType == entity.EvaluatorTypeCode && e.CodeEvaluatorVersion == nil) ||
			(e.EvaluatorType == entity.EvaluatorTypeCustomRPC && e.CustomRPCEvaluatorVersion == nil) ||
			!gslice.Contains(evaluatorVersionIDs, e.GetEvaluatorVersionID()) {
			continue
		}

		columnEvaluator := &entity.ColumnEvaluator{
			EvaluatorVersionID: e.GetEvaluatorVersionID(),
			EvaluatorID:        e.ID,
			EvaluatorType:      e.EvaluatorType,
			Name:               gptr.Of(e.Name),
			Version:            gptr.Of(e.GetVersion()),
			Description:        gptr.Of(e.Description),
			Builtin:            gptr.Of(e.Builtin),
		}
		columnEvaluators = append(columnEvaluators, columnEvaluator)
	}

	exptColumnEvaluators := make([]*entity.ExptColumnEvaluator, 0, len(exptIDs))
	for _, exptID := range exptIDs {
		exptColumnEvaluators = append(exptColumnEvaluators, &entity.ExptColumnEvaluator{
			ExptID: exptID,
		})
	}
	exptID2ColumnEvaluators := make(map[int64][]*entity.ColumnEvaluator)
	for _, ref := range evaluatorRef {
		exptID := ref.ExptID
		if exptID2ColumnEvaluators[exptID] == nil {
			exptID2ColumnEvaluators[exptID] = make([]*entity.ColumnEvaluator, 0)
		}
		for _, columnEvaluator := range columnEvaluators {
			if ref.EvaluatorVersionID == columnEvaluator.EvaluatorVersionID {
				exptID2ColumnEvaluators[exptID] = append(exptID2ColumnEvaluators[exptID], columnEvaluator)
			}
		}
	}

	for _, exptColumnEvaluator := range exptColumnEvaluators {
		if exptID2ColumnEvaluators[exptColumnEvaluator.ExptID] != nil {
			exptColumnEvaluator.ColumnEvaluators = exptID2ColumnEvaluators[exptColumnEvaluator.ExptID]
		}
	}

	return columnEvaluators, exptColumnEvaluators, nil
}

func (e ExptResultServiceImpl) getColumnEvalSetFields(ctx context.Context, spaceID, evalSetID, evalSetVersionID int64) ([]*entity.ColumnEvalSetField, error) {
	var version *entity.EvaluationSetVersion
	if evalSetID == evalSetVersionID {
		evalSet, err := e.evaluationSetService.GetEvaluationSet(ctx, gptr.Of(spaceID), evalSetID, gptr.Of(true))
		if err != nil {
			return nil, err
		}
		version = evalSet.EvaluationSetVersion
	} else {
		var err error
		version, _, err = e.evaluationSetVersionService.GetEvaluationSetVersion(ctx, spaceID, evalSetVersionID, gptr.Of(true))
		if err != nil {
			return nil, err
		}
	}

	var fieldSchema []*entity.FieldSchema
	if version != nil && version.EvaluationSetSchema != nil {
		fieldSchema = version.EvaluationSetSchema.FieldSchemas
	}

	columnEvalSetFields := make([]*entity.ColumnEvalSetField, 0)
	for _, field := range fieldSchema {
		columnEvalSetFields = append(columnEvalSetFields, &entity.ColumnEvalSetField{
			Key:         gptr.Of(field.Key),
			Name:        gptr.Of(field.Name),
			Description: gptr.Of(field.Description),
			ContentType: field.ContentType,
			TextSchema:  gptr.Of(field.TextSchema),
			SchemaKey:   field.SchemaKey,
		})
	}

	return columnEvalSetFields, nil
}

func (e ExptResultServiceImpl) getColumnAnnotations(ctx context.Context, spaceID int64, exptIDs []int64) ([]*entity.ExptColumnAnnotation, error) {
	exptColumnAnnotations := make([]*entity.ExptColumnAnnotation, 0, len(exptIDs))
	for _, exptID := range exptIDs {
		exptColumnAnnotation := &entity.ExptColumnAnnotation{
			ExptID: exptID,
		}
		exptColumnAnnotations = append(exptColumnAnnotations, exptColumnAnnotation)
	}
	tagRefs, err := e.ExptAnnotateRepo.BatchGetExptTurnResultTagRefs(ctx, exptIDs, spaceID)
	if err != nil {
		return nil, err
	}
	if len(tagRefs) == 0 {
		return []*entity.ExptColumnAnnotation{}, nil
	}
	tagKeyIDs := make([]int64, 0)
	for _, tagRef := range tagRefs {
		tagKeyIDs = append(tagKeyIDs, tagRef.TagKeyID)
	}
	// columnAnnotations := make([]*entity.ColumnAnnotation, 0)
	exptID2columnAnnotations := make(map[int64][]*entity.ColumnAnnotation)
	tagInfos, err := e.tagRPCAdapter.BatchGetTagInfo(ctx, spaceID, tagKeyIDs)
	if err != nil {
		return nil, err
	}
	for _, tagRef := range tagRefs {
		tagInfo := tagInfos[tagRef.TagKeyID]
		if tagInfo == nil {
			continue
		}
		if exptID2columnAnnotations[tagRef.ExptID] == nil {
			exptID2columnAnnotations[tagRef.ExptID] = make([]*entity.ColumnAnnotation, 0)
		}
		exptID2columnAnnotations[tagRef.ExptID] = append(exptID2columnAnnotations[tagRef.ExptID], &entity.ColumnAnnotation{
			TagKeyID:       tagRef.TagKeyID,
			TagName:        tagInfo.TagKeyName,
			Description:    tagInfo.Description,
			TagValues:      tagInfo.TagValues,
			TagContentType: tagInfo.TagContentType,
			TagContentSpec: tagInfo.TagContentSpec,
			TagStatus:      tagInfo.TagStatus,
		})
	}

	for _, exptColumnAnnotation := range exptColumnAnnotations {
		if exptID2columnAnnotations[exptColumnAnnotation.ExptID] != nil {
			exptColumnAnnotation.ColumnAnnotations = exptID2columnAnnotations[exptColumnAnnotation.ExptID]
		}
	}

	return exptColumnAnnotations, nil
}

type PayloadBuilder struct {
	BaselineExptID       int64
	SpaceID              int64
	ExptIDs              []int64
	BaseExptTurnResultDO []*entity.ExptTurnResult
	BaseExptItemResultDO []*entity.ExptItemResult

	ItemIDs   []int64
	TurnIDMap map[int64]bool

	ItemResults           []*entity.ItemResult // 最终结果
	ExptTurnResultFilters []*entity.ExptTurnResultFilterEntity
	ExptResultBuilders    []*ExptResultBuilder // 每个实验的结果builder以及build result

	ExperimentRepo     repo.IExperimentRepo
	ExptTurnResultRepo repo.IExptTurnResultRepo
	ExptAnnotateRepo   repo.IExptAnnotateRepo

	EvaluationSetItemService                    EvaluationSetItemService
	EvalTargetService                           IEvalTargetService
	EvaluatorRecordService                      EvaluatorRecordService
	AnalysisService                             IEvaluationAnalysisService
	ExptTurnResultFilterKeyMappingEvaluatorMap  map[string]*entity.ExptTurnResultFilterKeyMapping
	ExptTurnResultFilterKeyMappingAnnotationMap map[string]*entity.ExptTurnResultFilterKeyMapping
}

func NewPayloadBuilder(ctx context.Context, param *entity.MGetExperimentResultParam, baselineExptID int64, baselineTurnResults []*entity.ExptTurnResult,
	baselineItemResults []*entity.ExptItemResult, experimentRepo repo.IExperimentRepo,
	exptTurnResultRepo repo.IExptTurnResultRepo,
	exptAnnotateRepo repo.IExptAnnotateRepo,
	evalTargetService IEvalTargetService,
	evaluatorRecordService EvaluatorRecordService,
	evaluationSetItemService EvaluationSetItemService,
	analysisService IEvaluationAnalysisService,
	exptTurnResultFilterKeyMappingEvaluatorMap map[string]*entity.ExptTurnResultFilterKeyMapping,
	exptTurnResultFilterKeyMappingAnnotationMap map[string]*entity.ExptTurnResultFilterKeyMapping,
	itemID2ItemRunState map[int64]entity.ItemRunState,
) *PayloadBuilder {
	builder := &PayloadBuilder{
		BaselineExptID:           baselineExptID,
		SpaceID:                  param.SpaceID,
		ExptIDs:                  param.ExptIDs,
		BaseExptTurnResultDO:     baselineTurnResults,
		BaseExptItemResultDO:     baselineItemResults,
		ExperimentRepo:           experimentRepo,
		ExptTurnResultRepo:       exptTurnResultRepo,
		EvaluationSetItemService: evaluationSetItemService,
		EvalTargetService:        evalTargetService,
		EvaluatorRecordService:   evaluatorRecordService,
		AnalysisService:          analysisService,
		ExptTurnResultFilterKeyMappingEvaluatorMap:  exptTurnResultFilterKeyMappingEvaluatorMap,
		ExptTurnResultFilterKeyMappingAnnotationMap: exptTurnResultFilterKeyMappingAnnotationMap,
		ExptAnnotateRepo: exptAnnotateRepo,
	}

	builder.ItemResults = make([]*entity.ItemResult, 0)

	// 需要分实验获取的数据范围
	itemIDs := make([]int64, 0)                              // itemID列表 有序
	itemID2TurnIDs := make(map[int64][]int64)                // itemID -> turnIDs列表 turnIDs有序
	itemIDMap := make(map[int64]bool)                        // 去重
	itemIDTurnIDTurnIndex := make(map[int64]map[int64]int64) // itemID -> turnID -> turnIndex
	itemIDItemResultPO := make(map[int64]*entity.ExptItemResult)

	turnIDMap := make(map[int64]bool)
	turnID2ItemID := make(map[int64]int64)

	for _, itemResult := range baselineItemResults {
		itemIDItemResultPO[itemResult.ItemID] = itemResult
	}

	for _, turnResultDO := range builder.BaseExptTurnResultDO {
		if _, ok := itemIDMap[turnResultDO.ItemID]; !ok {
			itemIDs = append(itemIDs, turnResultDO.ItemID) // 使用turnResultDO中的itemID append确保item有序
		}
		itemIDMap[turnResultDO.ItemID] = true

		if itemIDTurnIDTurnIndex[turnResultDO.ItemID] == nil {
			itemIDTurnIDTurnIndex[turnResultDO.ItemID] = make(map[int64]int64)
		}
		itemIDTurnIDTurnIndex[turnResultDO.ItemID][turnResultDO.TurnID] = int64(turnResultDO.TurnIdx)

		if turnResultDO.TurnID != 0 {
			turnIDMap[turnResultDO.TurnID] = true
			turnID2ItemID[turnResultDO.TurnID] = turnResultDO.ItemID
		}

		if _, ok := itemID2TurnIDs[turnResultDO.ItemID]; !ok {
			itemID2TurnIDs[turnResultDO.ItemID] = make([]int64, 0)
		}
		itemID2TurnIDs[turnResultDO.ItemID] = append(itemID2TurnIDs[turnResultDO.ItemID], turnResultDO.TurnID)
	}

	builder.ItemIDs = itemIDs
	builder.TurnIDMap = turnIDMap

	// 初始化payload结构
	for _, itemID := range itemIDs {
		if itemIDItemResultPO[itemID] == nil {
			continue
		}
		itemResultPO := itemIDItemResultPO[itemID]

		itemResult := &entity.ItemResult{
			ItemID:      itemID,
			TurnResults: make([]*entity.TurnResult, 0),
			ItemIndex:   gptr.Of(int64(itemResultPO.ItemIdx)),
		}
		// 填充 ext 字段，使用 expt_item_result 表里的 ext
		if len(itemResultPO.Ext) > 0 {
			itemResult.Ext = itemResultPO.Ext
		}
		if state, ok := itemID2ItemRunState[itemID]; ok {
			itemResult.SystemInfo = &entity.ItemSystemInfo{
				RunState: state,
			}
		} else {
			itemResult.SystemInfo = &entity.ItemSystemInfo{
				RunState: itemResultPO.Status,
			}
		}
		for _, turnID := range itemID2TurnIDs[itemID] {
			turnIndex := int64(0)
			if itemIDTurnIDTurnIndex[itemID] != nil {
				turnIndex = itemIDTurnIDTurnIndex[itemID][turnID]
			}
			itemResult.TurnResults = append(itemResult.TurnResults, &entity.TurnResult{
				TurnID:            turnID,
				ExperimentResults: make([]*entity.ExperimentResult, 0),
				TurnIndex:         gptr.Of(turnIndex),
			})

		}

		builder.ItemResults = append(builder.ItemResults, itemResult)
	}

	return builder
}

// ExptResultBuilder 构建单实验结果
type ExptResultBuilder struct {
	ExptID                    int64
	BaselineExptID            int64
	SpaceID                   int64
	ItemIDs                   []int64        // 基准实验的itemID, 未匹配的不展示
	TurnIDMap                 map[int64]bool // 由于是itemID查询，对于多轮需要用turnID过滤. 对于单轮长度为0
	ItemIDTurnID2TurnResultID map[int64]map[int64]int64

	exptDO       *entity.Experiment
	turnResultDO []*entity.ExptTurnResult

	// 获取的结果
	turnResultID2EvaluatorVersionID2Result map[int64]map[int64]*entity.EvaluatorRecord // turn_result_id -> evaluator_version_id -> result
	turnResultID2TargetOutput              map[int64]*entity.TurnTargetOutput
	itemIDTurnID2Turn                      map[int64]map[int64]*entity.TurnEvalSet
	turnResultID2ScoreCorrected            map[int64]bool
	turnResultID2TagKeyID2AnnotateRecord   map[int64]map[int64]*entity.AnnotateRecord // turn_result_id -> tag_key_id -> annotate_record
	itemIDTurnID2TrajectoryAnalysis        map[int64]map[int64]*entity.AnalysisRecord

	// 错误信息
	Err error

	ExperimentRepo     repo.IExperimentRepo
	ExptTurnResultRepo repo.IExptTurnResultRepo
	ExptAnnotateRepo   repo.IExptAnnotateRepo

	evaluationSetItemService EvaluationSetItemService
	evalTargetService        IEvalTargetService
	evaluatorRecordService   EvaluatorRecordService
	analysisService          IEvaluationAnalysisService
}

// 1.确定当前分页下数据范围
// 2.分实验batch get 所需数据
// 3.组装数据
func (b *PayloadBuilder) BuildItemResults(ctx context.Context) ([]*entity.ItemResult, error) {
	// 分实验获取数据
	exptResultBuilders := make([]*ExptResultBuilder, 0)
	for _, exptID := range b.ExptIDs {
		exptResultBuilder := &ExptResultBuilder{
			ExptID:                   exptID,
			BaselineExptID:           b.BaselineExptID,
			SpaceID:                  b.SpaceID,
			ItemIDs:                  b.ItemIDs,
			TurnIDMap:                b.TurnIDMap,
			ExperimentRepo:           b.ExperimentRepo,
			ExptTurnResultRepo:       b.ExptTurnResultRepo,
			evalTargetService:        b.EvalTargetService,
			evaluatorRecordService:   b.EvaluatorRecordService,
			evaluationSetItemService: b.EvaluationSetItemService,
			ExptAnnotateRepo:         b.ExptAnnotateRepo,
			analysisService:          b.AnalysisService,
		}

		if exptID == b.BaselineExptID {
			// 不用重复获取基准实验的数据
			exptResultBuilder.turnResultDO = b.BaseExptTurnResultDO
		}

		exptResultBuilders = append(exptResultBuilders, exptResultBuilder)
	}

	var wg sync.WaitGroup
	resultCh := make(chan *ExptResultBuilder, len(exptResultBuilders)) // 缓冲通道，收集结果和错误

	for _, exptResultBuilder := range exptResultBuilders {
		wg.Add(1)
		go func(builder *ExptResultBuilder) {
			defer wg.Done()
			defer goroutine.Recovery(ctx)
			err := builder.build(ctx)
			builder.Err = err
			resultCh <- builder
		}(exptResultBuilder)
	}

	wg.Wait()
	close(resultCh)

	var (
		errors                []error
		exptIDToResultBuilder = make(map[int64]*ExptResultBuilder)
	)
	for exptResultBuilder := range resultCh {
		if exptResultBuilder.Err != nil {
			errors = append(errors, fmt.Errorf("ExptID %d: %v", exptResultBuilder.ExptID, exptResultBuilder.Err))
		} else {
			exptIDToResultBuilder[exptResultBuilder.ExptID] = exptResultBuilder
		}
	}
	if len(errors) > 0 {
		logs.CtxError(ctx, "build expt result fail, errors:%v", errors)
		return nil, fmt.Errorf("build expt result fail, errors:%v", errors)
	}

	resultedBuilders := make([]*ExptResultBuilder, 0, len(exptIDToResultBuilder))
	for _, exptID := range b.ExptIDs {
		if got := exptIDToResultBuilder[exptID]; got != nil {
			resultedBuilders = append(resultedBuilders, exptIDToResultBuilder[exptID])
		}
	}
	b.ExptResultBuilders = resultedBuilders

	// 填充数据
	err := b.fillItemResults(ctx)
	if err != nil {
		return nil, err
	}

	return b.ItemResults, nil
}

func (b *PayloadBuilder) BuildTurnResultFilter(ctx context.Context) ([]*entity.ExptTurnResultFilterEntity, error) {
	// 分实验获取数据
	exptResultBuilder := &ExptResultBuilder{
		ExptID:                   b.BaselineExptID,
		BaselineExptID:           b.BaselineExptID,
		SpaceID:                  b.SpaceID,
		ItemIDs:                  b.ItemIDs,
		TurnIDMap:                b.TurnIDMap,
		ExperimentRepo:           b.ExperimentRepo,
		ExptTurnResultRepo:       b.ExptTurnResultRepo,
		evalTargetService:        b.EvalTargetService,
		evaluatorRecordService:   b.EvaluatorRecordService,
		evaluationSetItemService: b.EvaluationSetItemService,
		turnResultDO:             b.BaseExptTurnResultDO,
		ExptAnnotateRepo:         b.ExptAnnotateRepo,
	}

	exptDO, err := exptResultBuilder.ExperimentRepo.GetByID(ctx, exptResultBuilder.ExptID, exptResultBuilder.SpaceID)
	if err != nil {
		return nil, err
	}
	exptResultBuilder.exptDO = exptDO

	if len(exptResultBuilder.turnResultDO) == 0 {
		return nil, nil
	}

	// 由于turnID可能为0，以turn_result_id为行的唯一标识聚合数据，组装payload数据时再通过turn_result_id与item_id(单轮)或turn_id(多轮)映射进行组装
	exptResultBuilder.ItemIDTurnID2TurnResultID = make(map[int64]map[int64]int64) // itemID -> turnID -> turn_result_id
	for _, turnResult := range exptResultBuilder.turnResultDO {
		if exptResultBuilder.ItemIDTurnID2TurnResultID[turnResult.ItemID] == nil {
			exptResultBuilder.ItemIDTurnID2TurnResultID[turnResult.ItemID] = make(map[int64]int64)
		}
		exptResultBuilder.ItemIDTurnID2TurnResultID[turnResult.ItemID][turnResult.TurnID] = turnResult.ID
	}

	err = exptResultBuilder.buildEvaluatorResult(ctx)
	if err != nil {
		return nil, err
	}
	if exptDO.ExptType != entity.ExptType_Online {
		err = exptResultBuilder.buildTargetOutput(ctx)
		if err != nil {
			return nil, err
		}
	}
	err = exptResultBuilder.buildAnnotateRecords(ctx)
	if err != nil {
		return nil, err
	}

	b.ExptResultBuilders = []*ExptResultBuilder{exptResultBuilder}

	// 填充数据
	err = b.fillExptTurnResultFilters(ctx, exptDO.StartAt, exptDO.EvalSetVersionID)
	if err != nil {
		return nil, err
	}

	return b.ExptTurnResultFilters, nil
}

func (b *PayloadBuilder) fillExptTurnResultFilters(ctx context.Context, createdDate *time.Time, evalSetVersionID int64) error {
	exptResultBuilder := b.ExptResultBuilders[0]
	b.ExptTurnResultFilters = make([]*entity.ExptTurnResultFilterEntity, 0)
	itemID2ItemIdx := make(map[int64]*entity.ExptItemResult)
	for _, itemResult := range b.BaseExptItemResultDO {
		itemID2ItemIdx[itemResult.ItemID] = itemResult
	}
	updatedAt := time.Now()
	for _, exptTurnResult := range b.BaseExptTurnResultDO {
		exptTurnResultFilter := &entity.ExptTurnResultFilterEntity{
			SpaceID:           b.SpaceID,
			ExptID:            b.BaselineExptID,
			ItemID:            exptTurnResult.ItemID,
			TurnID:            exptTurnResult.TurnID,
			EvalTargetData:    make(map[string]string),
			EvaluatorScore:    make(map[string]float64),
			AnnotationFloat:   make(map[string]float64),
			AnnotationBool:    make(map[string]bool),
			AnnotationString:  make(map[string]string),
			EvalTargetMetrics: make(map[string]int64),
			CreatedDate:       ptr.From(createdDate),
			EvalSetVersionID:  evalSetVersionID,
		}
		exptTurnResultFilter.ExptID = b.BaselineExptID
		exptTurnResultFilter.SpaceID = b.SpaceID
		if itemID2ItemIdx[exptTurnResult.ItemID] != nil {
			exptTurnResultFilter.ItemIdx = itemID2ItemIdx[exptTurnResult.ItemID].ItemIdx
			exptTurnResultFilter.Status = itemID2ItemIdx[exptTurnResult.ItemID].Status
		}
		evaluatorVersionID2Result, ok := exptResultBuilder.turnResultID2EvaluatorVersionID2Result[exptTurnResult.ID]
		if ok {
			for evaluatorVersionID, result := range evaluatorVersionID2Result {
				if result.GetScore() != nil {
					if keyMapping, ok := b.ExptTurnResultFilterKeyMappingEvaluatorMap[fmt.Sprintf("%d", evaluatorVersionID)]; ok {
						exptTurnResultFilter.EvaluatorScore[keyMapping.ToKey] = ptr.From(result.GetScore())
					}
				}
			}
		}
		tagKeyID2Result, ok := exptResultBuilder.turnResultID2TagKeyID2AnnotateRecord[exptTurnResult.ID]
		if ok {
			for tagKeyID, result := range tagKeyID2Result {
				if result.AnnotateData == nil {
					continue
				}
				switch result.AnnotateData.TagContentType {
				case entity.TagContentTypeContinuousNumber:
					if keyMapping, ok := b.ExptTurnResultFilterKeyMappingAnnotationMap[fmt.Sprintf("%d", tagKeyID)]; ok {
						exptTurnResultFilter.AnnotationFloat[keyMapping.ToKey] = ptr.From(result.AnnotateData.Score)
					}
				case entity.TagContentTypeFreeText:
					if keyMapping, ok := b.ExptTurnResultFilterKeyMappingAnnotationMap[fmt.Sprintf("%d", tagKeyID)]; ok {
						exptTurnResultFilter.AnnotationString[keyMapping.ToKey] = ptr.From(result.AnnotateData.TextValue)
					}
				case entity.TagContentTypeCategorical:
					if keyMapping, ok := b.ExptTurnResultFilterKeyMappingAnnotationMap[fmt.Sprintf("%d", tagKeyID)]; ok {
						exptTurnResultFilter.AnnotationString[keyMapping.ToKey] = strconv.FormatInt(result.TagValueID, 10)
					}
				case entity.TagContentTypeBoolean:
					if keyMapping, ok := b.ExptTurnResultFilterKeyMappingAnnotationMap[fmt.Sprintf("%d", tagKeyID)]; ok {
						exptTurnResultFilter.AnnotationString[keyMapping.ToKey] = strconv.FormatInt(result.TagValueID, 10)
					}
				default:
					continue
				}
			}
		}
		evalTargetOutput, ok := exptResultBuilder.turnResultID2TargetOutput[exptTurnResult.ID]
		if ok {
			for outputFieldKey, outputFieldValue := range evalTargetOutput.EvalTargetRecord.EvalTargetOutputData.OutputFields {
				exptTurnResultFilter.EvalTargetData[outputFieldKey] = outputFieldValue.GetText()
			}
			// 填充 eval_target_metrics
			if evalTargetOutput.EvalTargetRecord.EvalTargetOutputData.EvalTargetUsage != nil {
				usage := evalTargetOutput.EvalTargetRecord.EvalTargetOutputData.EvalTargetUsage
				exptTurnResultFilter.EvalTargetMetrics["input_tokens"] = usage.InputTokens
				exptTurnResultFilter.EvalTargetMetrics["output_tokens"] = usage.OutputTokens
				exptTurnResultFilter.EvalTargetMetrics["total_tokens"] = usage.TotalTokens
			}
			if evalTargetOutput.EvalTargetRecord.EvalTargetOutputData.TimeConsumingMS != nil {
				exptTurnResultFilter.EvalTargetMetrics["total_latency"] = *evalTargetOutput.EvalTargetRecord.EvalTargetOutputData.TimeConsumingMS
			}
		}
		evaluatorScoreCorrected, ok := exptResultBuilder.turnResultID2ScoreCorrected[exptTurnResult.ID]
		if ok {
			exptTurnResultFilter.EvaluatorScoreCorrected = evaluatorScoreCorrected
		}
		exptTurnResultFilter.UpdatedAt = updatedAt
		b.ExptTurnResultFilters = append(b.ExptTurnResultFilters, exptTurnResultFilter)
	}

	return nil
}

func (b *PayloadBuilder) fillItemResults(ctx context.Context) error {
	for i := range b.ItemResults {
		itemResult := b.ItemResults[i]
		itemID := itemResult.ItemID
		for j := range itemResult.TurnResults {
			turnResult := itemResult.TurnResults[j]
			if turnResult.ExperimentResults == nil {
				turnResult.ExperimentResults = make([]*entity.ExperimentResult, 0)
			}

			turnID := turnResult.TurnID

			for _, exptResultBuilder := range b.ExptResultBuilders {
				exptID := exptResultBuilder.ExptID
				exptResult := &entity.ExperimentResult{
					ExperimentID: exptID,
					Payload:      &entity.ExperimentTurnPayload{},
				}
				exptResult.Payload.TurnID = turnID
				exptResult.Payload.EvaluatorOutput = exptResultBuilder.getTurnEvaluatorResult(ctx, itemID, turnID)
				exptResult.Payload.EvalSet = exptResultBuilder.getTurnEvalSet(ctx, itemID, turnID)
				exptResult.Payload.TargetOutput = exptResultBuilder.getTurnTargetOutput(ctx, itemID, turnID)
				exptResult.Payload.SystemInfo = exptResultBuilder.getTurnSystemInfo(ctx, itemID, turnID)
				exptResult.Payload.AnnotateResult = exptResultBuilder.getTurnAnnotateRecord(ctx, itemID, turnID)
				exptResult.Payload.AnalysisRecord = exptResultBuilder.getAnalysisRecord(ctx, itemID, turnID)
				itemResult.TurnResults[j].ExperimentResults = append(itemResult.TurnResults[j].ExperimentResults, exptResult)
			}
		}
	}

	return nil
}

func (e *ExptResultBuilder) build(ctx context.Context) error {
	exptDO, err := e.ExperimentRepo.GetByID(ctx, e.ExptID, e.SpaceID)
	if err != nil {
		return err
	}
	e.exptDO = exptDO

	// 查询非基准实验的, turn_result. 基准实验跳过查询
	if e.ExptID != e.BaselineExptID {
		// 单轮的turnID始终是0
		// 索引（space_id, expt_id, item_id, turn_id）用item_id查询后过滤
		itemTurnResults, err := e.ExptTurnResultRepo.BatchGet(ctx, e.SpaceID, e.ExptID, e.ItemIDs)
		if err != nil {
			return err
		}

		// 由于是itemID查询，对于多轮需要用turnID过滤
		turnResults := make([]*entity.ExptTurnResult, 0)
		for _, itemTurnResult := range itemTurnResults {
			if itemTurnResult.TurnID == 0 {
				turnResults = append(turnResults, itemTurnResult)
				continue
			}
			if len(e.TurnIDMap) > 0 && e.TurnIDMap[itemTurnResult.ItemID] {
				turnResults = append(turnResults, itemTurnResult)
			}
		}
		e.turnResultDO = turnResults
	}

	if len(e.turnResultDO) == 0 {
		return nil
	}

	// 由于turnID可能为0，以turn_result_id为行的唯一标识聚合数据，组装payload数据时再通过turn_result_id与item_id(单轮)或turn_id(多轮)映射进行组装
	e.ItemIDTurnID2TurnResultID = make(map[int64]map[int64]int64) // itemID -> turnID -> turn_result_id
	for _, turnResult := range e.turnResultDO {
		if e.ItemIDTurnID2TurnResultID[turnResult.ItemID] == nil {
			e.ItemIDTurnID2TurnResultID[turnResult.ItemID] = make(map[int64]int64)
		}
		e.ItemIDTurnID2TurnResultID[turnResult.ItemID][turnResult.TurnID] = turnResult.ID
	}

	err = e.buildEvaluatorResult(ctx)
	if err != nil {
		return err
	}
	err = e.buildEvalSet(ctx)
	if err != nil {
		return err
	}
	err = e.buildTargetOutput(ctx)
	if err != nil {
		return err
	}
	err = e.buildAnnotateRecords(ctx)
	if err != nil {
		return err
	}
	err = e.buildAnalysis(ctx)
	if err != nil {
		return err
	}

	return nil
}

func (e *ExptResultBuilder) buildEvaluatorResult(ctx context.Context) error {
	turnResultIDs := make([]int64, 0)
	for _, turnResult := range e.turnResultDO {
		turnResultIDs = append(turnResultIDs, turnResult.ID)
	}
	turnEvaluatorResultRefs, err := e.ExptTurnResultRepo.BatchGetTurnEvaluatorResultRef(ctx, e.SpaceID, turnResultIDs)
	if err != nil {
		return err
	}

	evaluatorResultIDs := make([]int64, 0)
	evaluatorResultID2TurnResultID := make(map[int64]int64)
	for _, turnEvaluatorResultRef := range turnEvaluatorResultRefs {
		evaluatorResultIDs = append(evaluatorResultIDs, turnEvaluatorResultRef.EvaluatorResultID)

		evaluatorResultID2TurnResultID[turnEvaluatorResultRef.EvaluatorResultID] = turnEvaluatorResultRef.ExptTurnResultID
	}

	evaluatorRecords, err := e.evaluatorRecordService.BatchGetEvaluatorRecord(ctx, evaluatorResultIDs, false)
	if err != nil {
		return err
	}

	turnResultID2VersionID2Result := make(map[int64]map[int64]*entity.EvaluatorRecord) // turn_result_id -> version_id -> result
	turnResultID2ScoreCorrected := make(map[int64]bool)
	for _, evaluatorRecord := range evaluatorRecords {
		turnResultID, ok := evaluatorResultID2TurnResultID[evaluatorRecord.ID]
		if !ok {
			logs.CtxWarn(ctx, "turnEvaluatorResultRef not found, evaluatorRecordID: %v, turnResultID: %v", evaluatorRecord.ID, turnResultID)
			continue
		}
		if _, ok := turnResultID2VersionID2Result[turnResultID]; !ok {
			turnResultID2VersionID2Result[turnResultID] = make(map[int64]*entity.EvaluatorRecord)
		}
		turnResultID2VersionID2Result[turnResultID][evaluatorRecord.EvaluatorVersionID] = evaluatorRecord
		if evaluatorRecord.GetCorrected() {
			turnResultID2ScoreCorrected[turnResultID] = true
		} else {
			if _, ok := turnResultID2ScoreCorrected[turnResultID]; !ok {
				turnResultID2ScoreCorrected[turnResultID] = false
			}
		}
	}

	e.turnResultID2EvaluatorVersionID2Result = turnResultID2VersionID2Result
	e.turnResultID2ScoreCorrected = turnResultID2ScoreCorrected
	return nil
}

func (e *ExptResultBuilder) getTurnEvaluatorResult(ctx context.Context, itemID, turnID int64) *entity.TurnEvaluatorOutput {
	turnID2TurnResultID, ok := e.ItemIDTurnID2TurnResultID[itemID]
	if !ok {
		return &entity.TurnEvaluatorOutput{}
	}
	turnResultID, ok := turnID2TurnResultID[turnID]
	if !ok {
		return &entity.TurnEvaluatorOutput{}
	}

	evaluatorVersionID2Result, ok := e.turnResultID2EvaluatorVersionID2Result[turnResultID]
	if !ok {
		return &entity.TurnEvaluatorOutput{}
	}

	for _, evaluatorResult := range evaluatorVersionID2Result {
		if evaluatorResult == nil {
			continue
		}

		if evaluatorResult.EvaluatorOutputData != nil && evaluatorResult.EvaluatorOutputData.EvaluatorRunError != nil {
			evaluatorResult.EvaluatorOutputData.EvaluatorRunError.Message = errno.ServiceInternalErrMsg
		}
	}

	return &entity.TurnEvaluatorOutput{
		EvaluatorRecords: evaluatorVersionID2Result,
	}
}

func (e *ExptResultBuilder) buildAnnotateRecords(ctx context.Context) error {
	turnResultIDs := make([]int64, 0)
	for _, turnResult := range e.turnResultDO {
		turnResultIDs = append(turnResultIDs, turnResult.ID)
	}
	annotateRecordRefs, err := e.ExptAnnotateRepo.GetExptTurnAnnotateRecordRefsByTurnResultIDs(ctx, e.SpaceID, turnResultIDs)
	if err != nil {
		return err
	}

	annotateRecordIDs := make([]int64, 0)
	annotateRecordID2TurnResultID := make(map[int64]int64)
	for _, annotateRecordRef := range annotateRecordRefs {
		annotateRecordIDs = append(annotateRecordIDs, annotateRecordRef.AnnotateRecordID)

		annotateRecordID2TurnResultID[annotateRecordRef.AnnotateRecordID] = annotateRecordRef.ExptTurnResultID
	}

	annotateRecords, err := e.ExptAnnotateRepo.GetAnnotateRecordsByIDs(ctx, e.SpaceID, annotateRecordIDs)
	if err != nil {
		return err
	}

	turnResultID2TagKeyID2AnnotateRecord := make(map[int64]map[int64]*entity.AnnotateRecord) // turn_result_id -> tag_key_id -> result
	for _, annotateRecord := range annotateRecords {
		turnResultID, ok := annotateRecordID2TurnResultID[annotateRecord.ID]
		if !ok {
			continue
		}
		if _, ok := turnResultID2TagKeyID2AnnotateRecord[turnResultID]; !ok {
			turnResultID2TagKeyID2AnnotateRecord[turnResultID] = make(map[int64]*entity.AnnotateRecord)
		}
		turnResultID2TagKeyID2AnnotateRecord[turnResultID][annotateRecord.TagKeyID] = annotateRecord
	}

	e.turnResultID2TagKeyID2AnnotateRecord = turnResultID2TagKeyID2AnnotateRecord

	return nil
}

func (e *ExptResultBuilder) getTurnAnnotateRecord(ctx context.Context, itemID, turnID int64) *entity.TurnAnnotateResult {
	turnID2TurnResultID, ok := e.ItemIDTurnID2TurnResultID[itemID]
	if !ok {
		return &entity.TurnAnnotateResult{}
	}
	turnResultID, ok := turnID2TurnResultID[turnID]
	if !ok {
		return &entity.TurnAnnotateResult{}
	}

	tagKeyID2AnnotateRecord, ok := e.turnResultID2TagKeyID2AnnotateRecord[turnResultID]
	if !ok {
		return &entity.TurnAnnotateResult{}
	}

	return &entity.TurnAnnotateResult{
		AnnotateRecords: tagKeyID2AnnotateRecord,
	}
}

func (e *ExptResultBuilder) buildAnalysis(ctx context.Context) error {
	if e.ExptID != e.BaselineExptID {
		return nil
	}
	// 构建唯一键
	var uniqueKeys []string
	for _, d := range e.turnResultDO {
		uniqueKeys = append(uniqueKeys, fmt.Sprintf("%v_%v_%v_%v", d.SpaceID, d.ExptID, d.ItemID, d.TurnID))
	}
	recordMap, err := e.analysisService.BatchGetAnalysisRecordByUniqueKeys(ctx, uniqueKeys)
	if err != nil {
		return err
	}
	itemIDTurnID2AnalysisRecord := make(map[int64]map[int64]*entity.AnalysisRecord)
	for k, v := range recordMap {
		split := strings.Split(k, "_")
		if len(split) != 4 {
			return errorx.New("uniqueKey error")
		}
		itemID, err := strconv.ParseInt(split[2], 10, 64)
		if err != nil {
			return err
		}
		turnID, err := strconv.ParseInt(split[3], 10, 64)
		if err != nil {
			return err
		}
		itemIDTurnID2AnalysisRecord[itemID] = map[int64]*entity.AnalysisRecord{
			turnID: {
				ID:     v.ID,
				Status: v.Status,
			},
		}
	}
	e.itemIDTurnID2TrajectoryAnalysis = itemIDTurnID2AnalysisRecord
	return nil

}

func (e *ExptResultBuilder) buildEvalSet(ctx context.Context) error {
	if e.exptDO == nil {
		return fmt.Errorf("exptPO is nil")
	}
	evalSetID := e.exptDO.EvalSetID
	evalSetVersionID := e.exptDO.EvalSetVersionID

	param := &entity.BatchGetEvaluationSetItemsParam{
		SpaceID:         e.SpaceID,
		EvaluationSetID: evalSetID,
		ItemIDs:         e.ItemIDs,
	}
	if evalSetVersionID != evalSetID {
		param.VersionID = gptr.Of(evalSetVersionID)
	}

	items, err := e.evaluationSetItemService.BatchGetEvaluationSetItems(ctx, param)
	if err != nil {
		return err
	}

	itemIDTurnID2Turn := make(map[int64]map[int64]*entity.TurnEvalSet) // item_id -> turn_id -> turn
	for _, item := range items {
		for _, turn := range item.Turns {
			if itemIDTurnID2Turn[item.ItemID] == nil {
				itemIDTurnID2Turn[item.ItemID] = make(map[int64]*entity.TurnEvalSet)
			}
			turnEvalSet := &entity.TurnEvalSet{
				Turn: turn,
			}
			itemIDTurnID2Turn[item.ItemID][turn.ID] = turnEvalSet
		}
	}

	e.itemIDTurnID2Turn = itemIDTurnID2Turn

	return nil
}

func (e *ExptResultBuilder) getTurnEvalSet(ctx context.Context, itemID, turnID int64) *entity.TurnEvalSet {
	turnID2Turn, ok := e.itemIDTurnID2Turn[itemID]
	if !ok {
		return &entity.TurnEvalSet{}
	}
	turn, ok := turnID2Turn[turnID]
	if !ok {
		return &entity.TurnEvalSet{}
	}

	return turn
}

func (e *ExptResultBuilder) getAnalysisRecord(ctx context.Context, itemID, turnID int64) *entity.AnalysisRecord {
	turnID2Analysis, ok := e.itemIDTurnID2TrajectoryAnalysis[itemID]
	if !ok {
		return &entity.AnalysisRecord{}
	}
	analysis, ok := turnID2Analysis[turnID]
	if !ok {
		return &entity.AnalysisRecord{}
	}

	return analysis
}

func (e *ExptResultBuilder) buildTargetOutput(ctx context.Context) error {
	if e.exptDO.ExptType == entity.ExptType_Online {
		return nil
	}
	targetResultIDs := make([]int64, 0)
	targetResultID2turnResultID := make(map[int64]int64)
	for _, turnResult := range e.turnResultDO {
		targetResultIDs = append(targetResultIDs, turnResult.TargetResultID)
		targetResultID2turnResultID[turnResult.TargetResultID] = turnResult.ID
	}
	targetRecords, err := e.evalTargetService.BatchGetRecordByIDs(ctx, e.SpaceID, targetResultIDs)
	if err != nil {
		return err
	}

	turnResultID2TargetOutput := make(map[int64]*entity.TurnTargetOutput) // turn_result_id -> version_id -> result
	for _, targetRecord := range targetRecords {
		turnResultID, ok := targetResultID2turnResultID[targetRecord.ID]
		if !ok {
			continue
		}

		turnResultID2TargetOutput[turnResultID] = &entity.TurnTargetOutput{
			EvalTargetRecord: targetRecord,
		}
	}

	e.turnResultID2TargetOutput = turnResultID2TargetOutput

	return nil
}

func (e *ExptResultBuilder) getTurnTargetOutput(ctx context.Context, itemID, turnID int64) *entity.TurnTargetOutput {
	if e.exptDO.ExptType == entity.ExptType_Online {
		return &entity.TurnTargetOutput{}
	}
	turnID2TurnResultID, ok := e.ItemIDTurnID2TurnResultID[itemID]
	if !ok {
		return &entity.TurnTargetOutput{}
	}
	turnResultID, ok := turnID2TurnResultID[turnID]
	if !ok {
		return &entity.TurnTargetOutput{}
	}

	turnTargetOutput, ok := e.turnResultID2TargetOutput[turnResultID]
	if !ok {
		return &entity.TurnTargetOutput{}
	}

	if turnTargetOutput.EvalTargetRecord != nil && turnTargetOutput.EvalTargetRecord.EvalTargetOutputData != nil && turnTargetOutput.EvalTargetRecord.EvalTargetOutputData.EvalTargetRunError != nil {
		turnTargetOutput.EvalTargetRecord.EvalTargetOutputData.EvalTargetRunError.Message = errno.ServiceInternalErrMsg
	}

	return turnTargetOutput
}

func (e *ExptResultBuilder) getTurnSystemInfo(ctx context.Context, itemID, turnID int64) *entity.TurnSystemInfo {
	turnResultID2TurnResult := gslice.ToMap(e.turnResultDO, func(t *entity.ExptTurnResult) (int64, *entity.ExptTurnResult) {
		return t.ID, t
	})

	turnID2TurnResultID, ok := e.ItemIDTurnID2TurnResultID[itemID]
	if !ok {
		return &entity.TurnSystemInfo{}
	}
	turnResultID, ok := turnID2TurnResultID[turnID]
	if !ok {
		return &entity.TurnSystemInfo{}
	}

	turnResult, ok := turnResultID2TurnResult[turnResultID]
	if !ok {
		return &entity.TurnSystemInfo{}
	}

	systemInfo := &entity.TurnSystemInfo{
		TurnRunState: entity.TurnRunState(turnResult.Status),
		LogID:        gptr.Of(turnResult.LogID),
	}

	if len(turnResult.ErrMsg) > 0 {
		// 仅吐出评估器和评估对象之外的error
		ok, errMsg := errno.ParseTurnOtherErr(errno.DeserializeErr([]byte(turnResult.ErrMsg)))
		if ok {
			systemInfo.Error = &entity.RunError{
				Detail: gptr.Of(errMsg),
			}
		}
	}

	return systemInfo
}

func (e ExptResultServiceImpl) MGetStats(ctx context.Context, exptIDs []int64, spaceID int64, session *entity.Session) ([]*entity.ExptStats, error) {
	models, err := e.ExptStatsRepo.MGet(ctx, exptIDs, spaceID)
	if err != nil {
		return nil, err
	}

	return models, nil
}

func (e ExptResultServiceImpl) GetStats(ctx context.Context, exptID, spaceID int64, session *entity.Session) (*entity.ExptStats, error) {
	stats, err := e.MGetStats(ctx, []int64{exptID}, spaceID, session)
	if err != nil {
		return nil, err
	}
	return stats[0], nil
}

func (e ExptResultServiceImpl) CreateStats(ctx context.Context, exptStats *entity.ExptStats, session *entity.Session) error {
	return e.ExptStatsRepo.Create(ctx, exptStats)
}

func (e ExptResultServiceImpl) CalculateStats(ctx context.Context, exptID, spaceID int64, session *entity.Session) (*entity.ExptCalculateStats, error) {
	var (
		maxLoop = 10000
		limit   = 100
		offset  = 1
		total   = 0
		cnt     = 0
		icnt    = 0
		ioffset = 1

		pendingCnt      = 0
		failCnt         = 0
		successCnt      = 0
		processingCnt   = 0
		terminatedCnt   = 0
		incompleteTurns []*entity.ItemTurnID
	)

	for i := 0; i < maxLoop; i++ {
		itemResultList, iTotal, err := e.ExptItemResultRepo.ListItemResultsByExptID(ctx, exptID, spaceID, entity.NewPage(ioffset, limit), false)
		if err != nil {
			return nil, err
		}
		icnt += len(itemResultList)
		ioffset++
		for _, item := range itemResultList {
			switch item.Status {
			case entity.ItemRunState_Success:
				successCnt++
			case entity.ItemRunState_Fail:
				failCnt++
			case entity.ItemRunState_Terminal:
				terminatedCnt++
			case entity.ItemRunState_Queueing:
				pendingCnt++
			case entity.ItemRunState_Processing:
				processingCnt++
			default:
			}
		}
		if icnt >= int(iTotal) || len(itemResultList) == 0 {
			break
		}
		time.Sleep(time.Millisecond * 20)
	}

	for i := 0; i < maxLoop; i++ {
		logs.CtxInfo(ctx, "ExptStatsImpl.CalculateStats scan turn result, expt_id: %v, page: %v, limit: %v, cur_cnt: %v, total: %v",
			exptID, offset, limit, cnt, total)

		results, t, err := e.ExptTurnResultRepo.ListTurnResult(ctx, spaceID, exptID, nil, entity.NewPage(offset, limit), false)
		if err != nil {
			return nil, err
		}

		total = int(t)
		cnt += len(results)
		offset++

		for _, tr := range results {
			switch entity.TurnRunState(tr.Status) {
			case entity.TurnRunState_Queueing:
				incompleteTurns = append(incompleteTurns, &entity.ItemTurnID{
					TurnID: tr.TurnID,
					ItemID: tr.ItemID,
				})
			case entity.TurnRunState_Processing:
				incompleteTurns = append(incompleteTurns, &entity.ItemTurnID{
					TurnID: tr.TurnID,
					ItemID: tr.ItemID,
				})
			default:
			}
		}

		if cnt >= total || len(results) == 0 {
			break
		}

		time.Sleep(time.Millisecond * 20)
	}

	stats := &entity.ExptCalculateStats{
		PendingItemCnt:    pendingCnt,
		FailItemCnt:       failCnt,
		SuccessItemCnt:    successCnt,
		ProcessingItemCnt: processingCnt,
		TerminatedItemCnt: terminatedCnt,
	}

	logs.CtxInfo(ctx, "ExptStatsImpl.CalculateStats scan turn result done, expt_id: %v, total_cnt: %v, incomplete_cnt: %v, total: %v, stats: %v", exptID, cnt, len(incompleteTurns), total, json.Jsonify(stats))

	return stats, nil
}

func (e ExptResultServiceImpl) GetIncompleteTurns(ctx context.Context, exptID, spaceID int64, session *entity.Session) ([]*entity.ItemTurnID, error) {
	var (
		maxLoop         = 10000
		limit           = 100
		offset          = 1
		total           = 0
		cnt             = 0
		incompleteTurns []*entity.ItemTurnID
	)

	for i := 0; i < maxLoop; i++ {
		logs.CtxInfo(ctx, "ExptStatsImpl.CalculateStats scan turn result, expt_id: %v, page: %v, limit: %v, cur_cnt: %v, total: %v",
			exptID, offset, limit, cnt, total)

		results, t, err := e.ExptTurnResultRepo.ListTurnResult(ctx, spaceID, exptID, nil, entity.NewPage(offset, limit), false)
		if err != nil {
			return nil, err
		}

		total = int(t)
		cnt += len(results)
		offset++

		for _, tr := range results {
			switch entity.TurnRunState(tr.Status) {
			case entity.TurnRunState_Queueing:
				incompleteTurns = append(incompleteTurns, &entity.ItemTurnID{
					TurnID: tr.TurnID,
					ItemID: tr.ItemID,
				})
			case entity.TurnRunState_Processing:
				incompleteTurns = append(incompleteTurns, &entity.ItemTurnID{
					TurnID: tr.TurnID,
					ItemID: tr.ItemID,
				})
			default:
			}
		}

		if cnt >= total || len(results) == 0 {
			break
		}

		time.Sleep(time.Millisecond * 20)
	}

	logs.CtxInfo(ctx, "expt %v GetIncompleteTurns result: %v", exptID, json.Jsonify(incompleteTurns))

	return incompleteTurns, nil
}

// ManualUpsertExptTurnResultFilter 手动更新实验结果过滤条件
func (e ExptResultServiceImpl) ManualUpsertExptTurnResultFilter(ctx context.Context, spaceID, exptID int64, itemIDs []int64) error {
	ctx = contexts.WithCtxWriteDB(ctx)
	if e.lwt.CheckWriteFlagByID(ctx, platestwrite.ResourceTypeExperiment, exptID) {
		ctx = contexts.WithCtxWriteDB(ctx)
	}

	expts, err := e.ExperimentRepo.MGetByID(ctx, []int64{exptID}, spaceID)
	if err != nil {
		return err
	}
	if len(expts) == 0 {
		return fmt.Errorf("ManualUpsertExptTurnResultFilter: 实验不存在")
	}
	expt := expts[0]

	exptTurnResultFilterKeyMappings := make([]*entity.ExptTurnResultFilterKeyMapping, 0)
	for i, ref := range expt.EvaluatorVersionRef {
		exptTurnResultFilterKeyMappings = append(exptTurnResultFilterKeyMappings, &entity.ExptTurnResultFilterKeyMapping{
			SpaceID:   spaceID,
			ExptID:    exptID,
			FromField: strconv.FormatInt(ref.EvaluatorVersionID, 10),
			ToKey:     "key" + strconv.Itoa(i+1),
			FieldType: entity.FieldTypeEvaluator,
		})
	}
	exptTurnResultTagRefs, err := e.ExptAnnotateRepo.GetExptTurnResultTagRefs(ctx, exptID, spaceID)
	if err != nil {
		return err
	}
	for i, r := range exptTurnResultTagRefs {
		exptTurnResultFilterKeyMappings = append(exptTurnResultFilterKeyMappings, &entity.ExptTurnResultFilterKeyMapping{
			SpaceID:   r.SpaceID,
			ExptID:    r.ExptID,
			FromField: strconv.FormatInt(r.TagKeyID, 10),
			ToKey:     "key" + strconv.Itoa(i+1),
			FieldType: entity.FieldTypeManualAnnotation,
		})
	}

	if err = e.InsertExptTurnResultFilterKeyMappings(ctx, exptTurnResultFilterKeyMappings); err != nil {
		return err
	}

	if err = e.publisher.PublishExptTurnResultFilterEvent(ctx, &entity.ExptTurnResultFilterEvent{
		ExperimentID: exptID,
		SpaceID:      spaceID,
	}, gptr.Of(time.Second*3)); err != nil {
		logs.CtxError(ctx, "Failed to send ExptTurnResultFilterEvent, err: %v", err)
	}

	return nil
}

func (e ExptResultServiceImpl) UpsertExptTurnResultFilter(ctx context.Context, spaceID, exptID int64, itemIDs []int64) error {
	// 当前方法中space_id和expt_id必填，item_ids选填
	if spaceID == 0 || exptID == 0 {
		return fmt.Errorf("UpsertExptTurnResultFilter: invalid space_id or expt_id")
	}
	ctx = contexts.WithCtxWriteDB(ctx) // 更新result时需要取最新的result

	const limit = 200
	offset := 1
	maxLoop := 10000
	loopCnt := 0
	var allTurnResults []*entity.ExptTurnResult
	for {
		if loopCnt >= maxLoop {
			return fmt.Errorf("UpsertExptTurnResultFilter: 超过最大循环次数，可能存在死循环，已查%d条", len(allTurnResults))
		}
		turnResults, total, err := e.ExptTurnResultRepo.ListTurnResultByItemIDs(ctx, spaceID, exptID, itemIDs, entity.NewPage(offset, limit), false)
		if err != nil {
			return err
		}
		if len(turnResults) == 0 {
			break
		}
		allTurnResults = append(allTurnResults, turnResults...)
		if len(allTurnResults) >= int(total) {
			break
		}
		offset++
		loopCnt++
	}
	if len(allTurnResults) == 0 {
		return nil
	}
	itemIDMap := make(map[int64]bool)
	for _, turnResult := range allTurnResults {
		itemIDMap[turnResult.ItemID] = true
	}
	itemIDs = maps.ToSlice(itemIDMap, func(k int64, v bool) int64 {
		return k
	})
	itemResults, err := e.ExptItemResultRepo.BatchGet(ctx, spaceID, exptID, itemIDs)
	if err != nil {
		return err
	}
	exptTurnResultFilterKeyMappings, err := e.exptTurnResultFilterRepo.GetExptTurnResultFilterKeyMappings(ctx, spaceID, exptID)
	if err != nil {
		return err
	}
	exptTurnResultFilterKeyMappingEvaluatorMap := make(map[string]*entity.ExptTurnResultFilterKeyMapping)
	exptTurnResultFilterKeyMappingAnnotationMap := make(map[string]*entity.ExptTurnResultFilterKeyMapping)
	for _, mapping := range exptTurnResultFilterKeyMappings {
		switch mapping.FieldType {
		case entity.FieldTypeEvaluator:
			exptTurnResultFilterKeyMappingEvaluatorMap[mapping.FromField] = mapping
		case entity.FieldTypeManualAnnotation:
			exptTurnResultFilterKeyMappingAnnotationMap[mapping.FromField] = mapping
		default:
			// 不处理
		}
	}
	param := &entity.MGetExperimentResultParam{
		SpaceID: spaceID,
		ExptIDs: []int64{exptID},
	}
	payloadBuilder := NewPayloadBuilder(ctx, param, exptID, allTurnResults, itemResults, e.ExperimentRepo,
		e.ExptTurnResultRepo, e.ExptAnnotateRepo, e.evalTargetService, e.evaluatorRecordService, e.evaluationSetItemService, e.analysisService, exptTurnResultFilterKeyMappingEvaluatorMap, exptTurnResultFilterKeyMappingAnnotationMap, make(map[int64]entity.ItemRunState))

	exptTurnResultFilters, err := payloadBuilder.BuildTurnResultFilter(ctx)
	if err != nil {
		return err
	}

	if err = e.exptTurnResultFilterRepo.Save(ctx, exptTurnResultFilters); err != nil {
		return err
	}

	return nil
}

// 提取过滤器映射逻辑
func (e ExptResultServiceImpl) mapItemSnapshotFilter(ctx context.Context, filter *entity.ExptTurnResultFilterAccelerator, baseExpt *entity.Experiment, baseExptEvalSetVersionID int64) error {
	if (filter.ItemSnapshotCond == nil || len(filter.ItemSnapshotCond.StringMapFilters) == 0) && (filter.KeywordSearch == nil || filter.KeywordSearch.ItemSnapshotFilter == nil || len(filter.KeywordSearch.ItemSnapshotFilter.StringMapFilters) == 0) {
		return nil
	}
	if baseExpt.ExptType == entity.ExptType_Online {
		// todo 草稿版数据集不支持模糊搜索，本期暂不实现
		return nil
	}
	// evaluationSetVersion, _, err := e.evaluationSetVersionService.GetEvaluationSetVersion(ctx, baseExpt.SpaceID, baseExptEvalSetVersionID, ptr.Of(true))
	// if err != nil {
	//	return err
	// }
	itemSnapshotMappings, syncCkDate, err := e.evaluationSetService.QueryItemSnapshotMappings(ctx, baseExpt.SpaceID, baseExpt.EvalSetID, ptr.Of(baseExpt.EvalSetVersionID))
	if err != nil {
		return err
	}
	filter.EvalSetSyncCkDate = syncCkDate
	itemSnapshotMappingsMap := make(map[string]*entity.ItemSnapshotFieldMapping)
	for _, item := range itemSnapshotMappings {
		itemSnapshotMappingsMap[item.FieldKey] = item
	}
	itemSnapshotFilter := &entity.ItemSnapshotFilter{
		BoolMapFilters:   make([]*entity.FieldFilter, 0, len(filter.ItemSnapshotCond.BoolMapFilters)),
		FloatMapFilters:  make([]*entity.FieldFilter, 0, len(filter.ItemSnapshotCond.FloatMapFilters)),
		IntMapFilters:    make([]*entity.FieldFilter, 0, len(filter.ItemSnapshotCond.IntMapFilters)),
		StringMapFilters: make([]*entity.FieldFilter, 0, len(filter.ItemSnapshotCond.StringMapFilters)),
	}
	for _, item := range filter.ItemSnapshotCond.StringMapFilters {
		if itemSnapshotMappingsMap[item.Key] == nil {
			logs.CtxWarn(ctx, "MGetExperimentResult found itemSnapshotMappingsMap not found, key: %v", item.Key)
			continue
		}
		itemSnapshotMapping := itemSnapshotMappingsMap[item.Key]
		switch itemSnapshotMapping.MappingKey {
		case "string_map":
			itemSnapshotFilter.StringMapFilters = append(itemSnapshotFilter.StringMapFilters, &entity.FieldFilter{
				Key:    itemSnapshotMapping.MappingSubKey,
				Op:     item.Op,
				Values: item.Values,
			})
		case "float_map":
			itemSnapshotFilter.FloatMapFilters = append(itemSnapshotFilter.FloatMapFilters, &entity.FieldFilter{
				Key:    itemSnapshotMapping.MappingSubKey,
				Op:     item.Op,
				Values: item.Values,
			})
		case "int_map":
			itemSnapshotFilter.IntMapFilters = append(itemSnapshotFilter.IntMapFilters, &entity.FieldFilter{
				Key:    itemSnapshotMapping.MappingSubKey,
				Op:     item.Op,
				Values: item.Values,
			})
		case "bool_map":
			itemSnapshotFilter.BoolMapFilters = append(itemSnapshotFilter.BoolMapFilters, &entity.FieldFilter{
				Key:    itemSnapshotMapping.MappingSubKey,
				Op:     item.Op,
				Values: item.Values,
			})
		}
	}
	filter.ItemSnapshotCond = itemSnapshotFilter

	// 处理keyword search
	keywordItemSnapshotFilter := &entity.ItemSnapshotFilter{
		BoolMapFilters:   make([]*entity.FieldFilter, 0, len(filter.KeywordSearch.ItemSnapshotFilter.BoolMapFilters)),
		FloatMapFilters:  make([]*entity.FieldFilter, 0, len(filter.KeywordSearch.ItemSnapshotFilter.FloatMapFilters)),
		IntMapFilters:    make([]*entity.FieldFilter, 0, len(filter.KeywordSearch.ItemSnapshotFilter.IntMapFilters)),
		StringMapFilters: make([]*entity.FieldFilter, 0, len(filter.KeywordSearch.ItemSnapshotFilter.StringMapFilters)),
	}
	for _, item := range filter.KeywordSearch.ItemSnapshotFilter.StringMapFilters {
		if itemSnapshotMappingsMap[item.Key] == nil {
			logs.CtxWarn(ctx, "MGetExperimentResult found itemSnapshotMappingsMap not found, key: %v", item.Key)
			continue
		}
		itemSnapshotMapping := itemSnapshotMappingsMap[item.Key]
		switch itemSnapshotMapping.MappingKey {
		case "string_map":
			keywordItemSnapshotFilter.StringMapFilters = append(keywordItemSnapshotFilter.StringMapFilters, &entity.FieldFilter{
				Key:    itemSnapshotMapping.MappingSubKey,
				Op:     "LIKE",
				Values: item.Values,
			})
		case "float_map":
			keywordItemSnapshotFilter.FloatMapFilters = append(keywordItemSnapshotFilter.FloatMapFilters, &entity.FieldFilter{
				Key:    itemSnapshotMapping.MappingSubKey,
				Op:     "LIKE",
				Values: item.Values,
			})
		case "int_map":
			keywordItemSnapshotFilter.IntMapFilters = append(keywordItemSnapshotFilter.IntMapFilters, &entity.FieldFilter{
				Key:    itemSnapshotMapping.MappingSubKey,
				Op:     "LIKE",
				Values: item.Values,
			})
		case "bool_map":
			keywordItemSnapshotFilter.BoolMapFilters = append(keywordItemSnapshotFilter.BoolMapFilters, &entity.FieldFilter{
				Key:    itemSnapshotMapping.MappingSubKey,
				Op:     "LIKE",
				Values: item.Values,
			})
		}
	}
	filter.KeywordSearch.ItemSnapshotFilter = keywordItemSnapshotFilter

	return nil
}

// 提取MapCond映射逻辑
func (e ExptResultServiceImpl) mapTurnResultFilterCond(ctx context.Context, filter *entity.ExptTurnResultFilterAccelerator, spaceID, baseExptID int64) error {
	if filter.MapCond == nil {
		return nil
	}
	turnResultFilterKeyMappings, err := e.exptTurnResultFilterRepo.GetExptTurnResultFilterKeyMappings(ctx, spaceID, baseExptID)
	if err != nil {
		return err
	}
	turnResultFilterKeyMappingsMap := make(map[string]*entity.ExptTurnResultFilterKeyMapping)
	for _, mapping := range turnResultFilterKeyMappings {
		turnResultFilterKeyMappingsMap[mapping.FromField] = mapping
	}
	filter.MapCond.EvaluatorScoreFilters = e.filterMapFieldByType(filter.MapCond.EvaluatorScoreFilters, turnResultFilterKeyMappingsMap, entity.FieldTypeEvaluator)
	filter.MapCond.AnnotationFloatFilters = e.filterMapFieldByType(filter.MapCond.AnnotationFloatFilters, turnResultFilterKeyMappingsMap, entity.FieldTypeManualAnnotation)
	filter.MapCond.AnnotationBoolFilters = e.filterMapFieldByType(filter.MapCond.AnnotationBoolFilters, turnResultFilterKeyMappingsMap, entity.FieldTypeManualAnnotation)
	filter.MapCond.AnnotationStringFilters = e.filterMapFieldByType(filter.MapCond.AnnotationStringFilters, turnResultFilterKeyMappingsMap, entity.FieldTypeManualAnnotation)
	return nil
}

func (e ExptResultServiceImpl) filterMapFieldByType(filters []*entity.FieldFilter, mappingMap map[string]*entity.ExptTurnResultFilterKeyMapping, fieldType entity.FieldTypeMapping) []*entity.FieldFilter {
	res := make([]*entity.FieldFilter, 0, len(filters))
	for _, cond := range filters {
		mapping, ok := mappingMap[cond.Key]
		if !ok || mapping.FieldType != fieldType {
			continue
		}
		res = append(res, &entity.FieldFilter{
			Key:    mapping.ToKey,
			Op:     cond.Op,
			Values: cond.Values,
		})
	}
	return res
}

func (e ExptResultServiceImpl) InsertExptTurnResultFilterKeyMappings(ctx context.Context, mappings []*entity.ExptTurnResultFilterKeyMapping) error {
	return e.exptTurnResultFilterRepo.InsertExptTurnResultFilterKeyMappings(ctx, mappings)
}

func (e ExptResultServiceImpl) CompareExptTurnResultFilters(ctx context.Context, spaceID, exptID int64, itemIDs []int64, retryTimes int32) error {
	ctx = contexts.WithCtxWriteDB(ctx) // 更新result时需要取最新的result
	exptDO, err := e.ExperimentRepo.MGetByID(ctx, []int64{exptID}, spaceID)
	if err != nil {
		return err
	}
	if len(exptDO) == 0 {
		logs.CtxWarn(ctx, "CompareExptTurnResultFilters get expt result by id empty, exptID: %d, spaceID: %d", exptID, spaceID)
		return nil
	}
	if exptDO[0].StartAt == nil {
		logs.CtxWarn(ctx, "CompareExptTurnResultFilters expt start time is nil, exptID: %d, spaceID: %d", exptID, spaceID)
		return nil
	}

	createdDate := exptDO[0].StartAt.Format("2006-01-02")

	// 如果itemIDs为空，获取当前实验下的所有itemIDs
	if len(itemIDs) == 0 {
		logs.CtxInfo(ctx, "CompareExptTurnResultFilters itemIDs is empty, getting all items for expt, exptID: %d, spaceID: %d", exptID, spaceID)
		allItemResults, _, err := e.ExptItemResultRepo.ListItemResultsByExptID(ctx, exptID, spaceID, entity.Page{}, false)
		if err != nil {
			return err
		}

		itemIDs = make([]int64, 0, len(allItemResults))
		for _, itemResult := range allItemResults {
			itemIDs = append(itemIDs, itemResult.ItemID)
		}
		logs.CtxInfo(ctx, "CompareExptTurnResultFilters got all items for expt, exptID: %d, spaceID: %d, totalItems: %d", exptID, spaceID, len(itemIDs))
	}

	// 获取实验轮次结果过滤器键映射
	exptTurnResultFilterKeyMappings, err := e.exptTurnResultFilterRepo.GetExptTurnResultFilterKeyMappings(ctx, spaceID, exptID)
	if err != nil {
		return err
	}
	evaluatorVersionID2Key := e.createEvaluatorVersionIDToKeyMap(exptTurnResultFilterKeyMappings)

	// 分页处理，每页100条记录
	const pageSize = 100
	totalItems := len(itemIDs)

	for offset := 0; offset < totalItems; offset += pageSize {
		end := offset + pageSize
		if end > totalItems {
			end = totalItems
		}

		// 当前页的itemIDs
		currentPageItemIDs := itemIDs[offset:end]

		logs.CtxInfo(ctx, "CompareExptTurnResultFilters processing page: offset=%d, end=%d, itemCount=%d", offset, end, len(currentPageItemIDs))

		// 获取实验轮次结果过滤器
		startTime := time.Now()
		exptTurnResultFilters, err := e.exptTurnResultFilterRepo.GetByExptIDItemIDs(ctx, strconv.FormatInt(spaceID, 10), strconv.FormatInt(exptID, 10), createdDate, gslice.Map(currentPageItemIDs, func(itemID int64) string {
			return strconv.FormatInt(itemID, 10)
		}))
		if err != nil {
			return err
		}
		e.Metric.EmitExptTurnResultFilterQueryLatency(spaceID, startTime.Unix(), err != nil)
		turnKey2ExptTurnResultFilter := e.createTurnKeyToFilterMap(exptTurnResultFilters)

		// 获取基准分页的轮次结果
		turnResultDAOs, processedItemIDs, err := e.getTurnResultDAOs(ctx, spaceID, exptID, currentPageItemIDs)
		if err != nil {
			return err
		}

		if len(turnResultDAOs) == 0 {
			logs.CtxWarn(ctx, "CompareExptTurnResultFilters turnResultDAOs is empty for page, spaceID: %v, exptID: %v, offset: %d", spaceID, exptID, offset)
			continue
		}

		// 获取实验项结果
		itemResultDAOs, err := e.ExptItemResultRepo.BatchGet(ctx, spaceID, exptID, processedItemIDs)
		if err != nil {
			return err
		}

		// 创建有效负载构建器并构建项结果
		param := &entity.MGetExperimentResultParam{
			SpaceID: spaceID,
			ExptIDs: []int64{exptID},
		}
		payloadBuilder := NewPayloadBuilder(ctx, param, exptID, turnResultDAOs, itemResultDAOs, e.ExperimentRepo,
			e.ExptTurnResultRepo, e.ExptAnnotateRepo, e.evalTargetService, e.evaluatorRecordService, e.evaluationSetItemService, e.analysisService, nil, nil, make(map[int64]entity.ItemRunState))
		itemResults, err := payloadBuilder.BuildItemResults(ctx)
		if err != nil {
			return err
		}

		// 创建轮次键到轮次结果、项索引和项运行状态的映射
		turnKey2TurnResult, turnKey2ItemIdx, turnKey2ItemRunState := e.createTurnKeyMaps(spaceID, itemResults)

		for turnKey := range turnKey2TurnResult {
			turnKeyComponents, err := ParseTurnKey(turnKey)
			if err != nil {
				logs.CtxError(ctx, "CompareExptTurnResultFilters parse turnKey failed, turnKey: %v, err: %v", turnKey, err)
				continue
			}
			itemID := turnKeyComponents.ItemID
			const maxRetryTimes = 3
			if exptTurnResultFilter, ok := turnKey2ExptTurnResultFilter[turnKey]; !ok {
				if retryTimes >= maxRetryTimes {
					logs.CtxError(ctx, "CompareExptTurnResultFilters finish, diff exist, retryTimes >= maxRetryTimes, turnKey: %v, resultMissing: true, retryTimes: %d", turnKey, retryTimes)
					e.Metric.EmitExptTurnResultFilterCheck(spaceID, false, false, true, true)
				} else {
					logs.CtxWarn(ctx, "CompareExptTurnResultFilters finish, diff exist, retrying, turnKey: %v, resultMissing: true, retryTimes: %d", turnKey, retryTimes)
					err = e.publisher.PublishExptTurnResultFilterEvent(ctx, &entity.ExptTurnResultFilterEvent{
						ExperimentID: exptID,
						SpaceID:      spaceID,
						ItemID:       []int64{itemID},
						RetryTimes:   ptr.Of(retryTimes + 1),
						FilterType:   ptr.Of(entity.UpsertExptTurnResultFilterTypeCheck),
					}, ptr.Of(10*time.Second))
					if err != nil {
						return err
					}
				}
				continue
			} else {
				// 比较实验轮次结果过滤器
				diffExist, evaluatorScoreDiff, actualOutputDiff := e.compareTurnResultFilter(
					ctx, turnKey, exptTurnResultFilter, turnKey2TurnResult, turnKey2ItemIdx, turnKey2ItemRunState, evaluatorVersionID2Key)

				if !diffExist {
					logs.CtxInfo(ctx, "CompareExptTurnResultFilters finish, all equal, turnKey: %v", turnKey)
					e.Metric.EmitExptTurnResultFilterCheck(spaceID, evaluatorScoreDiff, actualOutputDiff, diffExist, false)
				} else {
					if retryTimes >= maxRetryTimes {
						logs.CtxError(ctx, "CompareExptTurnResultFilters finish, diff exist, retryTimes >= maxRetryTimes, turnKey: %v, evaluatorScoreDiff: %v, actualOutputDiff: %v", turnKey, evaluatorScoreDiff, actualOutputDiff)
						e.Metric.EmitExptTurnResultFilterCheck(spaceID, evaluatorScoreDiff, actualOutputDiff, diffExist, false)
					} else {
						logs.CtxWarn(ctx, "CompareExptTurnResultFilters finish, diff exist, retrying, turnKey: %v, evaluatorScoreDiff: %v, actualOutputDiff: %v", turnKey, evaluatorScoreDiff, actualOutputDiff)
						err = e.publisher.PublishExptTurnResultFilterEvent(ctx, &entity.ExptTurnResultFilterEvent{
							ExperimentID: exptID,
							SpaceID:      spaceID,
							ItemID:       []int64{itemID},
							RetryTimes:   ptr.Of(retryTimes + 1),
							FilterType:   ptr.Of(entity.UpsertExptTurnResultFilterTypeCheck),
						}, ptr.Of(10*time.Second))
						if err != nil {
							return err
						}
					}
				}
			}
		}
	}
	return nil
}

// createTurnKeyToFilterMap 创建轮次键到过滤器的映射
func (e ExptResultServiceImpl) createTurnKeyToFilterMap(exptTurnResultFilters []*entity.ExptTurnResultFilterEntity) map[string]*entity.ExptTurnResultFilterEntity {
	turnKey2ExptTurnResultFilter := make(map[string]*entity.ExptTurnResultFilterEntity)
	for _, filter := range exptTurnResultFilters {
		turnKey := GenerateTurnKey(filter.SpaceID, filter.ExptID, filter.ItemID, filter.TurnID)
		turnKey2ExptTurnResultFilter[turnKey] = filter
	}
	return turnKey2ExptTurnResultFilter
}

// createEvaluatorVersionIDToKeyMap 创建评估器版本ID到键的映射
func (e ExptResultServiceImpl) createEvaluatorVersionIDToKeyMap(exptTurnResultFilterKeyMappings []*entity.ExptTurnResultFilterKeyMapping) map[string]string {
	evaluatorVersionID2Key := make(map[string]string)
	for _, mapping := range exptTurnResultFilterKeyMappings {
		if mapping.FieldType == entity.FieldTypeEvaluator {
			evaluatorVersionID2Key[mapping.FromField] = mapping.ToKey
		}
	}
	return evaluatorVersionID2Key
}

// getTurnResultDAOs 获取基准分页的轮次结果
func (e ExptResultServiceImpl) getTurnResultDAOs(ctx context.Context, spaceID, exptID int64, itemIDs []int64) ([]*entity.ExptTurnResult, []int64, error) {
	turnResultDAOs, _, err := e.ExptTurnResultRepo.ListTurnResultByItemIDs(ctx, spaceID, exptID, itemIDs, entity.Page{}, false)
	if err != nil {
		return nil, nil, err
	}

	itemIDMap := make(map[int64]bool)
	for _, turnResult := range turnResultDAOs {
		itemIDMap[turnResult.ItemID] = true
	}
	itemIDs = maps.ToSlice(itemIDMap, func(k int64, v bool) int64 {
		return k
	})
	return turnResultDAOs, itemIDs, nil
}

// createTurnKeyMaps 创建轮次键到轮次结果、项索引和项运行状态的映射
func (e ExptResultServiceImpl) createTurnKeyMaps(spaceID int64, itemResults []*entity.ItemResult) (map[string]*entity.TurnResult, map[string]int64, map[string]entity.ItemRunState) {
	turnKey2TurnResult := make(map[string]*entity.TurnResult)
	turnKey2ItemIdx := make(map[string]int64)
	turnKey2ItemRunState := make(map[string]entity.ItemRunState)
	for _, itemResult := range itemResults {
		for _, turnResult := range itemResult.TurnResults {
			if len(turnResult.ExperimentResults) == 0 {
				continue
			}
			turnKey := GenerateTurnKey(spaceID, turnResult.ExperimentResults[0].ExperimentID, itemResult.ItemID, turnResult.TurnID)
			turnKey2TurnResult[turnKey] = turnResult
			turnKey2ItemIdx[turnKey] = ptr.From(itemResult.ItemIndex)
			turnKey2ItemRunState[turnKey] = itemResult.SystemInfo.RunState
		}
	}
	return turnKey2TurnResult, turnKey2ItemIdx, turnKey2ItemRunState
}

func (e ExptResultServiceImpl) compareTurnResultFilter(ctx context.Context, turnKey string, exptTurnResultFilter *entity.ExptTurnResultFilterEntity,
	turnKey2TurnResult map[string]*entity.TurnResult, turnKey2ItemIdx map[string]int64, turnKey2ItemRunState map[string]entity.ItemRunState,
	evaluatorVersionID2Key map[string]string,
) (bool, bool, bool) {
	diffExist := false
	evaluatorScoreDiff := false
	actualOutputDiff := false

	turnResult, ok := turnKey2TurnResult[turnKey]
	if !ok {
		logs.Warn("CompareExptTurnResultFilters turnKey not found in turnResult, turnKey: %v", turnKey)
		return false, false, false
	}

	if !entity.IsTurnRunFinished(turnResult.ExperimentResults[0].Payload.SystemInfo.TurnRunState) {
		logs.CtxInfo(ctx, "CompareExptTurnResultFilters turn not finished, turnKey: %v", turnKey)
		return false, false, false
	}
	// 比较实际输出
	if actualDiff := e.compareActualOutput(exptTurnResultFilter, turnResult, turnKey); actualDiff {
		diffExist = true
		actualOutputDiff = true
	}

	// 比较项索引
	if itemIdxDiff := e.compareItemIndex(exptTurnResultFilter, turnKey2ItemIdx, turnKey); itemIdxDiff {
		diffExist = true
	}

	// 比较状态
	if statusDiff := e.compareStatus(exptTurnResultFilter, turnKey2ItemRunState, turnKey); statusDiff {
		diffExist = true
	}

	// 比较评估器分数是否修正
	if scoreCorrectedDiff := e.compareEvaluatorScoreCorrected(exptTurnResultFilter, turnResult, turnKey); scoreCorrectedDiff {
		diffExist = true
	}

	// 比较评估器分数
	if scoreDiff := e.compareEvaluatorScore(exptTurnResultFilter, turnResult, evaluatorVersionID2Key, turnKey); scoreDiff {
		diffExist = true
		evaluatorScoreDiff = true
	}

	return diffExist, evaluatorScoreDiff, actualOutputDiff
}

// compareActualOutput 比较实际输出
func (e ExptResultServiceImpl) compareActualOutput(exptTurnResultFilter *entity.ExptTurnResultFilterEntity, turnResult *entity.TurnResult, turnKey string) bool {
	ckActualOutput := exptTurnResultFilter.EvalTargetData["actual_output"]
	var rdsActualOutput string
	if turnResult.ExperimentResults[0].Payload.TargetOutput == nil || turnResult.ExperimentResults[0].Payload.TargetOutput.EvalTargetRecord == nil || turnResult.ExperimentResults[0].Payload.TargetOutput.EvalTargetRecord.EvalTargetOutputData == nil ||
		turnResult.ExperimentResults[0].Payload.TargetOutput.EvalTargetRecord.EvalTargetOutputData.OutputFields["actual_output"] == nil {
		logs.Warn("CompareExptTurnResultFilters compareActualOutput actual_output is nil, turnKey: %v", turnKey)
		return false
	}
	rdsActualOutput = turnResult.ExperimentResults[0].Payload.TargetOutput.EvalTargetRecord.EvalTargetOutputData.OutputFields["actual_output"].GetText()
	if ckActualOutput != rdsActualOutput {
		logs.Warn("CompareExptTurnResultFilters diff actual_output not equal, turnKey: %v, ckActualOutput: %v, rdsActualOutput: %v", turnKey, ckActualOutput, rdsActualOutput)
		return true
	}
	return false
}

// compareItemIndex 比较项索引
func (e ExptResultServiceImpl) compareItemIndex(exptTurnResultFilter *entity.ExptTurnResultFilterEntity, turnKey2ItemIdx map[string]int64, turnKey string) bool {
	ckItemIdx := exptTurnResultFilter.ItemIdx
	rdsItemIdx := turnKey2ItemIdx[turnKey]

	if ckItemIdx != int32(rdsItemIdx) {
		logs.Warn("CompareExptTurnResultFilters diff item_idx not equal, turnKey: %v, ckItemIdx: %v, rdsItemIdx: %v", turnKey, ckItemIdx, rdsItemIdx)
		return true
	}
	return false
}

// compareStatus 比较状态
func (e ExptResultServiceImpl) compareStatus(exptTurnResultFilter *entity.ExptTurnResultFilterEntity, turnKey2ItemRunState map[string]entity.ItemRunState, turnKey string) bool {
	ckStatus := exptTurnResultFilter.Status
	rdsStatus := turnKey2ItemRunState[turnKey]

	if ckStatus != rdsStatus {
		logs.Warn("CompareExptTurnResultFilters diff status not equal, turnKey: %v, ckStatus: %v, rdsStatus: %v", turnKey, ckStatus, rdsStatus)
		return true
	}
	return false
}

// compareEvaluatorScoreCorrected 比较评估器分数是否修正
func (e ExptResultServiceImpl) compareEvaluatorScoreCorrected(exptTurnResultFilter *entity.ExptTurnResultFilterEntity, turnResult *entity.TurnResult, turnKey string) bool {
	ckEvaluatorScoreCorrected := exptTurnResultFilter.EvaluatorScoreCorrected
	rdsEvaluatorScoreCorrected := false

	for _, record := range turnResult.ExperimentResults[0].Payload.EvaluatorOutput.EvaluatorRecords {
		if record.EvaluatorOutputData.EvaluatorResult != nil && record.EvaluatorOutputData.EvaluatorResult.Correction != nil {
			rdsEvaluatorScoreCorrected = true
			break
		}
	}

	if ckEvaluatorScoreCorrected != rdsEvaluatorScoreCorrected {
		logs.Warn("CompareExptTurnResultFilters diff evaluator_score_corrected not equal, turnKey: %v, ckEvaluatorScoreCorrected: %v, rdsEvaluatorScoreCorrected: %v", turnKey, ckEvaluatorScoreCorrected, rdsEvaluatorScoreCorrected)
		return true
	}
	return false
}

// compareEvaluatorScore 比较评估器分数 - 支持双向对比
func (e ExptResultServiceImpl) compareEvaluatorScore(exptTurnResultFilter *entity.ExptTurnResultFilterEntity, turnResult *entity.TurnResult, evaluatorVersionID2Key map[string]string, turnKey string) bool {
	// 检查基础数据有效性
	if turnResult.ExperimentResults[0].Payload.EvaluatorOutput == nil || len(turnResult.ExperimentResults[0].Payload.EvaluatorOutput.EvaluatorRecords) == 0 {
		logs.Warn("CompareExptTurnResultFilters compareEvaluatorScore EvaluatorOutput is nil, turnKey: %v", turnKey)
		return false
	}

	diffExist := false

	// 第一步：构建RDS评估器分数映射
	rdsEvaluatorScores := make(map[string]float64)
	for _, record := range turnResult.ExperimentResults[0].Payload.EvaluatorOutput.EvaluatorRecords {
		// 获取评估器对应的键名
		key, exists := evaluatorVersionID2Key[strconv.FormatInt(record.EvaluatorVersionID, 10)]
		if !exists {
			continue
		}

		// 检查评估器结果数据有效性
		if record.EvaluatorOutputData == nil || record.EvaluatorOutputData.EvaluatorResult == nil {
			continue
		}

		// 优先使用修正分数，其次使用原始分数
		var score float64
		if record.EvaluatorOutputData.EvaluatorResult.Correction != nil {
			score = ptr.From(record.EvaluatorOutputData.EvaluatorResult.Correction.Score)
		} else {
			score = ptr.From(record.EvaluatorOutputData.EvaluatorResult.Score)
		}
		rdsEvaluatorScores[key] = score
	}

	// 第二步：双向对比 - ClickHouse -> RDS
	// 检查ClickHouse中存在的评估器分数在RDS中是否存在且一致
	for ckKey, ckScore := range exptTurnResultFilter.EvaluatorScore {
		if rdsScore, exists := rdsEvaluatorScores[ckKey]; exists {
			// 两边都存在，检查分数是否一致
			if ckScore != rdsScore {
				logs.Warn("CompareExptTurnResultFilters diff evaluator_score_value_diff, turnKey: %v, evaluatorKey: %v, ckScore: %v, rdsScore: %v",
					turnKey, ckKey, ckScore, rdsScore)
				diffExist = true
			}
		} else {
			// ClickHouse中存在但RDS中缺失
			logs.Warn("CompareExptTurnResultFilters diff evaluator_score_missing_in_rds, turnKey: %v, evaluatorKey: %v, ckScore: %v",
				turnKey, ckKey, ckScore)
			diffExist = true
		}
	}

	// 第三步：双向对比 - RDS -> ClickHouse
	// 检查RDS中存在的评估器分数在ClickHouse中是否存在
	for rdsKey, rdsScore := range rdsEvaluatorScores {
		if _, exists := exptTurnResultFilter.EvaluatorScore[rdsKey]; !exists {
			// RDS中存在但ClickHouse中缺失
			logs.Warn("CompareExptTurnResultFilters diff evaluator_score_missing_in_clickhouse, turnKey: %v, evaluatorKey: %v, rdsScore: %v",
				turnKey, rdsKey, rdsScore)
			diffExist = true
		}
		// 注意：RDS -> ClickHouse的一致性检查在第二步已经完成了
	}

	return diffExist
}

// TurnKeyComponents turnKey组件结构
type TurnKeyComponents struct {
	SpaceID int64
	ExptID  int64
	ItemID  int64
	TurnID  int64
}

// GenerateTurnKey 生成turnKey
func GenerateTurnKey(spaceID, exptID, itemID, turnID int64) string {
	return fmt.Sprintf("%d_%d_%d_%d", spaceID, exptID, itemID, turnID)
}

// ParseTurnKey 解析turnKey
func ParseTurnKey(turnKey string) (*TurnKeyComponents, error) {
	parts := strings.Split(turnKey, "_")
	if len(parts) != 4 {
		return nil, fmt.Errorf("invalid turnKey format: %s", turnKey)
	}

	spaceID, err := strconv.ParseInt(parts[0], 10, 64)
	if err != nil {
		return nil, fmt.Errorf("invalid spaceID in turnKey: %s", parts[0])
	}

	exptID, err := strconv.ParseInt(parts[1], 10, 64)
	if err != nil {
		return nil, fmt.Errorf("invalid exptID in turnKey: %s", parts[1])
	}

	itemID, err := strconv.ParseInt(parts[2], 10, 64)
	if err != nil {
		return nil, fmt.Errorf("invalid itemID in turnKey: %s", parts[2])
	}

	turnID, err := strconv.ParseInt(parts[3], 10, 64)
	if err != nil {
		return nil, fmt.Errorf("invalid turnID in turnKey: %s", parts[3])
	}

	return &TurnKeyComponents{
		SpaceID: spaceID,
		ExptID:  exptID,
		ItemID:  itemID,
		TurnID:  turnID,
	}, nil
}<|MERGE_RESOLUTION|>--- conflicted
+++ resolved
@@ -539,13 +539,7 @@
 		Name:  consts.ReportColumnNameEvalTargetActualOutput,
 		Label: gptr.Of(consts.ReportColumnLabelEvalTargetActualOutput),
 	}
-<<<<<<< HEAD
 	columnEvalTargetTrajectory = &entity.ColumnEvalTarget{
-		Name:  consts.ReportColumnNameEvalTargetTrajectory,
-		Label: gptr.Of(consts.ReportColumnLabelEvalTargetTrajectory),
-	}
-=======
-	columnEvalTargetTrajectory = &entity.ColumnEvalTarget{ // nolint:unused
 		Name:  consts.ReportColumnNameEvalTargetTrajectory,
 		Label: gptr.Of(consts.ReportColumnLabelEvalTargetTrajectory),
 	}
@@ -555,7 +549,6 @@
 		{Name: consts.ReportColumnNameEvalTargetOutputTokens, DisplayName: consts.ReportColumnDisplayNameEvalTargetOutputTokens},
 		{Name: consts.ReportColumnNameEvalTargetTotalTokens, DisplayName: consts.ReportColumnDisplayNameEvalTargetTotalTokens},
 	}
->>>>>>> a9a7a3ff
 )
 
 func (e ExptResultServiceImpl) getExptColumnsEvalTarget(ctx context.Context, expts []*entity.Experiment) ([]*entity.ExptColumnEvalTarget, error) {
@@ -565,16 +558,10 @@
 			continue
 		}
 		columns := []*entity.ColumnEvalTarget{columnEvalTargetActualOutput}
-<<<<<<< HEAD
 		if expt.TargetType.SupptTrajectory() {
 			columns = append(columns, columnEvalTargetTrajectory)
 		}
-=======
-		//if expt.TargetType.SupptTrajectory() {
-		//	columns = append(columns, columnEvalTargetTrajectory)
-		//}
 		columns = append(columns, columnsEvalTargetMtr...)
->>>>>>> a9a7a3ff
 		res = append(res, &entity.ExptColumnEvalTarget{
 			ExptID:  expt.ID,
 			Columns: columns,
