--- conflicted
+++ resolved
@@ -630,11 +630,7 @@
 	for _, tagRef := range tagRefs {
 		tagKeyIDs = append(tagKeyIDs, tagRef.TagKeyID)
 	}
-<<<<<<< HEAD
-	//columnAnnotations := make([]*entity.ColumnAnnotation, 0)
-=======
 	// columnAnnotations := make([]*entity.ColumnAnnotation, 0)
->>>>>>> 4b6d8631
 	exptID2columnAnnotations := make(map[int64][]*entity.ColumnAnnotation)
 	tagInfos, err := e.tagRPCAdapter.BatchGetTagInfo(ctx, spaceID, tagKeyIDs)
 	if err != nil {
@@ -1879,40 +1875,6 @@
 		// 当前页的itemIDs
 		currentPageItemIDs := itemIDs[offset:end]
 
-<<<<<<< HEAD
-	// 创建有效负载构建器并构建项结果
-	param := &entity.MGetExperimentResultParam{
-		SpaceID: spaceID,
-		ExptIDs: []int64{exptID},
-	}
-	payloadBuilder := NewPayloadBuilder(ctx, param, exptID, turnResultDAOs, itemResultDAOs, e.ExperimentRepo,
-		e.ExptTurnResultRepo, e.ExptAnnotateRepo, e.evalTargetService, e.evaluatorRecordService, e.evaluationSetItemService, nil, nil, make(map[int64]entity.ItemRunState))
-	itemResults, err := payloadBuilder.BuildItemResults(ctx)
-	if err != nil {
-		return err
-	}
-
-	// 创建轮次键到轮次结果、项索引和项运行状态的映射
-	turnKey2TurnResult, turnKey2ItemIdx, turnKey2ItemRunState := e.createTurnKeyMaps(spaceID, itemResults)
-
-	for turnKey, _ := range turnKey2TurnResult {
-		const maxRetryTimes = 3
-		if exptTurnResultFilter, ok := turnKey2ExptTurnResultFilter[turnKey]; !ok {
-			if retryTimes >= maxRetryTimes {
-				logs.CtxError(ctx, "CompareExptTurnResultFilters finish, diff exist, retryTimes >= maxRetryTimes, turnKey: %v, resultMissing: true", turnKey)
-				e.Metric.EmitExptTurnResultFilterCheck(spaceID, false, false, true, true)
-			} else {
-				logs.CtxWarn(ctx, "CompareExptTurnResultFilters finish, diff exist, retrying, turnKey: %v, resultMissing: true", turnKey)
-				err = e.publisher.PublishExptTurnResultFilterEvent(ctx, &entity.ExptTurnResultFilterEvent{
-					ExperimentID: exptID,
-					SpaceID:      spaceID,
-					ItemID:       []int64{itemIDs[0]},
-					RetryTimes:   ptr.Of(retryTimes + 1),
-					FilterType:   ptr.Of(entity.UpsertExptTurnResultFilterTypeCheck),
-				}, ptr.Of(10*time.Second))
-				if err != nil {
-					return err
-=======
 		logs.CtxInfo(ctx, "CompareExptTurnResultFilters processing page: offset=%d, end=%d, itemCount=%d", offset, end, len(currentPageItemIDs))
 
 		// 获取实验轮次结果过滤器
@@ -2009,34 +1971,6 @@
 							return err
 						}
 					}
->>>>>>> 4b6d8631
-				}
-			}
-			continue
-		} else {
-			// 比较实验轮次结果过滤器
-			diffExist, evaluatorScoreDiff, actualOutputDiff := e.compareTurnResultFilter(
-				ctx, turnKey, exptTurnResultFilter, turnKey2TurnResult, turnKey2ItemIdx, turnKey2ItemRunState, evaluatorVersionID2Key)
-
-			if !diffExist {
-				logs.CtxInfo(ctx, "CompareExptTurnResultFilters finish, all equal, turnKey: %v", turnKey)
-				e.Metric.EmitExptTurnResultFilterCheck(spaceID, evaluatorScoreDiff, actualOutputDiff, diffExist, false)
-			} else {
-				if retryTimes >= maxRetryTimes {
-					logs.CtxError(ctx, "CompareExptTurnResultFilters finish, diff exist, retryTimes >= maxRetryTimes, turnKey: %v, evaluatorScoreDiff: %v, actualOutputDiff: %v", turnKey, evaluatorScoreDiff, actualOutputDiff)
-					e.Metric.EmitExptTurnResultFilterCheck(spaceID, evaluatorScoreDiff, actualOutputDiff, diffExist, false)
-				} else {
-					logs.CtxWarn(ctx, "CompareExptTurnResultFilters finish, diff exist, retrying, turnKey: %v, evaluatorScoreDiff: %v, actualOutputDiff: %v", turnKey, evaluatorScoreDiff, actualOutputDiff)
-					err = e.publisher.PublishExptTurnResultFilterEvent(ctx, &entity.ExptTurnResultFilterEvent{
-						ExperimentID: exptID,
-						SpaceID:      spaceID,
-						ItemID:       []int64{itemIDs[0]},
-						RetryTimes:   ptr.Of(retryTimes + 1),
-						FilterType:   ptr.Of(entity.UpsertExptTurnResultFilterTypeCheck),
-					}, ptr.Of(10*time.Second))
-					if err != nil {
-						return err
-					}
 				}
 			}
 		}
@@ -2048,14 +1982,8 @@
 func (e ExptResultServiceImpl) createTurnKeyToFilterMap(exptTurnResultFilters []*entity.ExptTurnResultFilterEntity) map[string]*entity.ExptTurnResultFilterEntity {
 	turnKey2ExptTurnResultFilter := make(map[string]*entity.ExptTurnResultFilterEntity)
 	for _, filter := range exptTurnResultFilters {
-<<<<<<< HEAD
-		turnKey2ExptTurnResultFilter[strconv.FormatInt(filter.SpaceID, 10)+"_"+strconv.FormatInt(filter.ExptID, 10)+"_"+
-			strconv.FormatInt(filter.ItemID, 10)+"_"+
-			strconv.FormatInt(filter.TurnID, 10)] = filter
-=======
 		turnKey := GenerateTurnKey(filter.SpaceID, filter.ExptID, filter.ItemID, filter.TurnID)
 		turnKey2ExptTurnResultFilter[turnKey] = filter
->>>>>>> 4b6d8631
 	}
 	return turnKey2ExptTurnResultFilter
 }
@@ -2098,14 +2026,7 @@
 			if len(turnResult.ExperimentResults) == 0 {
 				continue
 			}
-<<<<<<< HEAD
-			turnKey := strconv.FormatInt(spaceID, 10) + "_" +
-				strconv.FormatInt(turnResult.ExperimentResults[0].ExperimentID, 10) + "_" +
-				strconv.FormatInt(itemResult.ItemID, 10) + "_" +
-				strconv.FormatInt(turnResult.TurnID, 10)
-=======
 			turnKey := GenerateTurnKey(spaceID, turnResult.ExperimentResults[0].ExperimentID, itemResult.ItemID, turnResult.TurnID)
->>>>>>> 4b6d8631
 			turnKey2TurnResult[turnKey] = turnResult
 			turnKey2ItemIdx[turnKey] = ptr.From(itemResult.ItemIndex)
 			turnKey2ItemRunState[turnKey] = itemResult.SystemInfo.RunState
