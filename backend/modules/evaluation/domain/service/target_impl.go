// Copyright (c) 2025 coze-dev Authors
// SPDX-License-Identifier: Apache-2.0

package service

import (
	"context"
	"runtime"
	"strconv"
	"time"

	"github.com/bytedance/gg/gptr"
	"github.com/bytedance/sonic"
	"github.com/coze-dev/cozeloop-go/spec/tracespec"

	"github.com/coze-dev/coze-loop/backend/infra/idgen"
	"github.com/coze-dev/coze-loop/backend/infra/looptracer"
	"github.com/coze-dev/coze-loop/backend/infra/middleware/session"
	"github.com/coze-dev/coze-loop/backend/modules/evaluation/domain/component/metrics"
	"github.com/coze-dev/coze-loop/backend/modules/evaluation/domain/entity"
	"github.com/coze-dev/coze-loop/backend/modules/evaluation/domain/repo"
	"github.com/coze-dev/coze-loop/backend/modules/evaluation/pkg/errno"
	"github.com/coze-dev/coze-loop/backend/pkg/errorx"
	"github.com/coze-dev/coze-loop/backend/pkg/json"
	"github.com/coze-dev/coze-loop/backend/pkg/logs"
)

type EvalTargetServiceImpl struct {
	idgen          idgen.IIDGenerator
	metric         metrics.EvalTargetMetrics
	evalTargetRepo repo.IEvalTargetRepo
	typedOperators map[entity.EvalTargetType]ISourceEvalTargetOperateService
}

func NewEvalTargetServiceImpl(evalTargetRepo repo.IEvalTargetRepo,
	idgen idgen.IIDGenerator,
	metric metrics.EvalTargetMetrics,
	typedOperators map[entity.EvalTargetType]ISourceEvalTargetOperateService,
) IEvalTargetService {
	singletonEvalTargetService := &EvalTargetServiceImpl{
		evalTargetRepo: evalTargetRepo,
		idgen:          idgen,
		metric:         metric,
		typedOperators: typedOperators,
	}
	return singletonEvalTargetService
}

func (e *EvalTargetServiceImpl) CreateEvalTarget(ctx context.Context, spaceID int64, sourceTargetID, sourceTargetVersion string, targetType entity.EvalTargetType, opts ...entity.Option) (id int64, versionID int64, err error) {
	defer func() {
		e.metric.EmitCreate(spaceID, err)
	}()
	if e.typedOperators[targetType] == nil {
		return 0, 0, errorx.NewByCode(errno.CommonInvalidParamCode, errorx.WithExtraMsg("target type not support"))
	}
	do, err := e.typedOperators[targetType].BuildBySource(ctx, spaceID, sourceTargetID, sourceTargetVersion, opts...)
	if err != nil {
		return 0, 0, err
	}

	if do == nil {
		return 0, 0, errorx.NewByCode(errno.CommonInvalidParamCode)
	}

	return e.evalTargetRepo.CreateEvalTarget(ctx, do)
}

func (e *EvalTargetServiceImpl) GetEvalTarget(ctx context.Context, targetID int64) (do *entity.EvalTarget, err error) {
	return e.evalTargetRepo.GetEvalTarget(ctx, targetID)
}

func (e *EvalTargetServiceImpl) GetEvalTargetVersion(ctx context.Context, spaceID int64, versionID int64, needSourceInfo bool) (do *entity.EvalTarget, err error) {
	do, err = e.evalTargetRepo.GetEvalTargetVersion(ctx, spaceID, versionID)
	if err != nil {
		return nil, err
	}
	// 包装source info信息
	if needSourceInfo {
		for _, op := range e.typedOperators {
			err = op.PackSourceVersionInfo(ctx, spaceID, []*entity.EvalTarget{do})
			if err != nil {
				return nil, err
			}
		}
	}
	return do, nil
}

func (e *EvalTargetServiceImpl) BatchGetEvalTargetBySource(ctx context.Context, param *entity.BatchGetEvalTargetBySourceParam) (dos []*entity.EvalTarget, err error) {
	return e.evalTargetRepo.BatchGetEvalTargetBySource(ctx, &repo.BatchGetEvalTargetBySourceParam{
		SpaceID:        param.SpaceID,
		SourceTargetID: param.SourceTargetID,
		TargetType:     param.TargetType,
	})
}

func (e *EvalTargetServiceImpl) BatchGetEvalTargetVersion(ctx context.Context, spaceID int64, versionIDs []int64, needSourceInfo bool) (dos []*entity.EvalTarget, err error) {
	versions, err := e.evalTargetRepo.BatchGetEvalTargetVersion(ctx, spaceID, versionIDs)
	if err != nil {
		return nil, err
	}
	// 包装source info信息
	if needSourceInfo {
		for _, op := range e.typedOperators {
			err = op.PackSourceVersionInfo(ctx, spaceID, versions)
			if err != nil {
				return nil, err
			}
		}
	}
	return versions, nil
}

func (e *EvalTargetServiceImpl) ExecuteTarget(ctx context.Context, spaceID int64, targetID int64, targetVersionID int64, param *entity.ExecuteTargetCtx, inputData *entity.EvalTargetInputData) (record *entity.EvalTargetRecord, err error) {
	startTime := time.Now()
	defer func() {
		e.metric.EmitRun(spaceID, err, startTime)
	}()
	if spaceID == 0 {
		return nil, errorx.NewByCode(errno.CommonInvalidParamCode, errorx.WithExtraMsg("[ExecuteTarget]space_id is zero"))
	}
	if inputData == nil {
		return nil, errorx.NewByCode(errno.CommonInvalidParamCode, errorx.WithExtraMsg("[ExecuteTarget]inputData is zero"))
	}
	if param == nil {
		return nil, errorx.NewByCode(errno.CommonInvalidParamCode, errorx.WithExtraMsg("[ExecuteTarget]param is zero"))
	}

	var span looptracer.Span
	spanParam := &targetSpanTagsParams{
		Error:    nil,
		ErrCode:  "",
		CallType: "eval_target",
	}

	var outputData *entity.EvalTargetOutputData
	runStatus := entity.EvalTargetRunStatusUnknown

	defer func() {
		if e := recover(); e != nil {
			const size = 64 << 10
			buf := make([]byte, size)
			buf = buf[:runtime.Stack(buf, false)]
			logs.CtxError(ctx, "goroutine panic: %s: %s", e, buf)
			err = errorx.New("panic occurred when, reason=%v", e)
		}

		if err != nil {
			logs.CtxError(ctx, "execute target failed, spaceID=%v, targetID=%d, targetVersionID=%d, param=%v, inputData=%v, err=%v",
				spaceID, targetID, targetVersionID, json.Jsonify(param), json.Jsonify(inputData), err)
			spanParam.Error = err
			runStatus = entity.EvalTargetRunStatusFail
			outputData = &entity.EvalTargetOutputData{
				OutputFields:       map[string]*entity.Content{},
				EvalTargetUsage:    &entity.EvalTargetUsage{InputTokens: 0, OutputTokens: 0},
				EvalTargetRunError: &entity.EvalTargetRunError{},
				TimeConsumingMS:    gptr.Of(int64(0)),
			}
			statusErr, ok := errorx.FromStatusError(err)
			if ok {
				outputData.EvalTargetRunError.Code = statusErr.Code()
				outputData.EvalTargetRunError.Message = statusErr.Error()
				spanParam.ErrCode = strconv.FormatInt(int64(statusErr.Code()), 10)
			} else {
				outputData.EvalTargetRunError.Code = errno.CommonInternalErrorCode
				outputData.EvalTargetRunError.Message = err.Error()
			}
		}

		userIDInContext := session.UserIDInCtxOrEmpty(ctx)

		if span != nil {
			span.SetInput(ctx, Convert2TraceString(spanParam.Inputs))
			span.SetOutput(ctx, Convert2TraceString(spanParam.Outputs))
			span.SetInputTokens(ctx, int(spanParam.InputToken))
			span.SetOutputTokens(ctx, int(spanParam.OutputToken))
			if spanParam.Error != nil {
				span.SetError(ctx, spanParam.Error)
			}
			span.SetCallType("EvalTarget")
			tags := make(map[string]interface{})
			tags["eval_target_type"] = spanParam.TargetType
			tags["eval_target_id"] = spanParam.TargetID
			tags["eval_target_version"] = spanParam.TargetVersion

			span.SetUserID(ctx, userIDInContext)

			span.SetTags(ctx, tags)
			span.Finish(ctx)
		}

		recordID, err1 := e.idgen.GenID(ctx)
		if err1 != nil {
			err = err1
			return
		}
		logID := logs.GetLogID(ctx)

		record = &entity.EvalTargetRecord{
			ID:                   recordID,
			SpaceID:              spaceID,
			TargetID:             targetID,
			TargetVersionID:      targetVersionID,
			ExperimentRunID:      gptr.Indirect(param.ExperimentRunID),
			ItemID:               param.ItemID,
			TurnID:               param.TurnID,
			TraceID:              span.GetTraceID(),
			LogID:                logID,
			EvalTargetInputData:  inputData,
			EvalTargetOutputData: outputData,
			Status:               &runStatus,
			BaseInfo: &entity.BaseInfo{
				CreatedBy: &entity.UserInfo{
					UserID: gptr.Of(userIDInContext),
				},
				UpdatedBy: &entity.UserInfo{
					UserID: gptr.Of(userIDInContext),
				},
				CreatedAt: gptr.Of(time.Now().UnixMilli()),
				UpdatedAt: gptr.Of(time.Now().UnixMilli()),
			},
		}

		_, errCreate := e.evalTargetRepo.CreateEvalTargetRecord(ctx, record)
		if errCreate != nil {
			return
		}
		err = nil
	}()

	evalTargetDO, err := e.GetEvalTargetVersion(ctx, spaceID, targetVersionID, false)
	if err != nil {
		return nil, err
	}
	if evalTargetDO == nil {
		return nil, errorx.NewByCode(errno.CommonInvalidParamCode, errorx.WithExtraMsg("[ExecuteTarget]evalTargetDO is nil"))
	}

	ctx, span = looptracer.GetTracer().StartSpan(ctx, "EvalTarget", "eval_target", looptracer.WithStartNewTrace(), looptracer.WithSpanWorkspaceID(strconv.FormatInt(spaceID, 10)))
	if err != nil {
		logs.CtxWarn(ctx, "start span failed, err=%v", err)
	}

	// inject flow trace
	ctx = looptracer.GetTracer().Inject(ctx)
	if err != nil {
		logs.CtxWarn(ctx, "Inject ctx failed, err=%v", err)
	}
	if e.typedOperators[evalTargetDO.EvalTargetType] == nil {
		return nil, errorx.NewByCode(errno.CommonInvalidParamCode, errorx.WithExtraMsg("target type not support"))
	}
	err = e.typedOperators[evalTargetDO.EvalTargetType].ValidateInput(ctx, spaceID, evalTargetDO.EvalTargetVersion.InputSchema, inputData)
	if err != nil {
		return nil, err
	}
	outputData, runStatus, err = e.typedOperators[evalTargetDO.EvalTargetType].Execute(ctx, spaceID, &entity.ExecuteEvalTargetParam{
		TargetID:            targetID,
		VersionID:           targetVersionID,
		SourceTargetID:      evalTargetDO.SourceTargetID,
		SourceTargetVersion: evalTargetDO.EvalTargetVersion.SourceTargetVersion,
		Input:               inputData,
		TargetType:          evalTargetDO.EvalTargetType,
	})
	if err != nil {
		return nil, err
	}

	if outputData == nil {
		return nil, errorx.NewByCode(errno.CommonInternalErrorCode, errorx.WithExtraMsg("[ExecuteTarget]outputData is nil"))
	}
	// setSpan
	setSpanInputOutput(ctx, spanParam, evalTargetDO, inputData, outputData)

	return record, nil
}

func (e *EvalTargetServiceImpl) GetRecordByID(ctx context.Context, spaceID int64, recordID int64) (*entity.EvalTargetRecord, error) {
	return e.evalTargetRepo.GetEvalTargetRecordByIDAndSpaceID(ctx, spaceID, recordID)
}

func (e *EvalTargetServiceImpl) BatchGetRecordByIDs(ctx context.Context, spaceID int64, recordIDs []int64) ([]*entity.EvalTargetRecord, error) {
	if spaceID == 0 || len(recordIDs) == 0 {
		return nil, errorx.NewByCode(errno.CommonInvalidParamCode)
	}

	return e.evalTargetRepo.ListEvalTargetRecordByIDsAndSpaceID(ctx, spaceID, recordIDs)
}

func (e *EvalTargetServiceImpl) ValidateRuntimeParam(ctx context.Context, targetType entity.EvalTargetType, runtimeParam string) error {
	if len(runtimeParam) == 0 {
		return nil
	}

	so, err := e.sourceTargetOperator(targetType)
	if err != nil {
		return err
	}

	_, err = so.RuntimeParam().ParseFromJSON(runtimeParam)
	return err
}

func (e *EvalTargetServiceImpl) sourceTargetOperator(targetType entity.EvalTargetType) (ISourceEvalTargetOperateService, error) {
	o, ok := e.typedOperators[targetType]
	if !ok || o == nil {
		return nil, errorx.New("target %v operator not found", targetType)
	}
	return o, nil
}

<<<<<<< HEAD
func setSpanInputOutput(ctx context.Context, spanParam *targetSpanTagsParams, do *entity.EvalTarget, inputData *entity.EvalTargetInputData, outputData *entity.EvalTargetOutputData) {
=======
func setSpanInputOutput(spanParam *targetSpanTagsParams, do *entity.EvalTarget, inputData *entity.EvalTargetInputData, outputData *entity.EvalTargetOutputData) {
>>>>>>> 4b6d8631
	spanParam.TargetType = do.EvalTargetType.String()
	spanParam.TargetID = do.SourceTargetID
	spanParam.TargetVersion = do.EvalTargetVersion.SourceTargetVersion

	if inputData != nil {
		spanParam.Inputs = map[string][]*tracespec.ModelMessagePart{}
		for key, content := range inputData.InputFields {
			spanParam.Inputs[key] = toTraceParts(ctx, content)
		}
	}
	if outputData != nil {
		spanParam.Outputs = map[string][]*tracespec.ModelMessagePart{}
		for key, content := range outputData.OutputFields {
			spanParam.Outputs[key] = toTraceParts(ctx, content)
		}
		spanParam.InputToken = outputData.EvalTargetUsage.InputTokens
		spanParam.OutputToken = outputData.EvalTargetUsage.OutputTokens
	}
}

func toTraceParts(ctx context.Context, content *entity.Content) []*tracespec.ModelMessagePart {
	switch content.GetContentType() {
	case entity.ContentTypeText:
		return []*tracespec.ModelMessagePart{{
			Text: content.GetText(),
			Type: tracespec.ModelMessagePartType(content.GetContentType()),
		}}
	case entity.ContentTypeImage:
		return []*tracespec.ModelMessagePart{{
			ImageURL: &tracespec.ModelImageURL{
				Name: gptr.Indirect(content.Image.Name),
				URL:  gptr.Indirect(content.Image.URL),
			},
			Type: tracespec.ModelMessagePartType(content.GetContentType()),
		}}
	case entity.ContentTypeMultipart:
		parts := make([]*tracespec.ModelMessagePart, 0, len(content.MultiPart))
		for _, sub := range content.MultiPart {
			parts = append(parts, toTraceParts(ctx, sub)...)
		}
		return parts
	default:
		logs.CtxInfo(ctx, "toTraceParts with unsupported content type %s", content.GetContentType())
		return []*tracespec.ModelMessagePart{{
			Text: content.GetText(),
			Type: tracespec.ModelMessagePartType(content.GetContentType()),
		}}
	}
}

type targetSpanTagsParams struct {
	Inputs  map[string][]*tracespec.ModelMessagePart
	Outputs map[string][]*tracespec.ModelMessagePart
	Error   error
	ErrCode string

	CallType      string
	TargetType    string
	TargetID      string
	TargetVersion string
	InputToken    int64
	OutputToken   int64
}

func Convert2TraceString(input any) string {
	if input == nil {
		return ""
	}
	str, err := sonic.MarshalString(input)
	if err != nil {
		return ""
	}

	return str
}

// buildPage 有的接口没有滚动分页，需要自己用page适配一下
func buildPageByCursor(cursor *string) (page int32, err error) {
	if cursor == nil {
		page = 1
	} else {
		pageParse, err := strconv.ParseInt(gptr.Indirect(cursor), 10, 32)
		if err != nil {
			return 0, err
		}
		page = int32(pageParse)
	}
	return page, nil
}<|MERGE_RESOLUTION|>--- conflicted
+++ resolved
@@ -269,7 +269,7 @@
 		return nil, errorx.NewByCode(errno.CommonInternalErrorCode, errorx.WithExtraMsg("[ExecuteTarget]outputData is nil"))
 	}
 	// setSpan
-	setSpanInputOutput(ctx, spanParam, evalTargetDO, inputData, outputData)
+	setSpanInputOutput(spanParam, evalTargetDO, inputData, outputData)
 
 	return record, nil
 }
@@ -308,64 +308,38 @@
 	return o, nil
 }
 
-<<<<<<< HEAD
-func setSpanInputOutput(ctx context.Context, spanParam *targetSpanTagsParams, do *entity.EvalTarget, inputData *entity.EvalTargetInputData, outputData *entity.EvalTargetOutputData) {
-=======
 func setSpanInputOutput(spanParam *targetSpanTagsParams, do *entity.EvalTarget, inputData *entity.EvalTargetInputData, outputData *entity.EvalTargetOutputData) {
->>>>>>> 4b6d8631
 	spanParam.TargetType = do.EvalTargetType.String()
 	spanParam.TargetID = do.SourceTargetID
 	spanParam.TargetVersion = do.EvalTargetVersion.SourceTargetVersion
 
 	if inputData != nil {
-		spanParam.Inputs = map[string][]*tracespec.ModelMessagePart{}
+		spanParam.Inputs = map[string]*tracespec.ModelMessagePart{}
 		for key, content := range inputData.InputFields {
-			spanParam.Inputs[key] = toTraceParts(ctx, content)
+			// TODO 先只处理text
+			spanParam.Inputs[key] = &tracespec.ModelMessagePart{
+				Text: content.GetText(),
+				Type: tracespec.ModelMessagePartType(content.GetContentType()),
+			}
 		}
 	}
 	if outputData != nil {
-		spanParam.Outputs = map[string][]*tracespec.ModelMessagePart{}
+		spanParam.Outputs = map[string]*tracespec.ModelMessagePart{}
 		for key, content := range outputData.OutputFields {
-			spanParam.Outputs[key] = toTraceParts(ctx, content)
+			spanParam.Outputs[key] = &tracespec.ModelMessagePart{
+				// TODO 先只处理text
+				Text: content.GetText(),
+				Type: tracespec.ModelMessagePartType(content.GetContentType()),
+			}
 		}
 		spanParam.InputToken = outputData.EvalTargetUsage.InputTokens
 		spanParam.OutputToken = outputData.EvalTargetUsage.OutputTokens
 	}
 }
 
-func toTraceParts(ctx context.Context, content *entity.Content) []*tracespec.ModelMessagePart {
-	switch content.GetContentType() {
-	case entity.ContentTypeText:
-		return []*tracespec.ModelMessagePart{{
-			Text: content.GetText(),
-			Type: tracespec.ModelMessagePartType(content.GetContentType()),
-		}}
-	case entity.ContentTypeImage:
-		return []*tracespec.ModelMessagePart{{
-			ImageURL: &tracespec.ModelImageURL{
-				Name: gptr.Indirect(content.Image.Name),
-				URL:  gptr.Indirect(content.Image.URL),
-			},
-			Type: tracespec.ModelMessagePartType(content.GetContentType()),
-		}}
-	case entity.ContentTypeMultipart:
-		parts := make([]*tracespec.ModelMessagePart, 0, len(content.MultiPart))
-		for _, sub := range content.MultiPart {
-			parts = append(parts, toTraceParts(ctx, sub)...)
-		}
-		return parts
-	default:
-		logs.CtxInfo(ctx, "toTraceParts with unsupported content type %s", content.GetContentType())
-		return []*tracespec.ModelMessagePart{{
-			Text: content.GetText(),
-			Type: tracespec.ModelMessagePartType(content.GetContentType()),
-		}}
-	}
-}
-
 type targetSpanTagsParams struct {
-	Inputs  map[string][]*tracespec.ModelMessagePart
-	Outputs map[string][]*tracespec.ModelMessagePart
+	Inputs  map[string]*tracespec.ModelMessagePart
+	Outputs map[string]*tracespec.ModelMessagePart
 	Error   error
 	ErrCode string
 
