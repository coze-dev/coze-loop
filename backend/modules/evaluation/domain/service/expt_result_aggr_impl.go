// Copyright (c) 2025 coze-dev Authors
// SPDX-License-Identifier: Apache-2.0

package service

import (
	"context"
	"fmt"
	"sort"
	"strconv"
	"time"

	"github.com/bytedance/gg/gptr"
	"github.com/bytedance/gg/gslice"

	"github.com/coze-dev/coze-loop/backend/modules/evaluation/domain/component/metrics"
	"github.com/coze-dev/coze-loop/backend/modules/evaluation/domain/component/rpc"
	"github.com/coze-dev/coze-loop/backend/modules/evaluation/domain/entity"
	"github.com/coze-dev/coze-loop/backend/modules/evaluation/domain/repo"
	"github.com/coze-dev/coze-loop/backend/modules/evaluation/pkg/errno"
	"github.com/coze-dev/coze-loop/backend/pkg/errorx"
	"github.com/coze-dev/coze-loop/backend/pkg/json"
	"github.com/coze-dev/coze-loop/backend/pkg/lang/maps"
	"github.com/coze-dev/coze-loop/backend/pkg/lang/ptr"
	"github.com/coze-dev/coze-loop/backend/pkg/logs"
)

type ExptAggrResultServiceImpl struct {
	exptTurnResultRepo repo.IExptTurnResultRepo
	exptAggrResultRepo repo.IExptAggrResultRepo
	experimentRepo     repo.IExperimentRepo
	metric             metrics.ExptMetric
	exptAnnotateRepo   repo.IExptAnnotateRepo

	evaluatorService       EvaluatorService
	evaluatorRecordService EvaluatorRecordService
	tagRPCAdapter          rpc.ITagRPCAdapter
}

func NewExptAggrResultService(
	exptTurnResultRepo repo.IExptTurnResultRepo,
	exptAggrResultRepo repo.IExptAggrResultRepo,
	experimentRepo repo.IExperimentRepo, metric metrics.ExptMetric,
	evaluatorService EvaluatorService,
	evaluatorRecordService EvaluatorRecordService,
	tagRPCAdapter rpc.ITagRPCAdapter,
	exptAnnotateRepo repo.IExptAnnotateRepo,
) ExptAggrResultService {
	return &ExptAggrResultServiceImpl{
		exptTurnResultRepo:     exptTurnResultRepo,
		exptAggrResultRepo:     exptAggrResultRepo,
		experimentRepo:         experimentRepo,
		metric:                 metric,
		evaluatorService:       evaluatorService,
		evaluatorRecordService: evaluatorRecordService,
		tagRPCAdapter:          tagRPCAdapter,
		exptAnnotateRepo:       exptAnnotateRepo,
	}
}

func (e *ExptAggrResultServiceImpl) CreateExptAggrResult(ctx context.Context, spaceID, experimentID int64) (err error) {
	now := time.Now().Unix()
	defer func() {
		e.metric.EmitCalculateExptAggrResult(spaceID, int64(entity.CreateAllFields), err != nil, now)
	}()

	turnEvaluatorResultRefs, err := e.exptTurnResultRepo.GetTurnEvaluatorResultRefByExptID(ctx, spaceID, experimentID)
	if err != nil {
		return err
	}

	if len(turnEvaluatorResultRefs) == 0 {
		logs.CtxInfo(ctx, "no evaluator result found, skip create expt aggr result")
		return nil
	}

	evaluatorResultIDs := make([]int64, 0)
	evaluatorVersionID2ResultIDs := make(map[int64][]int64)
	for _, turnEvaluatorResultRef := range turnEvaluatorResultRefs {
		evaluatorResultIDs = append(evaluatorResultIDs, turnEvaluatorResultRef.EvaluatorResultID)
		if _, ok := evaluatorVersionID2ResultIDs[turnEvaluatorResultRef.EvaluatorVersionID]; !ok {
			evaluatorVersionID2ResultIDs[turnEvaluatorResultRef.EvaluatorVersionID] = make([]int64, 0)
		}
		evaluatorVersionID2ResultIDs[turnEvaluatorResultRef.EvaluatorVersionID] = append(evaluatorVersionID2ResultIDs[turnEvaluatorResultRef.EvaluatorVersionID], turnEvaluatorResultRef.EvaluatorResultID)
	}

	evaluatorRecords, err := e.evaluatorRecordService.BatchGetEvaluatorRecord(ctx, evaluatorResultIDs, false)
	// evalResults, err := e.evalCall.BatchGetEvaluatorRecord(ctx, spaceID, evaluatorResultIDs)
	if err != nil {
		return err
	}
	recordMap := make(map[int64]*entity.EvaluatorRecord)
	for _, record := range evaluatorRecords {
		recordMap[record.ID] = record
	}

	evaluatorVersionID2AggregatorGroup := make(map[int64]*AggregatorGroup)
	for evaluatorVersionID, resultIDs := range evaluatorVersionID2ResultIDs {
		aggregatorGroup := NewAggregatorGroup(WithScoreDistributionAggregator())
		evaluatorVersionID2AggregatorGroup[evaluatorVersionID] = aggregatorGroup
		for _, resultID := range resultIDs {
			evalResult, ok := recordMap[resultID]
			if !ok || evalResult == nil {
				continue
			}
			if evalResult.EvaluatorOutputData == nil ||
				evalResult.EvaluatorOutputData.EvaluatorResult == nil ||
				evalResult.EvaluatorOutputData.EvaluatorResult.Score == nil {
				continue
			}

			aggregatorGroup.Append(gptr.Indirect(evalResult.EvaluatorOutputData.EvaluatorResult.Score))
		}

	}

	return e.createExptAggrResult(ctx, spaceID, experimentID, evaluatorVersionID2AggregatorGroup)
}

func (e *ExptAggrResultServiceImpl) createExptAggrResult(ctx context.Context, spaceID, experimentID int64, evaluatorVersionID2AggregatorGroup map[int64]*AggregatorGroup) error {
	exptAggrResults := make([]*entity.ExptAggrResult, 0)
	for evaluatorVersionID, aggregatorGroup := range evaluatorVersionID2AggregatorGroup {
		aggrResult := aggregatorGroup.Result()
		var averageScore float64
		for _, aggregatorResult := range aggrResult.AggregatorResults {
			if aggregatorResult.AggregatorType == entity.Average {
				averageScore = aggregatorResult.GetScore()
				break
			}
		}
		aggrResultBytes, err := json.Marshal(aggrResult)
		if err != nil {
			return err
		}
		exptAggrResults = append(exptAggrResults, &entity.ExptAggrResult{
			SpaceID:      spaceID,
			ExperimentID: experimentID,
			FieldType:    int32(entity.FieldType_EvaluatorScore),
			FieldKey:     strconv.FormatInt(evaluatorVersionID, 10),
			Score:        averageScore,
			AggrResult:   aggrResultBytes,
			Version:      0,
		})
	}

	err := e.exptAggrResultRepo.BatchCreateExptAggrResult(ctx, exptAggrResults)
	if err != nil {
		return err
	}

	logs.CtxInfo(ctx, "create expt aggr result success, exptID: %d", experimentID)

	return nil
}

func (e *ExptAggrResultServiceImpl) UpdateExptAggrResult(ctx context.Context, param *entity.UpdateExptAggrResultParam) (err error) {
	now := time.Now().Unix()
	defer func() {
		e.metric.EmitCalculateExptAggrResult(param.SpaceID, int64(entity.UpdateSpecificField), err != nil, now)
	}()

	if param.FieldType != entity.FieldType_EvaluatorScore {
		return errorx.NewByCode(errno.CommonInvalidParamCode, errorx.WithExtraMsg("invalid field type"))
	}
	// 如果首次计算尚未完成 返回error mq重试
	_, err = e.exptAggrResultRepo.GetExptAggrResult(ctx, param.ExperimentID, int32(entity.FieldType_EvaluatorScore), param.FieldKey)
	if err != nil {
		statusErr, ok := errorx.FromStatusError(err)
		if ok && statusErr.Code() == errno.ResourceNotFoundCode {
			experiment, err := e.experimentRepo.GetByID(ctx, param.ExperimentID, param.SpaceID)
			if err != nil {
				return err
			}
			// 如果实验未结束 不进行MQ重试
			if !entity.IsExptFinished(experiment.Status) {
				return nil
			}
		}
		return err
	}

	// 计算前先更新版本号
	version, err := e.exptAggrResultRepo.UpdateAndGetLatestVersion(ctx, param.ExperimentID, int32(param.FieldType), param.FieldKey)
	if err != nil {
		return err
	}

	evaluatorVersionID, err := strconv.ParseInt(param.FieldKey, 10, 64)
	if err != nil {
		return err
	}
	turnEvaluatorResultRefs, err := e.exptTurnResultRepo.GetTurnEvaluatorResultRefByEvaluatorVersionID(ctx, param.SpaceID, param.ExperimentID, evaluatorVersionID)
	if err != nil {
		return err
	}
	evaluatorResultIDs := make([]int64, 0)
	for _, turnEvaluatorResultRef := range turnEvaluatorResultRefs {
		evaluatorResultIDs = append(evaluatorResultIDs, turnEvaluatorResultRef.EvaluatorResultID)
	}

	evaluatorRecords, err := e.evaluatorRecordService.BatchGetEvaluatorRecord(ctx, evaluatorResultIDs, false)
	// evalResults, err := e.evalCall.BatchGetEvaluatorRecord(ctx, spaceID, evaluatorResultIDs)
	if err != nil {
		return err
	}
	recordMap := make(map[int64]*entity.EvaluatorRecord)
	for _, record := range evaluatorRecords {
		recordMap[record.ID] = record
	}

	aggregatorGroup := NewAggregatorGroup(WithScoreDistributionAggregator())
	for _, evalResult := range recordMap {
		if evalResult.EvaluatorOutputData == nil || evalResult.EvaluatorOutputData.EvaluatorResult == nil {
			continue
		}
		score := gptr.Indirect(evalResult.EvaluatorOutputData.EvaluatorResult.Score)
		if evalResult.EvaluatorOutputData.EvaluatorResult.Correction != nil {
			score = gptr.Indirect(evalResult.EvaluatorOutputData.EvaluatorResult.Correction.Score)
		}
		aggregatorGroup.Append(score)
	}

	return e.updateExptAggrResult(ctx, param, evaluatorVersionID, aggregatorGroup, version)
}

func (e *ExptAggrResultServiceImpl) updateExptAggrResult(ctx context.Context, param *entity.UpdateExptAggrResultParam, evaluatorVersionID int64, aggregatorGroup *AggregatorGroup, version int64) error {
	aggrResult := aggregatorGroup.Result()
	var averageScore float64
	for _, aggregatorResult := range aggrResult.AggregatorResults {
		if aggregatorResult.AggregatorType == entity.Average {
			averageScore = aggregatorResult.GetScore()
			break
		}
	}
	aggrResultBytes, err := json.Marshal(aggrResult)
	if err != nil {
		return err
	}
	exptAggrResults := &entity.ExptAggrResult{
		SpaceID:      param.SpaceID,
		ExperimentID: param.ExperimentID,
		FieldType:    int32(entity.FieldType_EvaluatorScore),
		FieldKey:     strconv.FormatInt(evaluatorVersionID, 10),
		Score:        averageScore,
		AggrResult:   aggrResultBytes,
	}

	err = e.exptAggrResultRepo.UpdateExptAggrResultByVersion(ctx, exptAggrResults, version)
	if err != nil {
		return err
	}

	logs.CtxInfo(ctx, "update expt aggr result success, exptID: %d", param.ExperimentID)
	return nil
}

func (e *ExptAggrResultServiceImpl) BatchGetExptAggrResultByExperimentIDs(ctx context.Context, spaceID int64, exptIDs []int64) ([]*entity.ExptAggregateResult, error) {
	aggrResults, err := e.exptAggrResultRepo.BatchGetExptAggrResultByExperimentIDs(ctx, exptIDs)
	if err != nil {
		return nil, err
	}

	// split aggrResults by experimentID
	expt2AggrResults := make(map[int64][]*entity.ExptAggrResult)
	for _, aggrResult := range aggrResults {
		if _, ok := expt2AggrResults[aggrResult.ExperimentID]; !ok {
			expt2AggrResults[aggrResult.ExperimentID] = make([]*entity.ExptAggrResult, 0)
		}
		expt2AggrResults[aggrResult.ExperimentID] = append(expt2AggrResults[aggrResult.ExperimentID], aggrResult)
	}

	evaluatorRef, err := e.experimentRepo.GetEvaluatorRefByExptIDs(ctx, exptIDs, spaceID)
	if err != nil {
		return nil, err
	}
	// 去重
	evaluatorVersionIDMap := make(map[int64]bool)
	versionID2evaluatorID := make(map[int64]int64)
	for _, ref := range evaluatorRef {
		evaluatorVersionIDMap[ref.EvaluatorVersionID] = true
		versionID2evaluatorID[ref.EvaluatorVersionID] = ref.EvaluatorID
	}

	evaluatorVersionIDs := maps.ToSlice(evaluatorVersionIDMap, func(k int64, v bool) int64 {
		return k
	})
	evaluatorVersionList, err := e.evaluatorService.BatchGetEvaluatorVersion(ctx, nil, evaluatorVersionIDs, true)
	if err != nil {
		return nil, err
	}

	tagInfoMap, err := e.batchGetTagInfoByExperimentIDs(ctx, spaceID, exptIDs)
	if err != nil {
		return nil, err
	}

	versionID2Evaluator := make(map[int64]*entity.Evaluator)
	for _, evaluator := range evaluatorVersionList {
		evaluatorVersion := evaluator.GetEvaluatorVersion()
		if evaluatorVersion == nil || !gslice.Contains(evaluatorVersionIDs, evaluatorVersion.GetID()) {
			continue
		}

		versionID2Evaluator[evaluatorVersion.GetID()] = evaluator
	}

	results := make([]*entity.ExptAggregateResult, 0, len(expt2AggrResults))
	for exptID, exptResult := range expt2AggrResults {
		evaluatorResults := make(map[int64]*entity.EvaluatorAggregateResult)
		annotationResults := make(map[int64]*entity.AnnotationAggregateResult)

		for _, fieldResult := range exptResult {
			if fieldResult.FieldType == int32(entity.FieldType_Annotation) {
				tagKeyID, err := strconv.ParseInt(fieldResult.FieldKey, 10, 64)
				if err != nil {
					return nil, fmt.Errorf("failed to parse tag key id from field key %s, err: %v", fieldResult.FieldKey, err)
				}
				aggregateResultDO := entity.AggregateResult{}
				err = json.Unmarshal(fieldResult.AggrResult, &aggregateResultDO)
				if err != nil {
					return nil, fmt.Errorf("json.Unmarshal(%s) failed, err: %v", fieldResult.AggrResult, err)
				}

				tagInfo, ok := tagInfoMap[tagKeyID]
				if !ok {
					return nil, fmt.Errorf("failed to get tag info by tag key id %d", tagKeyID)
				}
				annotationResult := &entity.AnnotationAggregateResult{
					TagKeyID:          tagKeyID,
					AggregatorResults: aggregateResultDO.AggregatorResults,
					Name:              ptr.Of(tagInfo.TagKeyName),
				}
				annotationResults[tagKeyID] = annotationResult
			}

			if fieldResult.FieldType != int32(entity.FieldType_EvaluatorScore) {
				continue
			}

			evaluatorVersionID, err := strconv.ParseInt(fieldResult.FieldKey, 10, 64)
			if err != nil {
				return nil, fmt.Errorf("failed to parse evaluator version id from field key %s, err: %v", fieldResult.FieldKey, err)
			}

			aggregateResultDO := entity.AggregateResult{}
			err = json.Unmarshal(fieldResult.AggrResult, &aggregateResultDO)
			if err != nil {
				return nil, fmt.Errorf("json.Unmarshal(%s) failed, err: %v", fieldResult.AggrResult, err)
			}

			evaluator, ok := versionID2Evaluator[evaluatorVersionID]
			if !ok {
				return nil, fmt.Errorf("failed to get evaluator by version_id %d", evaluatorVersionID)
			}

			evaluatorVersion := evaluator.PromptEvaluatorVersion
			if evaluatorVersion == nil {
				return nil, fmt.Errorf("failed to get evaluator version by version_id %d", evaluatorVersionID)
			}

			evaluatorAggrResult := entity.EvaluatorAggregateResult{
				EvaluatorVersionID: evaluatorVersionID,
				AggregatorResults:  aggregateResultDO.AggregatorResults,
				Name:               gptr.Of(evaluator.Name),
				Version:            gptr.Of(evaluatorVersion.Version),
			}
			evaluatorResults[evaluatorVersionID] = &evaluatorAggrResult

		}
		results = append(results, &entity.ExptAggregateResult{
			ExperimentID:      exptID,
			EvaluatorResults:  evaluatorResults,
			AnnotationResults: annotationResults,
		})
	}

	return results, nil
}

func (e *ExptAggrResultServiceImpl) batchGetTagInfoByExperimentIDs(ctx context.Context, spaceID int64, exptIDs []int64) (map[int64]*entity.TagInfo, error) {
	refs, err := e.exptAnnotateRepo.BatchGetExptTurnAnnotateRecordRefs(ctx, exptIDs, spaceID)
	if err != nil {
		return nil, err
	}

	tagKeyIDMap := make(map[int64]bool)
	for _, ref := range refs {
		tagKeyIDMap[ref.TagKeyID] = true
	}
	tagKeyIDs := maps.ToSlice(tagKeyIDMap, func(k int64, v bool) int64 {
		return k
	})

	tagInfos, err := e.tagRPCAdapter.BatchGetTagInfo(ctx, spaceID, tagKeyIDs)
	if err != nil {
		return nil, err
	}
	return tagInfos, nil
}

func (e *ExptAggrResultServiceImpl) CreateAnnotationAggrResult(ctx context.Context, param *entity.CreateSpecificFieldAggrResultParam) (err error) {
	now := time.Now().Unix()
	defer func() {
		e.metric.EmitCalculateExptAggrResult(param.SpaceID, int64(entity.CreateAllFields), err != nil, now)
	}()

	if param.FieldType != entity.FieldType_Annotation {
		return errorx.NewByCode(errno.CommonInvalidParamCode, errorx.WithExtraMsg("invalid field type"))
	}

	tagKeyID, err := strconv.ParseInt(param.FieldKey, 10, 64)
	if err != nil {
		return err
	}

	annotateRecordRefs, err := e.exptAnnotateRepo.GetExptTurnAnnotateRecordRefsByTagKeyID(ctx, param.ExperimentID, param.SpaceID, tagKeyID)
	if err != nil {
		return err
	}

	if len(annotateRecordRefs) == 0 {
		logs.CtxInfo(ctx, "no evaluator result found, skip create expt aggr result")
		return nil
	}

	recordIDs := make([]int64, 0)
	for _, ref := range annotateRecordRefs {
		recordIDs = append(recordIDs, ref.AnnotateRecordID)
	}
	annotateRecords, err := e.exptAnnotateRepo.GetAnnotateRecordsByIDs(ctx, param.SpaceID, recordIDs)
	if err != nil {
		return err
	}

	if len(annotateRecords) == 0 {
		logs.CtxInfo(ctx, "no annotate record found, skip create expt aggr result")
		return nil
	}
	tagContentType := annotateRecords[0].AnnotateData.TagContentType

	switch tagContentType {
	case entity.TagContentTypeContinuousNumber:
		return e.createContinuousNumberExptAggrResult(ctx, param, annotateRecords)
	case entity.TagContentTypeBoolean:
		return e.createBooleanExptAggrResult(ctx, param, annotateRecords)
	case entity.TagContentTypeCategorical:
		return e.createCategoricalExptAggrResult(ctx, param, annotateRecords)
	case entity.TagContentTypeFreeText:
		return nil
	default:
		return nil
	}
}

func (e *ExptAggrResultServiceImpl) createCategoricalExptAggrResult(ctx context.Context, param *entity.CreateSpecificFieldAggrResultParam, annotateRecords []*entity.AnnotateRecord) error {
	categoricalAggregatorGroup := NewCategoricalAggregatorGroup()
	for _, annotateRecord := range annotateRecords {
		categoricalAggregatorGroup.Append(strconv.FormatInt(annotateRecord.TagValueID, 10))
	}
	aggrResult := categoricalAggregatorGroup.Result()

	aggrResultBytes, err := json.Marshal(aggrResult)
	if err != nil {
		return err
	}
	exptAggrResult := &entity.ExptAggrResult{
		SpaceID:      param.SpaceID,
		ExperimentID: param.ExperimentID,
		FieldType:    int32(entity.FieldType_Annotation),
		FieldKey:     param.FieldKey,
		AggrResult:   aggrResultBytes,
		Version:      0,
	}

	err = e.exptAggrResultRepo.CreateExptAggrResult(ctx, exptAggrResult)
	if err != nil {
		return err
	}

	logs.CtxInfo(ctx, "CreateCategoricalExptAggrResult success, exptID: %d", param.ExperimentID)
	return nil
}

func (e *ExptAggrResultServiceImpl) createContinuousNumberExptAggrResult(ctx context.Context, param *entity.CreateSpecificFieldAggrResultParam, annotateRecords []*entity.AnnotateRecord) error {
	aggregatorGroup := NewAggregatorGroup(WithScoreDistributionAggregator())
	for _, annotateRecord := range annotateRecords {
		if annotateRecord.AnnotateData.Score == nil {
			continue
		}
		aggregatorGroup.Append(gptr.Indirect(annotateRecord.AnnotateData.Score))
	}
	aggrResult := aggregatorGroup.Result()

	var averageScore float64
	for _, aggregatorResult := range aggrResult.AggregatorResults {
		if aggregatorResult.AggregatorType == entity.Average {
			averageScore = aggregatorResult.GetScore()
			break
		}
	}

	aggrResultBytes, err := json.Marshal(aggrResult)
	if err != nil {
		return err
	}
	exptAggrResult := &entity.ExptAggrResult{
		SpaceID:      param.SpaceID,
		ExperimentID: param.ExperimentID,
		FieldType:    int32(entity.FieldType_Annotation),
		FieldKey:     param.FieldKey,
		AggrResult:   aggrResultBytes,
		Version:      0,
		Score:        averageScore,
	}

	err = e.exptAggrResultRepo.CreateExptAggrResult(ctx, exptAggrResult)
	if err != nil {
		return err
	}

	logs.CtxInfo(ctx, "CreateContinuousNumberExptAggrResult success, exptID: %d", param.ExperimentID)
	return nil
}

func (e *ExptAggrResultServiceImpl) createBooleanExptAggrResult(ctx context.Context, param *entity.CreateSpecificFieldAggrResultParam, annotateRecords []*entity.AnnotateRecord) error {
	booleanAggregatorGroup := NewCategoricalAggregatorGroup()
	for _, annotateRecord := range annotateRecords {
		booleanAggregatorGroup.Append(strconv.FormatInt(annotateRecord.TagValueID, 10))
	}
	aggrResult := booleanAggregatorGroup.Result()

	aggrResultBytes, err := json.Marshal(aggrResult)
	if err != nil {
		return err
	}
	exptAggrResult := &entity.ExptAggrResult{
		SpaceID:      param.SpaceID,
		ExperimentID: param.ExperimentID,
		FieldType:    int32(entity.FieldType_Annotation),
		FieldKey:     param.FieldKey,
		AggrResult:   aggrResultBytes,
		Version:      0,
	}

	err = e.exptAggrResultRepo.CreateExptAggrResult(ctx, exptAggrResult)
	if err != nil {
		return err
	}

	logs.CtxInfo(ctx, "CreateBooleanExptAggrResult success, exptID: %d", param.ExperimentID)
	return nil
}

func (e *ExptAggrResultServiceImpl) UpdateAnnotationAggrResult(ctx context.Context, param *entity.UpdateExptAggrResultParam) (err error) {
	now := time.Now().Unix()
	defer func() {
		e.metric.EmitCalculateExptAggrResult(param.SpaceID, int64(entity.UpdateSpecificField), err != nil, now)
	}()

	if param.FieldType != entity.FieldType_Annotation {
		return errorx.NewByCode(errno.CommonInvalidParamCode, errorx.WithExtraMsg("invalid field type"))
	}
	// 如果首次计算尚未完成 返回error mq重试
	_, err = e.exptAggrResultRepo.GetExptAggrResult(ctx, param.ExperimentID, int32(entity.FieldType_Annotation), param.FieldKey)
	if err != nil {
		statusErr, ok := errorx.FromStatusError(err)
		if ok && statusErr.Code() == errno.ResourceNotFoundCode {
			experiment, err := e.experimentRepo.GetByID(ctx, param.ExperimentID, param.SpaceID)
			if err != nil {
				return err
			}
			// 如果实验未结束 不进行MQ重试
			if !entity.IsExptFinished(experiment.Status) {
				return nil
			}
		}
		return err
	}

	// 计算前先更新版本号
	version, err := e.exptAggrResultRepo.UpdateAndGetLatestVersion(ctx, param.ExperimentID, int32(param.FieldType), param.FieldKey)
	if err != nil {
		return err
	}

	tagKeyID, err := strconv.ParseInt(param.FieldKey, 10, 64)
	if err != nil {
		return err
	}

	annotateRecordRefs, err := e.exptAnnotateRepo.GetExptTurnAnnotateRecordRefsByTagKeyID(ctx, param.ExperimentID, param.SpaceID, tagKeyID)
	if err != nil {
		return err
	}

	if len(annotateRecordRefs) == 0 {
		logs.CtxInfo(ctx, "no evaluator result found, skip create expt aggr result")
		return nil
	}

	recordIDs := make([]int64, 0)
	for _, ref := range annotateRecordRefs {
		recordIDs = append(recordIDs, ref.AnnotateRecordID)
	}
	annotateRecords, err := e.exptAnnotateRepo.GetAnnotateRecordsByIDs(ctx, param.SpaceID, recordIDs)
	if err != nil {
		return err
	}

	if len(annotateRecords) == 0 {
		logs.CtxInfo(ctx, "no annotate record found, skip create expt aggr result")
		return nil
	}
	tagContentType := annotateRecords[0].AnnotateData.TagContentType

	switch tagContentType {
	case entity.TagContentTypeContinuousNumber:
		return e.updateContinuousNumberExptAggrResult(ctx, param, annotateRecords, version)
	case entity.TagContentTypeBoolean:
		return e.updateBooleanExptAggrResult(ctx, param, annotateRecords, version)
	case entity.TagContentTypeCategorical:
		return e.updateCategoricalExptAggrResult(ctx, param, annotateRecords, version)
	case entity.TagContentTypeFreeText:
		return nil
	default:
		return nil
	}
<<<<<<< HEAD

=======
>>>>>>> 4b6d8631
}

func (e *ExptAggrResultServiceImpl) updateContinuousNumberExptAggrResult(ctx context.Context, param *entity.UpdateExptAggrResultParam, annotateRecords []*entity.AnnotateRecord, version int64) error {
	aggregatorGroup := NewAggregatorGroup(WithScoreDistributionAggregator())
	for _, annotateRecord := range annotateRecords {
		if annotateRecord.AnnotateData.Score == nil {
			continue
		}
		aggregatorGroup.Append(gptr.Indirect(annotateRecord.AnnotateData.Score))
	}
	aggrResult := aggregatorGroup.Result()

	var averageScore float64
	for _, aggregatorResult := range aggrResult.AggregatorResults {
		if aggregatorResult.AggregatorType == entity.Average {
			averageScore = aggregatorResult.GetScore()
			break
		}
	}
	aggrResultBytes, err := json.Marshal(aggrResult)
	if err != nil {
		return err
	}
	exptAggrResults := &entity.ExptAggrResult{
		SpaceID:      param.SpaceID,
		ExperimentID: param.ExperimentID,
		FieldType:    int32(entity.FieldType_Annotation),
		FieldKey:     param.FieldKey,
		Score:        averageScore,
		AggrResult:   aggrResultBytes,
	}

	err = e.exptAggrResultRepo.UpdateExptAggrResultByVersion(ctx, exptAggrResults, version)
	if err != nil {
		return err
	}

	logs.CtxInfo(ctx, "update expt aggr result success, exptID: %d", param.ExperimentID)
	return nil
}

func (e *ExptAggrResultServiceImpl) updateCategoricalExptAggrResult(ctx context.Context, param *entity.UpdateExptAggrResultParam, annotateRecords []*entity.AnnotateRecord, version int64) error {
	categoricalAggregatorGroup := NewCategoricalAggregatorGroup()
	for _, annotateRecord := range annotateRecords {
		categoricalAggregatorGroup.Append(strconv.FormatInt(annotateRecord.TagValueID, 10))
	}
	aggrResult := categoricalAggregatorGroup.Result()

	aggrResultBytes, err := json.Marshal(aggrResult)
	if err != nil {
		return err
	}
	exptAggrResult := &entity.ExptAggrResult{
		SpaceID:      param.SpaceID,
		ExperimentID: param.ExperimentID,
		FieldType:    int32(entity.FieldType_Annotation),
		FieldKey:     param.FieldKey,
		AggrResult:   aggrResultBytes,
	}

	err = e.exptAggrResultRepo.UpdateExptAggrResultByVersion(ctx, exptAggrResult, version)
	if err != nil {
		return err
	}

	logs.CtxInfo(ctx, "update expt aggr result success, exptID: %d", param.ExperimentID)
	return nil
}

func (e *ExptAggrResultServiceImpl) updateBooleanExptAggrResult(ctx context.Context, param *entity.UpdateExptAggrResultParam, annotateRecords []*entity.AnnotateRecord, version int64) error {
	booleanAggregatorGroup := NewCategoricalAggregatorGroup()
	for _, annotateRecord := range annotateRecords {
		booleanAggregatorGroup.Append(strconv.FormatInt(annotateRecord.TagValueID, 10))
	}
	aggrResult := booleanAggregatorGroup.Result()

	aggrResultBytes, err := json.Marshal(aggrResult)
	if err != nil {
		return err
	}

	exptAggrResults := &entity.ExptAggrResult{
		SpaceID:      param.SpaceID,
		ExperimentID: param.ExperimentID,
		FieldType:    int32(entity.FieldType_Annotation),
		FieldKey:     param.FieldKey,
		AggrResult:   aggrResultBytes,
	}

	err = e.exptAggrResultRepo.UpdateExptAggrResultByVersion(ctx, exptAggrResults, version)
	if err != nil {
		return err
	}

	logs.CtxInfo(ctx, "update expt aggr result success, exptID: %d", param.ExperimentID)
	return nil
}

type AggregatorGroup struct {
	Aggregators         []Aggregator
	AggregatorResultMap map[entity.AggregatorType]*entity.AggregateData
}

type NewAggregatorGroupOption func(aggregatorGroup *AggregatorGroup)

func NewAggregatorGroup(opts ...NewAggregatorGroupOption) *AggregatorGroup {
	m := &AggregatorGroup{
		Aggregators: []Aggregator{},
	}

	m.Aggregators = append(m.Aggregators, &BasicAggregator{})

	// optional aggregators
	for _, opt := range opts {
		opt(m)
	}

	return m
}

func WithScoreDistributionAggregator() NewAggregatorGroupOption {
	return func(aggregatorGroup *AggregatorGroup) {
		aggregatorGroup.Aggregators = append(aggregatorGroup.Aggregators, &ScoreDistributionAggregator{})
	}
}

func (a *AggregatorGroup) Append(score float64) {
	for _, aggregator := range a.Aggregators {
		aggregator.Append(score)
	}
}

func (a *AggregatorGroup) Result() *entity.AggregateResult {
	aggregatorResults := make([]*entity.AggregatorResult, 0)
	for _, aggregator := range a.Aggregators {
		for aggregatorType, result := range aggregator.Result() {
			aggregatorResult := entity.AggregatorResult{
				AggregatorType: aggregatorType,
				Data:           result,
			}
			aggregatorResults = append(aggregatorResults, &aggregatorResult)
		}
	}

	return &entity.AggregateResult{
		AggregatorResults: aggregatorResults,
	}
}

type Aggregator interface {
	Append(score float64)
	Result() map[entity.AggregatorType]*entity.AggregateData
}

type BasicAggregator struct {
	Max float64
	Min float64
	Sum float64

	Count int // 聚合数据个数
}

func (a *BasicAggregator) Append(score float64) {
	a.Count++

	if a.Count == 1 {
		a.Min = score
		a.Max = score
		a.Sum = score
		return
	}

	if score < a.Min {
		a.Min = score
	}

	if score > a.Max {
		a.Max = score
	}

	a.Sum += score
}

func (a *BasicAggregator) Result() map[entity.AggregatorType]*entity.AggregateData {
	res := make(map[entity.AggregatorType]*entity.AggregateData, 4)

	avg := 0.0
	if a.Count != 0 {
		avg = a.Sum / float64(a.Count)
	}
	res[entity.Average] = &entity.AggregateData{
		Value:    &avg,
		DataType: entity.Double,
	}
	res[entity.Sum] = &entity.AggregateData{
		Value:    &a.Sum,
		DataType: entity.Double,
	}
	res[entity.Max] = &entity.AggregateData{
		Value:    &a.Max,
		DataType: entity.Double,
	}
	res[entity.Min] = &entity.AggregateData{
		Value:    &a.Min,
		DataType: entity.Double,
	}

	return res
}

// ScoreDistributionAggregator 分布聚合器.
type ScoreDistributionAggregator struct {
	Score2Count map[float64]int64
	Total       int64
}

func (a *ScoreDistributionAggregator) Append(score float64) {
	if a.Score2Count == nil {
		a.Score2Count = make(map[float64]int64)
	}
	count, ok := a.Score2Count[score]
	if !ok {
		a.Score2Count[score] = 1
	} else {
		a.Score2Count[score] = count + 1
	}

	a.Total++
}

func (a *ScoreDistributionAggregator) Result() map[entity.AggregatorType]*entity.AggregateData {
	const topN = -1
	scoreCounts := GetTopNScores(a.Score2Count, topN)
	data := &entity.AggregateData{
		DataType: entity.ScoreDistribution,
		ScoreDistribution: &entity.ScoreDistributionData{
			ScoreDistributionItems: make([]*entity.ScoreDistributionItem, len(scoreCounts)),
		},
	}

	for _, scoreCount := range scoreCounts {
		scoreDistributionItem := &entity.ScoreDistributionItem{
			Score:      scoreCount.Score,
			Count:      scoreCount.Count,
			Percentage: float64(scoreCount.Count) / float64(a.Total),
		}
		data.ScoreDistribution.ScoreDistributionItems = append(data.ScoreDistribution.ScoreDistributionItems, scoreDistributionItem)
	}

	return map[entity.AggregatorType]*entity.AggregateData{
		entity.Distribution: data,
	}
}

type ScoreCount struct {
	Score string
	Count int64
}

// GetTopNScores 获取出现次数最高的前 N 个分数
func GetTopNScores(score2Count map[float64]int64, n int) []ScoreCount {
	scoreCounts := make([]ScoreCount, 0, len(score2Count))
	for score, count := range score2Count {
		scoreCounts = append(scoreCounts, ScoreCount{Score: strconv.FormatFloat(score, 'f', 2, 64), Count: count})
	}

	// 按照 Count 降序排序
	sort.Slice(scoreCounts, func(i, j int) bool {
		return scoreCounts[i].Count > scoreCounts[j].Count
	})

	if n == -1 {
		return scoreCounts
	}

	// 取出前 N 个（如果不足 N 个则返回全部）
	if len(scoreCounts) > n {
		aggregatedCount := int64(0)
		for i := 5; i < len(scoreCounts); i++ {
			aggregatedCount += scoreCounts[i].Count
		}
		scoreCounts = append(scoreCounts[:n], ScoreCount{Score: "其他", Count: aggregatedCount})
	}
	return scoreCounts
}

type CategoricalAggregatorGroup struct {
	Aggregators         []CategoricalAggregator
	AggregatorResultMap map[entity.AggregatorType]*entity.AggregateData
}

type CategoricalAggregator interface {
	Append(option string)
	Result() map[entity.AggregatorType]*entity.AggregateData
}

func (a *CategoricalAggregatorGroup) Append(option string) {
	for _, aggregator := range a.Aggregators {
		aggregator.Append(option)
	}
}

func (a *CategoricalAggregatorGroup) Result() *entity.AggregateResult {
	aggregatorResults := make([]*entity.AggregatorResult, 0)
	for _, aggregator := range a.Aggregators {
		for aggregatorType, result := range aggregator.Result() {
			aggregatorResult := entity.AggregatorResult{
				AggregatorType: aggregatorType,
				Data:           result,
			}
			aggregatorResults = append(aggregatorResults, &aggregatorResult)
		}
	}

	return &entity.AggregateResult{
		AggregatorResults: aggregatorResults,
	}
}

func NewCategoricalAggregatorGroup() *CategoricalAggregatorGroup {
	m := &CategoricalAggregatorGroup{
		Aggregators: []CategoricalAggregator{},
	}

	m.Aggregators = append(m.Aggregators, &OptionDistributionAggregator{})

	return m
}

// OptionDistributionAggregator 选项分布聚合器
type OptionDistributionAggregator struct {
	Option2Count map[string]int64 // optionID -> count
	Total        int64
}

// Append 向聚合器中添加一个选项
func (a *OptionDistributionAggregator) Append(option string) {
	if a.Option2Count == nil {
		a.Option2Count = make(map[string]int64)
	}
	count, ok := a.Option2Count[option]
	if !ok {
		a.Option2Count[option] = 1
	} else {
		a.Option2Count[option] = count + 1
	}

	a.Total++
}

// Result 计算并返回选项分布的结果
func (a *OptionDistributionAggregator) Result() map[entity.AggregatorType]*entity.AggregateData {
	optionCounts := GetTopNOptions(a.Option2Count, -1)
	data := &entity.AggregateData{
		DataType: entity.OptionDistribution,
		OptionDistribution: &entity.OptionDistributionData{
			OptionDistributionItems: make([]*entity.OptionDistributionItem, 0, len(optionCounts)),
		},
	}

	for _, optionCount := range optionCounts {
		optionDistributionItem := &entity.OptionDistributionItem{
			Option:     optionCount.Option,
			Count:      optionCount.Count,
			Percentage: float64(optionCount.Count) / float64(a.Total),
		}
		data.OptionDistribution.OptionDistributionItems = append(data.OptionDistribution.OptionDistributionItems, optionDistributionItem)
	}

	return map[entity.AggregatorType]*entity.AggregateData{
		entity.Distribution: data,
	}
}

// OptionCount 选项及其计数
type OptionCount struct {
	Option string
	Count  int64
}

// GetTopNOptions 获取出现次数最高的前 N 个选项
func GetTopNOptions(option2Count map[string]int64, n int) []OptionCount {
	optionCounts := make([]OptionCount, 0, len(option2Count))
	for option, count := range option2Count {
		optionCounts = append(optionCounts, OptionCount{Option: option, Count: count})
	}

	// 按照 Count 降序排序
	sort.Slice(optionCounts, func(i, j int) bool {
		return optionCounts[i].Count > optionCounts[j].Count
	})

	if n == -1 {
		return optionCounts
	}

	// 取出前 N 个（如果不足 N 个则返回全部）
	if len(optionCounts) > n {
		aggregatedCount := int64(0)
		for i := 5; i < len(optionCounts); i++ {
			aggregatedCount += optionCounts[i].Count
		}
		optionCounts = append(optionCounts[:n], OptionCount{Option: "其他", Count: aggregatedCount})
	}
	return optionCounts
}<|MERGE_RESOLUTION|>--- conflicted
+++ resolved
@@ -625,10 +625,6 @@
 	default:
 		return nil
 	}
-<<<<<<< HEAD
-
-=======
->>>>>>> 4b6d8631
 }
 
 func (e *ExptAggrResultServiceImpl) updateContinuousNumberExptAggrResult(ctx context.Context, param *entity.UpdateExptAggrResultParam, annotateRecords []*entity.AnnotateRecord, version int64) error {
