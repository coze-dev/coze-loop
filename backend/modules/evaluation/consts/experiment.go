// Copyright (c) 2025 coze-dev Authors
// SPDX-License-Identifier: Apache-2.0

package consts

import (
	"github.com/coze-dev/coze-loop/backend/kitex_gen/coze/loop/evaluation/domain/expt"
)

const (
	ActionCreateExpt = "createLoopEvaluationExperiment"
	ActionReadExpt   = "listLoopEvaluationExperiment"

	ActionDebugEvalTarget = "debugLoopEvalTarget"
)

const (
	SortDesc = "desc"
	SortAsc  = "asc"
)

const (
	DefaultSourceTargetVersion = "0.0.1"
)

const (
	MaxEvalSetItemLimit = 5000

	MaxItemConcurrentNum = 50 // TODO(@liushengyang): value
)

const (
	FieldAdapterBuiltinFieldNameRuntimeParam = "builtin_runtime_param"
	TargetExecuteExtRuntimeParamKey          = "builtin_runtime_param"
)

const (
	InsightAnalysisNotifyCardID = "AAq9DvIYd2qHu"
)

const (
<<<<<<< HEAD
	ReportColumnNameEvalTargetActualOutput  = "actual_output"
	ReportColumnLabelEvalTargetActualOutput = "实际输出"
	ReportColumnNameEvalTargetTrajectory    = "trajectory"
	ReportColumnLabelEvalTargetTrajectory   = "轨迹"
=======
	ReportColumnNameEvalTargetActualOutput  = expt.ColumnEvalTargetNameActualOutput
	ReportColumnLabelEvalTargetActualOutput = "实际输出"

	ReportColumnNameEvalTargetTrajectory  = expt.ColumnEvalTargetNameTrajectory
	ReportColumnLabelEvalTargetTrajectory = "轨迹"

	ReportColumnNameEvalTargetTotalLatency        = expt.ColumnEvalTargetNameEvalTargetTotalLatency
	ReportColumnDisplayNameEvalTargetTotalLatency = "Total Latency(ms)"
	ReportColumnNameEvalTargetInputTokens         = expt.ColumnEvalTargetNameEvaluatorInputTokens
	ReportColumnDisplayNameEvalTargetInputTokens  = "Input Tokens"
	ReportColumnNameEvalTargetOutputTokens        = expt.ColumnEvalTargetNameEvaluatorOutputTokens
	ReportColumnDisplayNameEvalTargetOutputTokens = "Output Tokens"
	ReportColumnNameEvalTargetTotalTokens         = expt.ColumnEvalTargetNameEvaluatorTotalTokens
	ReportColumnDisplayNameEvalTargetTotalTokens  = "Total Tokens"
>>>>>>> a9a7a3ff
)<|MERGE_RESOLUTION|>--- conflicted
+++ resolved
@@ -39,12 +39,6 @@
 )
 
 const (
-<<<<<<< HEAD
-	ReportColumnNameEvalTargetActualOutput  = "actual_output"
-	ReportColumnLabelEvalTargetActualOutput = "实际输出"
-	ReportColumnNameEvalTargetTrajectory    = "trajectory"
-	ReportColumnLabelEvalTargetTrajectory   = "轨迹"
-=======
 	ReportColumnNameEvalTargetActualOutput  = expt.ColumnEvalTargetNameActualOutput
 	ReportColumnLabelEvalTargetActualOutput = "实际输出"
 
@@ -59,5 +53,4 @@
 	ReportColumnDisplayNameEvalTargetOutputTokens = "Output Tokens"
 	ReportColumnNameEvalTargetTotalTokens         = expt.ColumnEvalTargetNameEvaluatorTotalTokens
 	ReportColumnDisplayNameEvalTargetTotalTokens  = "Total Tokens"
->>>>>>> a9a7a3ff
 )