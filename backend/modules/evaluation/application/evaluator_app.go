--- conflicted
+++ resolved
@@ -27,7 +27,6 @@
 	"github.com/coze-dev/coze-loop/backend/modules/evaluation/consts"
 	"github.com/coze-dev/coze-loop/backend/modules/evaluation/domain/component/metrics"
 	"github.com/coze-dev/coze-loop/backend/modules/evaluation/domain/component/rpc"
-	componentrpc "github.com/coze-dev/coze-loop/backend/modules/evaluation/domain/component/rpc"
 	"github.com/coze-dev/coze-loop/backend/modules/evaluation/domain/component/userinfo"
 	"github.com/coze-dev/coze-loop/backend/modules/evaluation/domain/entity"
 	"github.com/coze-dev/coze-loop/backend/modules/evaluation/domain/service"
@@ -50,11 +49,7 @@
 	userInfoService userinfo.UserInfoService,
 	auditClient audit.IAuditService,
 	benefitService benefit.IBenefitService,
-<<<<<<< HEAD
-	fileProvider componentrpc.IFileProvider,
-=======
 	fileProvider rpc.IFileProvider,
->>>>>>> 4b6d8631
 ) evaluation.EvaluatorService {
 	handler := &EvaluatorHandlerImpl{
 		idgen:                  idgen,
@@ -82,11 +77,7 @@
 	metrics                metrics.EvaluatorExecMetrics
 	userInfoService        userinfo.UserInfoService
 	benefitService         benefit.IBenefitService
-<<<<<<< HEAD
-	fileProvider           componentrpc.IFileProvider
-=======
 	fileProvider           rpc.IFileProvider
->>>>>>> 4b6d8631
 }
 
 // ListEvaluators 按查询条件查询 evaluator
