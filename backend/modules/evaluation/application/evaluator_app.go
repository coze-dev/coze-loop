// Copyright (c) 2025 coze-dev Authors
// SPDX-License-Identifier: Apache-2.0

package application

import (
	"context"
	"fmt"
	"sort"
	"strconv"
	"strings"
	"sync"
	"unicode/utf8"

	"github.com/Masterminds/semver/v3"
	"github.com/bytedance/gg/gptr"
	"golang.org/x/sync/errgroup"

	"github.com/coze-dev/coze-loop/backend/infra/external/audit"
	"github.com/coze-dev/coze-loop/backend/infra/external/benefit"
	"github.com/coze-dev/coze-loop/backend/infra/idgen"
	"github.com/coze-dev/coze-loop/backend/infra/middleware/session"
	"github.com/coze-dev/coze-loop/backend/kitex_gen/coze/loop/evaluation"
	evaluatorcommon "github.com/coze-dev/coze-loop/backend/kitex_gen/coze/loop/evaluation/domain/common"
	evaluatordto "github.com/coze-dev/coze-loop/backend/kitex_gen/coze/loop/evaluation/domain/evaluator"
	"github.com/coze-dev/coze-loop/backend/kitex_gen/coze/loop/evaluation/evaluator"
	evaluatorservice "github.com/coze-dev/coze-loop/backend/kitex_gen/coze/loop/evaluation/evaluator"
	evaluatorconvertor "github.com/coze-dev/coze-loop/backend/modules/evaluation/application/convertor/evaluator"
	"github.com/coze-dev/coze-loop/backend/modules/evaluation/consts"
	"github.com/coze-dev/coze-loop/backend/modules/evaluation/domain/component/metrics"
	"github.com/coze-dev/coze-loop/backend/modules/evaluation/domain/component/rpc"
	"github.com/coze-dev/coze-loop/backend/modules/evaluation/domain/component/userinfo"
	"github.com/coze-dev/coze-loop/backend/modules/evaluation/domain/entity"
	"github.com/coze-dev/coze-loop/backend/modules/evaluation/domain/service"
	"github.com/coze-dev/coze-loop/backend/modules/evaluation/pkg/conf"
	"github.com/coze-dev/coze-loop/backend/modules/evaluation/pkg/encoding"
	"github.com/coze-dev/coze-loop/backend/modules/evaluation/pkg/errno"
	"github.com/coze-dev/coze-loop/backend/pkg/contexts"
	"github.com/coze-dev/coze-loop/backend/pkg/errorx"
	"github.com/coze-dev/coze-loop/backend/pkg/json"
	"github.com/coze-dev/coze-loop/backend/pkg/lang/goroutine"
	"github.com/coze-dev/coze-loop/backend/pkg/lang/ptr"
	"github.com/coze-dev/coze-loop/backend/pkg/logs"
)

// NewEvaluatorHandlerImpl 创建 EvaluatorService 实例
func NewEvaluatorHandlerImpl(idgen idgen.IIDGenerator,
	configer conf.IConfiger,
	auth rpc.IAuthProvider,
	evaluatorService service.EvaluatorService,
	evaluatorRecordService service.EvaluatorRecordService,
	evaluatorTemplateService service.EvaluatorTemplateService,
	metrics metrics.EvaluatorExecMetrics,
	userInfoService userinfo.UserInfoService,
	auditClient audit.IAuditService,
	benefitService benefit.IBenefitService,
	fileProvider rpc.IFileProvider,
	evaluatorSourceServices map[entity.EvaluatorType]service.EvaluatorSourceService,
) evaluation.EvaluatorService {
	handler := &EvaluatorHandlerImpl{
		idgen:                    idgen,
		auth:                     auth,
		auditClient:              auditClient,
		configer:                 configer,
		evaluatorService:         evaluatorService,
		evaluatorRecordService:   evaluatorRecordService,
		evaluatorTemplateService: evaluatorTemplateService,
		metrics:                  metrics,
		userInfoService:          userInfoService,
		benefitService:           benefitService,
		fileProvider:             fileProvider,
		evaluatorSourceServices:  evaluatorSourceServices,
	}
	return handler
}

// EvaluatorHandlerImpl 实现 EvaluatorService 接口
type EvaluatorHandlerImpl struct {
	idgen                    idgen.IIDGenerator
	auth                     rpc.IAuthProvider
	auditClient              audit.IAuditService
	configer                 conf.IConfiger
	evaluatorService         service.EvaluatorService
	evaluatorRecordService   service.EvaluatorRecordService
	evaluatorTemplateService service.EvaluatorTemplateService
	metrics                  metrics.EvaluatorExecMetrics
	userInfoService          userinfo.UserInfoService
	benefitService           benefit.IBenefitService
	fileProvider             rpc.IFileProvider
	evaluatorSourceServices  map[entity.EvaluatorType]service.EvaluatorSourceService
}

// ListEvaluators 按查询条件查询 evaluator
func (e *EvaluatorHandlerImpl) ListEvaluators(ctx context.Context, request *evaluatorservice.ListEvaluatorsRequest) (resp *evaluatorservice.ListEvaluatorsResponse, err error) {
	// 鉴权
	err = e.auth.Authorization(ctx, &rpc.AuthorizationParam{
		ObjectID:      strconv.FormatInt(request.WorkspaceID, 10),
		SpaceID:       request.WorkspaceID,
		ActionObjects: []*rpc.ActionObject{{Action: gptr.Of("listLoopEvaluator"), EntityType: gptr.Of(rpc.AuthEntityType_Space)}},
	})
	if err != nil {
		return nil, err
	}

	var evaluatorDOS []*entity.Evaluator
	var total int64

	// 根据Builtin参数进行分流
	if request.GetBuiltin() {
		// 查询内置评估器
		evaluatorDOS, total, err = e.evaluatorService.ListBuiltinEvaluator(ctx, buildSrvListBuiltinEvaluatorRequest(request))
	} else {
		// 查询普通评估器
		evaluatorDOS, total, err = e.evaluatorService.ListEvaluator(ctx, buildSrvListEvaluatorRequest(request))
	}

	if err != nil {
		return nil, err
	}

	dtoList := make([]*evaluatordto.Evaluator, 0, len(evaluatorDOS))
	for _, evaluatorDO := range evaluatorDOS {
		dtoList = append(dtoList, evaluatorconvertor.ConvertEvaluatorDO2DTO(evaluatorDO))
	}
	e.userInfoService.PackUserInfo(ctx, userinfo.BatchConvertDTO2UserInfoCarrier(dtoList))
	return &evaluatorservice.ListEvaluatorsResponse{
		Total:      gptr.Of(total),
		Evaluators: dtoList,
	}, nil
}

func buildSrvListEvaluatorRequest(request *evaluatorservice.ListEvaluatorsRequest) *entity.ListEvaluatorRequest {
	srvReq := &entity.ListEvaluatorRequest{
		SpaceID:     request.WorkspaceID,
		SearchName:  request.GetSearchName(),
		CreatorIDs:  request.GetCreatorIds(),
		PageSize:    request.GetPageSize(),
		PageNum:     request.GetPageNumber(),
		WithVersion: request.GetWithVersion(),
	}
	evaluatorType := make([]entity.EvaluatorType, 0, len(request.GetEvaluatorType()))
	for _, et := range request.GetEvaluatorType() {
		evaluatorType = append(evaluatorType, entity.EvaluatorType(et))
	}
	srvReq.EvaluatorType = evaluatorType
	orderBys := make([]*entity.OrderBy, 0, len(request.GetOrderBys()))
	for _, ob := range request.GetOrderBys() {
		orderBys = append(orderBys, &entity.OrderBy{
			Field: ob.Field,
			IsAsc: ob.IsAsc,
		})
	}
	srvReq.OrderBys = orderBys

	// 转换FilterOption
	if request.GetFilterOption() != nil {
		srvReq.FilterOption = evaluatorconvertor.ConvertEvaluatorFilterOptionDTO2DO(request.GetFilterOption())
	}

	return srvReq
}

func buildSrvListBuiltinEvaluatorRequest(request *evaluatorservice.ListEvaluatorsRequest) *entity.ListBuiltinEvaluatorRequest {
	srvReq := &entity.ListBuiltinEvaluatorRequest{
		PageSize:    request.GetPageSize(),
		PageNum:     request.GetPageNumber(),
		WithVersion: request.GetWithVersion(),
	}

	// 转换FilterOption
	if request.GetFilterOption() != nil {
		srvReq.FilterOption = evaluatorconvertor.ConvertEvaluatorFilterOptionDTO2DO(request.GetFilterOption())
	}

	return srvReq
}

// BatchGetEvaluator 按 id 批量查询 evaluator草稿
func (e *EvaluatorHandlerImpl) BatchGetEvaluators(ctx context.Context, request *evaluatorservice.BatchGetEvaluatorsRequest) (resp *evaluatorservice.BatchGetEvaluatorsResponse, err error) {
	// 获取元信息和草稿
	drafts, err := e.evaluatorService.BatchGetEvaluator(ctx, request.GetWorkspaceID(), request.GetEvaluatorIds(), request.GetIncludeDeleted())
	if err != nil {
		return nil, err
	}
	if len(drafts) == 0 {
		return &evaluatorservice.BatchGetEvaluatorsResponse{}, nil
	}
	// 鉴权
	err = e.auth.Authorization(ctx, &rpc.AuthorizationParam{
		ObjectID:      strconv.FormatInt(drafts[0].SpaceID, 10),
		SpaceID:       drafts[0].SpaceID,
		ActionObjects: []*rpc.ActionObject{{Action: gptr.Of("listLoopEvaluator"), EntityType: gptr.Of(rpc.AuthEntityType_Space)}},
	})
	if err != nil {
		return nil, err
	}
	dtoList := make([]*evaluatordto.Evaluator, 0, len(drafts))
	for _, draft := range drafts {
		dtoList = append(dtoList, evaluatorconvertor.ConvertEvaluatorDO2DTO(draft))
	}
	e.userInfoService.PackUserInfo(ctx, userinfo.BatchConvertDTO2UserInfoCarrier(dtoList))
	return &evaluatorservice.BatchGetEvaluatorsResponse{
		Evaluators: dtoList,
	}, nil
}

// GetEvaluator 按 id 单个查询 evaluator元信息和草稿
func (e *EvaluatorHandlerImpl) GetEvaluator(ctx context.Context, request *evaluatorservice.GetEvaluatorRequest) (resp *evaluatorservice.GetEvaluatorResponse, err error) {
	// 获取对应草稿版本
	draft, err := e.evaluatorService.GetEvaluator(ctx, request.GetWorkspaceID(), request.GetEvaluatorID(), request.GetIncludeDeleted())
	if err != nil {
		return nil, err
	}
	if draft == nil {
		return &evaluatorservice.GetEvaluatorResponse{}, nil
	}
	// 鉴权
	err = e.auth.Authorization(ctx, &rpc.AuthorizationParam{
		ObjectID:      strconv.FormatInt(draft.ID, 10),
		SpaceID:       draft.SpaceID,
		ActionObjects: []*rpc.ActionObject{{Action: gptr.Of(consts.Read), EntityType: gptr.Of(rpc.AuthEntityType_Evaluator)}},
	})
	if err != nil {
		return nil, err
	}
	dto := evaluatorconvertor.ConvertEvaluatorDO2DTO(draft)
	e.userInfoService.PackUserInfo(ctx, userinfo.BatchConvertDTO2UserInfoCarrier([]*evaluatordto.Evaluator{dto}))
	return &evaluatorservice.GetEvaluatorResponse{
		Evaluator: dto,
	}, nil
}

// CreateEvaluator 创建 evaluator_version
func (e *EvaluatorHandlerImpl) CreateEvaluator(ctx context.Context, request *evaluatorservice.CreateEvaluatorRequest) (resp *evaluatorservice.CreateEvaluatorResponse, err error) {
	// 校验参数
	if err = e.checkCreateEvaluatorRequest(ctx, request); err != nil {
		return nil, err
	}
	// 鉴权
	err = e.auth.Authorization(ctx, &rpc.AuthorizationParam{
		ObjectID:      strconv.FormatInt(request.GetEvaluator().GetWorkspaceID(), 10),
		SpaceID:       request.GetEvaluator().GetWorkspaceID(),
		ActionObjects: []*rpc.ActionObject{{Action: gptr.Of("createLoopEvaluator"), EntityType: gptr.Of(rpc.AuthEntityType_Space)}},
	})
	if err != nil {
		return nil, err
	}
	defer func() {
		e.metrics.EmitCreate(request.GetEvaluator().GetWorkspaceID(), err)
	}()
	// 转换请求参数为领域对象
	evaluatorDO := evaluatorconvertor.ConvertEvaluatorDTO2DO(request.GetEvaluator())

	// 统一走 CreateEvaluator，是否创建tag由repo层依据 do.Builtin 决定
	var evaluatorID int64
	evaluatorID, err = e.evaluatorService.CreateEvaluator(ctx, evaluatorDO, request.GetCid())
	if err != nil {
		return nil, err
	}

	// 返回创建结果
	return &evaluatorservice.CreateEvaluatorResponse{
		EvaluatorID: gptr.Of(evaluatorID),
	}, nil
}

func (e *EvaluatorHandlerImpl) checkCreateEvaluatorRequest(ctx context.Context, request *evaluatorservice.CreateEvaluatorRequest) (err error) {
	if request == nil {
		return errorx.NewByCode(errno.CommonInvalidParamCode, errorx.WithExtraMsg("req is nil"))
	}
	if request.Evaluator == nil {
		return errorx.NewByCode(errno.CommonInvalidParamCode, errorx.WithExtraMsg("evaluator_version is nil"))
	}
	if request.Evaluator.Name == nil {
		return errorx.NewByCode(errno.CommonInvalidParamCode, errorx.WithExtraMsg("name is nil"))
	}
	if request.Evaluator.WorkspaceID == nil {
		return errorx.NewByCode(errno.CommonInvalidParamCode, errorx.WithExtraMsg("workspace id is nil"))
	}
	if request.Evaluator.EvaluatorType == nil {
		return errorx.NewByCode(errno.CommonInvalidParamCode, errorx.WithExtraMsg("evaluator_version type is nil"))
	}
	if request.Evaluator.CurrentVersion == nil {
		return errorx.NewByCode(errno.CommonInvalidParamCode, errorx.WithExtraMsg("current version is nil"))
	}
	if request.Evaluator.CurrentVersion.EvaluatorContent == nil {
		return errorx.NewByCode(errno.CommonInvalidParamCode, errorx.WithExtraMsg("evaluator_version content is nil"))
	}
	if request.Evaluator.GetEvaluatorType() == evaluatordto.EvaluatorType_Prompt {
		if request.Evaluator.CurrentVersion.EvaluatorContent.PromptEvaluator == nil {
			return errorx.NewByCode(errno.CommonInvalidParamCode, errorx.WithExtraMsg("prompt evaluator_version is nil"))
		}
	}
	if utf8.RuneCountInString(request.Evaluator.GetName()) > consts.MaxEvaluatorNameLength {
		return errorx.NewByCode(errno.EvaluatorNameExceedMaxLengthCode, errorx.WithExtraMsg("name is too long"))
	}
	if utf8.RuneCountInString(request.Evaluator.GetDescription()) > consts.MaxEvaluatorDescLength {
		return errorx.NewByCode(errno.EvaluatorDescriptionExceedMaxLengthCode, errorx.WithExtraMsg("description is too long"))
	}
	// 机审
	auditTexts := make([]string, 0)
	auditTexts = append(auditTexts, request.Evaluator.GetName())
	auditTexts = append(auditTexts, request.Evaluator.GetDescription())
	auditTexts = append(auditTexts, request.Evaluator.GetCurrentVersion().GetDescription())
	data := map[string]string{
		"texts": strings.Join(auditTexts, ","),
	}
	record, err := e.auditClient.Audit(ctx, audit.AuditParam{
		AuditData: data,
		ReqID:     encoding.Encode(ctx, data),
		AuditType: audit.AuditType_CozeLoopEvaluatorModify,
	})
	if err != nil {
		logs.CtxError(ctx, "audit: failed to audit, err=%v", err) // 审核服务不可用，默认通过
	}
	if record.AuditStatus == audit.AuditStatus_Rejected {
		return errorx.NewByCode(errno.RiskContentDetectedCode)
	}
	return nil
}

// UpdateEvaluator 修改 evaluator_version
func (e *EvaluatorHandlerImpl) UpdateEvaluator(ctx context.Context, request *evaluatorservice.UpdateEvaluatorRequest) (resp *evaluatorservice.UpdateEvaluatorResponse, err error) {
	err = validateUpdateEvaluatorRequest(ctx, request)
	if err != nil {
		return nil, err
	}
	// 鉴权
	evaluatorDO, err := e.evaluatorService.GetEvaluator(ctx, request.GetWorkspaceID(), request.GetEvaluatorID(), false)
	if err != nil {
		return nil, err
	}
	if evaluatorDO == nil {
		return nil, errorx.NewByCode(errno.EvaluatorNotExistCode)
	}
	err = e.auth.Authorization(ctx, &rpc.AuthorizationParam{
		ObjectID:      strconv.FormatInt(evaluatorDO.ID, 10),
		SpaceID:       evaluatorDO.SpaceID,
		ActionObjects: []*rpc.ActionObject{{Action: gptr.Of(consts.Edit), EntityType: gptr.Of(rpc.AuthEntityType_Evaluator)}},
	})
	if err != nil {
		return nil, err
	}
	// 如果是builtin分支，补充管理空间校验
	if request.GetBuiltin() {
		if err := e.authBuiltinManagement(ctx, request.GetWorkspaceID(), spaceTypeBuiltin); err != nil {
			return nil, err
		}
	}
	// 机审
	if err := e.auditEvaluatorModify(ctx, evaluatorDO.ID, []string{request.GetName(), request.GetDescription()}); err != nil {
		return nil, err
	}
	userIDInContext := session.UserIDInCtxOrEmpty(ctx)
	// 组装请求
	req := &entity.UpdateEvaluatorMetaRequest{
		ID:                    request.GetEvaluatorID(),
		SpaceID:               request.GetWorkspaceID(),
		Name:                  request.Name,
		Description:           request.Description,
		Builtin:               request.Builtin,
		Benchmark:             request.Benchmark,
		Vendor:                request.Vendor,
		BuiltinVisibleVersion: request.BuiltinVisibleVersion, // 后续 Service/Repo/DAO 层补充更新逻辑
		UpdatedBy:             userIDInContext,
	}

	if err = e.evaluatorService.UpdateEvaluatorMeta(ctx, req); err != nil {
		return nil, err
	}
	return &evaluatorservice.UpdateEvaluatorResponse{}, nil
}

// auditEvaluatorModify 抽取的机审逻辑：传入要审计的文本列表
func (e *EvaluatorHandlerImpl) auditEvaluatorModify(ctx context.Context, objectID int64, texts []string) error {
	data := map[string]string{
		"texts": strings.Join(texts, ","),
	}
	record, err := e.auditClient.Audit(ctx, audit.AuditParam{
		ObjectID:  objectID,
		AuditData: data,
		ReqID:     encoding.Encode(ctx, data),
		AuditType: audit.AuditType_CozeLoopEvaluatorModify,
	})
	if err != nil {
		logs.CtxError(ctx, "audit: failed to audit, err=%v", err) // 审核服务不可用，默认通过
		return nil
	}
	if record.AuditStatus == audit.AuditStatus_Rejected {
		return errorx.NewByCode(errno.RiskContentDetectedCode)
	}
	return nil
}

func validateUpdateEvaluatorRequest(ctx context.Context, request *evaluatorservice.UpdateEvaluatorRequest) error {
	if request == nil {
		return errorx.NewByCode(errno.CommonInvalidParamCode, errorx.WithExtraMsg("req is nil"))
	}
	if request.GetEvaluatorID() == 0 {
		return errorx.NewByCode(errno.CommonInvalidParamCode, errorx.WithExtraMsg("id is 0"))
	}
	if request.WorkspaceID == 0 {
		return errorx.NewByCode(errno.CommonInvalidParamCode, errorx.WithExtraMsg("space id is 0"))
	}
	if utf8.RuneCountInString(request.GetName()) > consts.MaxEvaluatorNameLength {
		return errorx.NewByCode(errno.EvaluatorNameExceedMaxLengthCode)
	}
	if utf8.RuneCountInString(request.GetDescription()) > consts.MaxEvaluatorDescLength {
		return errorx.NewByCode(errno.EvaluatorDescriptionExceedMaxLengthCode)
	}
	return nil
}

// UpdateEvaluatorDraft 修改 evaluator_version
func (e *EvaluatorHandlerImpl) UpdateEvaluatorDraft(ctx context.Context, request *evaluatorservice.UpdateEvaluatorDraftRequest) (resp *evaluatorservice.UpdateEvaluatorDraftResponse, err error) {
	// 鉴权
	evaluatorDO, err := e.evaluatorService.GetEvaluator(ctx, request.GetWorkspaceID(), request.GetEvaluatorID(), false)
	if err != nil {
		return nil, err
	}
	if evaluatorDO == nil {
		return nil, errorx.NewByCode(errno.EvaluatorNotExistCode)
	}
	err = e.auth.Authorization(ctx, &rpc.AuthorizationParam{
		ObjectID:      strconv.FormatInt(evaluatorDO.ID, 10),
		SpaceID:       evaluatorDO.SpaceID,
		ActionObjects: []*rpc.ActionObject{{Action: gptr.Of(consts.Edit), EntityType: gptr.Of(rpc.AuthEntityType_Evaluator)}},
	})
	if err != nil {
		return nil, err
	}
	evaluatorDTO := evaluatorconvertor.ConvertEvaluatorDO2DTO(evaluatorDO)
	evaluatorDTO.CurrentVersion.EvaluatorContent = request.EvaluatorContent
	evaluatorDTO.DraftSubmitted = ptr.Of(false)
	err = e.evaluatorService.UpdateEvaluatorDraft(ctx, evaluatorconvertor.ConvertEvaluatorDTO2DO(evaluatorDTO))
	if err != nil {
		return nil, err
	}
	e.userInfoService.PackUserInfo(ctx, userinfo.BatchConvertDTO2UserInfoCarrier([]*evaluatordto.Evaluator{evaluatorDTO}))
	return &evaluatorservice.UpdateEvaluatorDraftResponse{
		Evaluator: evaluatorDTO,
	}, nil
}

// DeleteEvaluator 删除 evaluator_version
func (e *EvaluatorHandlerImpl) DeleteEvaluator(ctx context.Context, request *evaluatorservice.DeleteEvaluatorRequest) (resp *evaluatorservice.DeleteEvaluatorResponse, err error) {
	// 鉴权
	evaluatorDOS, err := e.evaluatorService.BatchGetEvaluator(ctx, request.GetWorkspaceID(), []int64{request.GetEvaluatorID()}, false)
	if err != nil {
		return nil, err
	}
	g, gCtx := errgroup.WithContext(ctx)
	for _, evaluatorDO := range evaluatorDOS {
		if evaluatorDO == nil {
			continue
		}
		curEvaluator := evaluatorDO
		g.Go(func() error {
			defer func() {
				if r := recover(); r != nil {
					logs.CtxError(ctx, "goroutine panic: %v", r)
				}
			}()
			return e.auth.Authorization(gCtx, &rpc.AuthorizationParam{
				ObjectID:      strconv.FormatInt(curEvaluator.ID, 10),
				SpaceID:       curEvaluator.SpaceID,
				ActionObjects: []*rpc.ActionObject{{Action: gptr.Of(consts.Edit), EntityType: gptr.Of(rpc.AuthEntityType_Evaluator)}},
			})
		})

	}
	if err = g.Wait(); err != nil {
		return nil, err
	}
	userIDInContext := session.UserIDInCtxOrEmpty(ctx)
	err = e.evaluatorService.DeleteEvaluator(ctx, []int64{request.GetEvaluatorID()}, userIDInContext)
	if err != nil {
		return nil, err
	}
	return &evaluatorservice.DeleteEvaluatorResponse{}, nil
}

// ListEvaluatorVersions 按查询条件查询 evaluator_version version
func (e *EvaluatorHandlerImpl) ListEvaluatorVersions(ctx context.Context, request *evaluatorservice.ListEvaluatorVersionsRequest) (resp *evaluatorservice.ListEvaluatorVersionsResponse, err error) {
	// 鉴权
	err = e.auth.Authorization(ctx, &rpc.AuthorizationParam{
		ObjectID:      strconv.FormatInt(request.WorkspaceID, 10),
		SpaceID:       request.WorkspaceID,
		ActionObjects: []*rpc.ActionObject{{Action: gptr.Of("listLoopEvaluator"), EntityType: gptr.Of(rpc.AuthEntityType_Space)}},
	})
	if err != nil {
		return nil, err
	}
	evaluatorDOList, total, err := e.evaluatorService.ListEvaluatorVersion(ctx, buildListEvaluatorVersionRequest(request))
	if err != nil {
		return nil, err
	}
	// 转换结果集
	dtoList := make([]*evaluatordto.EvaluatorVersion, 0, len(evaluatorDOList))
	for _, evaluatorDO := range evaluatorDOList {
		dtoList = append(dtoList, evaluatorconvertor.ConvertEvaluatorDO2DTO(evaluatorDO).GetCurrentVersion())
	}
	e.userInfoService.PackUserInfo(ctx, userinfo.BatchConvertDTO2UserInfoCarrier(dtoList))
	// 返回查询结果
	return &evaluatorservice.ListEvaluatorVersionsResponse{
		EvaluatorVersions: dtoList,
		Total:             gptr.Of(total),
	}, nil
}

func buildListEvaluatorVersionRequest(request *evaluatorservice.ListEvaluatorVersionsRequest) *entity.ListEvaluatorVersionRequest {
	// 转换请求参数为repo层结构
	req := &entity.ListEvaluatorVersionRequest{
		EvaluatorID:   request.GetEvaluatorID(),
		QueryVersions: request.GetQueryVersions(),
	}
	if request.PageSize == nil {
		req.PageSize = consts.DefaultListEvaluatorVersionPageSize
	} else {
		req.PageSize = request.GetPageSize()
	}
	if request.PageNumber == nil {
		req.PageNum = consts.DefaultListEvaluatorVersionPageNum
	} else {
		req.PageNum = request.GetPageNumber()
	}
	if len(request.GetOrderBys()) == 0 {
		req.OrderBys = []*entity.OrderBy{
			{
				Field: gptr.Of("updated_at"),
				IsAsc: gptr.Of(false),
			},
		}
	} else {
		orderBy := make([]*entity.OrderBy, 0, len(request.GetOrderBys()))
		for _, ob := range request.GetOrderBys() {
			orderBy = append(orderBy, &entity.OrderBy{
				Field: ob.Field,
				IsAsc: ob.IsAsc,
			})
		}
		req.OrderBys = orderBy
	}
	return req
}

// GetEvaluatorVersion 按 id 和版本号单个查询 evaluator_version version
func (e *EvaluatorHandlerImpl) GetEvaluatorVersion(ctx context.Context, request *evaluatorservice.GetEvaluatorVersionRequest) (resp *evaluatorservice.GetEvaluatorVersionResponse, err error) {
	evaluatorDO, err := e.evaluatorService.GetEvaluatorVersion(ctx, gptr.Of(request.WorkspaceID), request.GetEvaluatorVersionID(), request.GetIncludeDeleted(), request.GetBuiltin())
	if err != nil {
		return nil, err
	}
	if evaluatorDO == nil {
		return &evaluatorservice.GetEvaluatorVersionResponse{}, nil
	}
	// 鉴权
	if request.GetBuiltin() {
		err = e.authBuiltinManagement(ctx, evaluatorDO.SpaceID, spaceTypeBuiltin)
		if err != nil {
			return nil, err
		}
	} else {
		err = e.auth.Authorization(ctx, &rpc.AuthorizationParam{
			ObjectID:      strconv.FormatInt(evaluatorDO.ID, 10),
			SpaceID:       evaluatorDO.SpaceID,
			ActionObjects: []*rpc.ActionObject{{Action: gptr.Of(consts.Read), EntityType: gptr.Of(rpc.AuthEntityType_Evaluator)}},
		})
		if err != nil {
			return nil, err
		}
	}

	dto := evaluatorconvertor.ConvertEvaluatorDO2DTO(evaluatorDO)
	e.userInfoService.PackUserInfo(ctx, userinfo.BatchConvertDTO2UserInfoCarrier([]*evaluatordto.Evaluator{dto}))
	evaluatorVersionDTO := dto.CurrentVersion
	e.userInfoService.PackUserInfo(ctx, userinfo.BatchConvertDTO2UserInfoCarrier([]*evaluatordto.EvaluatorVersion{evaluatorVersionDTO}))
	// 返回查询结果
	return &evaluatorservice.GetEvaluatorVersionResponse{
		Evaluator: dto,
	}, nil
}

func (e *EvaluatorHandlerImpl) BatchGetEvaluatorVersions(ctx context.Context, request *evaluatorservice.BatchGetEvaluatorVersionsRequest) (resp *evaluatorservice.BatchGetEvaluatorVersionsResponse, err error) {
	evaluatorDOList, err := e.evaluatorService.BatchGetEvaluatorVersion(ctx, ptr.Of(request.WorkspaceID), request.GetEvaluatorVersionIds(), request.GetIncludeDeleted())
	if err != nil {
		return nil, err
	}
	if len(evaluatorDOList) == 0 {
		return &evaluatorservice.BatchGetEvaluatorVersionsResponse{}, nil
	}
	// 鉴权
	err = e.auth.Authorization(ctx, &rpc.AuthorizationParam{
		ObjectID:      strconv.FormatInt(evaluatorDOList[0].SpaceID, 10),
		SpaceID:       evaluatorDOList[0].SpaceID,
		ActionObjects: []*rpc.ActionObject{{Action: gptr.Of("listLoopEvaluator"), EntityType: gptr.Of(rpc.AuthEntityType_Space)}},
	})
	if err != nil {
		return nil, err
	}
	dtoList := make([]*evaluatordto.Evaluator, 0, len(evaluatorDOList))
	for _, evaluatorDO := range evaluatorDOList {
		dtoList = append(dtoList, evaluatorconvertor.ConvertEvaluatorDO2DTO(evaluatorDO))
	}
	e.userInfoService.PackUserInfo(ctx, userinfo.BatchConvertDTO2UserInfoCarrier(dtoList))
	evaluatorVersionDTOList := make([]*evaluatordto.EvaluatorVersion, 0, len(dtoList))
	for _, dto := range dtoList {
		evaluatorVersionDTOList = append(evaluatorVersionDTOList, dto.CurrentVersion)
	}
	e.userInfoService.PackUserInfo(ctx, userinfo.BatchConvertDTO2UserInfoCarrier(evaluatorVersionDTOList))
	return &evaluatorservice.BatchGetEvaluatorVersionsResponse{
		Evaluators: dtoList,
	}, nil
}

// SubmitEvaluatorVersion 提交 evaluator_version 版本
func (e *EvaluatorHandlerImpl) SubmitEvaluatorVersion(ctx context.Context, request *evaluatorservice.SubmitEvaluatorVersionRequest) (resp *evaluatorservice.SubmitEvaluatorVersionResponse, err error) {
	// 校验参数
	err = e.validateSubmitEvaluatorVersionRequest(ctx, request)
	if err != nil {
		return nil, err
	}
	// 鉴权
	evaluatorDO, err := e.evaluatorService.GetEvaluator(ctx, request.GetWorkspaceID(), request.GetEvaluatorID(), false)
	if err != nil {
		return nil, err
	}
	if evaluatorDO == nil {
		return nil, errorx.NewByCode(errno.EvaluatorNotExistCode)
	}
	err = e.auth.Authorization(ctx, &rpc.AuthorizationParam{
		ObjectID:      strconv.FormatInt(evaluatorDO.ID, 10),
		SpaceID:       evaluatorDO.SpaceID,
		ActionObjects: []*rpc.ActionObject{{Action: gptr.Of(consts.Edit), EntityType: gptr.Of(rpc.AuthEntityType_Evaluator)}},
	})
	if err != nil {
		return nil, err
	}
	evaluatorDO, err = e.evaluatorService.SubmitEvaluatorVersion(ctx, evaluatorDO, request.GetVersion(), request.GetDescription(), request.GetCid())
	if err != nil {
		return nil, err
	}

	return &evaluatorservice.SubmitEvaluatorVersionResponse{
		Evaluator: evaluatorconvertor.ConvertEvaluatorDO2DTO(evaluatorDO),
	}, nil
}

func (e *EvaluatorHandlerImpl) validateSubmitEvaluatorVersionRequest(ctx context.Context, request *evaluatorservice.SubmitEvaluatorVersionRequest) error {
	if request.GetEvaluatorID() == 0 {
		return errorx.NewByCode(errno.InvalidEvaluatorIDCode, errorx.WithExtraMsg("[validateSubmitEvaluatorVersionRequest] evaluator_version id is empty"))
	}
	if len(request.GetVersion()) == 0 {
		return errorx.NewByCode(errno.CommonInvalidParamCode, errorx.WithExtraMsg("[validateSubmitEvaluatorVersionRequest] evaluator_version version is empty"))
	}
	if len(request.GetVersion()) > consts.MaxEvaluatorVersionLength {
		return errorx.NewByCode(errno.EvaluatorVersionExceedMaxLengthCode)
	}
	_, err := semver.StrictNewVersion(request.GetVersion())
	if err != nil {
		return errorx.NewByCode(errno.CommonInvalidParamCode, errorx.WithExtraMsg("[validateSubmitEvaluatorVersionRequest] evaluator_version version does not follow SemVer specification"))
	}
	if len(request.GetDescription()) > consts.MaxEvaluatorVersionDescLength {
		return errorx.NewByCode(errno.EvaluatorVersionDescriptionExceedMaxLengthCode)
	}
	// 机审
	auditTexts := make([]string, 0)
	auditTexts = append(auditTexts, request.GetDescription())
	data := map[string]string{
		"texts": strings.Join(auditTexts, ","),
	}
	record, err := e.auditClient.Audit(ctx, audit.AuditParam{
		ObjectID:  request.GetEvaluatorID(),
		AuditData: data,
		ReqID:     encoding.Encode(ctx, data),
		AuditType: audit.AuditType_CozeLoopEvaluatorModify,
	})
	if err != nil {
		logs.CtxError(ctx, "audit: failed to audit, err=%v", err) // 审核服务不可用，默认通过
	}
	if record.AuditStatus == audit.AuditStatus_Rejected {
		return errorx.NewByCode(errno.RiskContentDetectedCode)
	}
	return nil
}

// ListBuiltinTemplate 获取内置评估器模板列表
func (e *EvaluatorHandlerImpl) ListTemplates(ctx context.Context, request *evaluatorservice.ListTemplatesRequest) (resp *evaluatorservice.ListTemplatesResponse, err error) {
	templateType := strings.ToLower(request.GetBuiltinTemplateType().String())

	// 针对Code类型使用新的配置方法
	if templateType == "code" {
		codeTemplates := e.configer.GetCodeEvaluatorTemplateConf(ctx)

		if codeTemplates == nil {
			return &evaluatorservice.ListTemplatesResponse{
				BuiltinTemplateKeys: make([]*evaluatordto.EvaluatorContent, 0),
			}, nil
		}

		// 仅返回template_key构建的list结果，不进行language_type筛选
		return &evaluatorservice.ListTemplatesResponse{
			BuiltinTemplateKeys: buildCodeTemplateKeys(codeTemplates),
		}, nil
	}

	// 其他类型保持原有逻辑
	builtinTemplates := e.configer.GetEvaluatorTemplateConf(ctx)[templateType]

	if builtinTemplates == nil {
		return &evaluatorservice.ListTemplatesResponse{
			BuiltinTemplateKeys: make([]*evaluatordto.EvaluatorContent, 0),
		}, nil
	}

	return &evaluatorservice.ListTemplatesResponse{
		BuiltinTemplateKeys: buildTemplateKeys(builtinTemplates, request.GetBuiltinTemplateType()),
	}, nil
}

// buildTemplateKeys 构建Prompt类型的模板键列表
// 注意：此函数只处理Prompt类型的Evaluator，Code类型请使用buildCodeTemplateKeys函数
func buildTemplateKeys(origins map[string]*evaluatordto.EvaluatorContent, templateType evaluatordto.TemplateType) []*evaluatordto.EvaluatorContent {
	keys := make([]*evaluatordto.EvaluatorContent, 0, len(origins))

	for _, origin := range origins {
		evaluatorContent := &evaluatordto.EvaluatorContent{}

		// 只处理Prompt类型的模板
		if templateType == evaluatordto.TemplateType_Prompt && origin.GetPromptEvaluator() != nil {
			evaluatorContent.PromptEvaluator = &evaluatordto.PromptEvaluator{
				PromptTemplateKey:  origin.GetPromptEvaluator().PromptTemplateKey,
				PromptTemplateName: origin.GetPromptEvaluator().PromptTemplateName,
			}
			keys = append(keys, evaluatorContent)
		}
	}

	// 按PromptTemplateKey排序
	sort.Slice(keys, func(i, j int) bool {
		keyI := keys[i].GetPromptEvaluator().GetPromptTemplateKey()
		keyJ := keys[j].GetPromptEvaluator().GetPromptTemplateKey()
		return keyI < keyJ
	})
	return keys
}

func buildCodeTemplateKeys(codeTemplates map[string]map[string]*evaluatordto.EvaluatorContent) []*evaluatordto.EvaluatorContent {
	// 用于去重的map，key为template_key
	templateKeyMap := make(map[string]*evaluatordto.EvaluatorContent)

	// 遍历所有模板，按template_key去重
	for templateKey, languageMap := range codeTemplates {
		if templateKey != "" {
			// 如果已存在相同template_key，保留第一个
			if _, exists := templateKeyMap[templateKey]; !exists {
				// 取第一个语言类型的模板作为代表
				for _, template := range languageMap {
					if template.GetCodeEvaluator() != nil {
						templateKeyMap[templateKey] = &evaluatordto.EvaluatorContent{
							CodeEvaluator: &evaluatordto.CodeEvaluator{
								CodeTemplateKey:  template.GetCodeEvaluator().CodeTemplateKey,
								CodeTemplateName: template.GetCodeEvaluator().CodeTemplateName,
								// 不包含LanguageType，因为只返回template_key
							},
						}
						break // 只取第一个
					}
				}
			}
		}
	}

	// 转换为slice并排序
	keys := make([]*evaluatordto.EvaluatorContent, 0, len(templateKeyMap))
	for _, template := range templateKeyMap {
		keys = append(keys, template)
	}

	// 按template_key排序
	sort.Slice(keys, func(i, j int) bool {
		keyI := keys[i].GetCodeEvaluator().GetCodeTemplateKey()
		keyJ := keys[j].GetCodeEvaluator().GetCodeTemplateKey()
		return keyI < keyJ
	})

	return keys
}

// GetEvaluatorTemplate 按 key 单个查询内置评估器模板详情
func (e *EvaluatorHandlerImpl) GetTemplateInfo(ctx context.Context, request *evaluatorservice.GetTemplateInfoRequest) (resp *evaluatorservice.GetTemplateInfoResponse, err error) {
	templateType := strings.ToLower(request.GetBuiltinTemplateType().String())
	templateKey := request.GetBuiltinTemplateKey()

	var template *evaluatordto.EvaluatorContent
	var ok bool

	if templateType == "code" {
		// 检查是否为custom类型
		if templateKey == "custom" {
			// 使用custom配置方法
			customTemplates := e.configer.GetCustomCodeEvaluatorTemplateConf(ctx)
			if languageMap, exists := customTemplates[templateKey]; exists {
				if request.GetLanguageType() != "" {
					// 指定了语言类型，查找对应的模板
					template, ok = languageMap[request.GetLanguageType()]
				} else {
					// 未指定语言类型，返回第一个可用的模板
					for _, t := range languageMap {
						template = t
						ok = true
						break
					}
				}
			}
		} else {
			// Code类型使用新的配置方法
			codeTemplates := e.configer.GetCodeEvaluatorTemplateConf(ctx)
			if languageMap, exists := codeTemplates[templateKey]; exists {
				if request.GetLanguageType() != "" {
					// 指定了语言类型，查找对应的模板
					template, ok = languageMap[request.GetLanguageType()]
				} else {
					template, ok = languageMap[evaluatordto.LanguageTypePython]
				}
			}
		}
	} else {
		// 其他类型使用原有逻辑
		allTemplates := e.configer.GetEvaluatorTemplateConf(ctx)[templateType]
		template, ok = allTemplates[templateKey]
	}

	if !ok || template == nil {
		return nil, errorx.NewByCode(errno.TemplateNotFoundCode, errorx.WithExtraMsg("builtin template not found"))
	}

	return &evaluatorservice.GetTemplateInfoResponse{
		EvaluatorContent: template,
	}, nil
}

// RunEvaluator evaluator_version 运行
func (e *EvaluatorHandlerImpl) RunEvaluator(ctx context.Context, request *evaluatorservice.RunEvaluatorRequest) (resp *evaluatorservice.RunEvaluatorResponse, err error) {
	evaluatorDO, err := e.evaluatorService.GetEvaluatorVersion(ctx, nil, request.GetEvaluatorVersionID(), false, false)
	if err != nil {
		return nil, err
	}
	if evaluatorDO == nil {
		return nil, errorx.NewByCode(errno.EvaluatorNotExistCode)
	}
	// 鉴权
	err = e.auth.Authorization(ctx, &rpc.AuthorizationParam{
		ObjectID:      strconv.FormatInt(evaluatorDO.ID, 10),
		SpaceID:       evaluatorDO.SpaceID,
		ActionObjects: []*rpc.ActionObject{{Action: gptr.Of(consts.Run), EntityType: gptr.Of(rpc.AuthEntityType_Evaluator)}},
	})
	if err != nil {
		return nil, err
	}
	recordDO, err := e.evaluatorService.RunEvaluator(ctx, buildRunEvaluatorRequest(evaluatorDO.Name, request))
	if err != nil {
		return nil, err
	}
	return &evaluatorservice.RunEvaluatorResponse{
		Record: evaluatorconvertor.ConvertEvaluatorRecordDO2DTO(recordDO),
	}, nil
}

func buildRunEvaluatorRequest(evaluatorName string, request *evaluatorservice.RunEvaluatorRequest) *entity.RunEvaluatorRequest {
	srvReq := &entity.RunEvaluatorRequest{
		SpaceID:            request.WorkspaceID,
		Name:               evaluatorName,
		EvaluatorVersionID: request.EvaluatorVersionID,
		ExperimentID:       request.GetExperimentID(),
		ExperimentRunID:    request.GetExperimentRunID(),
		ItemID:             request.GetItemID(),
		TurnID:             request.GetTurnID(),
	}
	inputData := evaluatorconvertor.ConvertEvaluatorInputDataDTO2DO(request.GetInputData())
	srvReq.InputData = inputData
	return srvReq
}

// DebugEvaluator 调试 evaluator_version
func (e *EvaluatorHandlerImpl) DebugEvaluator(ctx context.Context, request *evaluatorservice.DebugEvaluatorRequest) (resp *evaluatorservice.DebugEvaluatorResponse, err error) {
	// 鉴权
	err = e.auth.Authorization(ctx, &rpc.AuthorizationParam{
		ObjectID:      strconv.FormatInt(request.WorkspaceID, 10),
		SpaceID:       request.WorkspaceID,
		ActionObjects: []*rpc.ActionObject{{Action: gptr.Of("debugLoopEvaluator"), EntityType: gptr.Of(rpc.AuthEntityType_Space)}},
	})
	if err != nil {
		return nil, err
	}

	userID := session.UserIDInCtxOrEmpty(ctx)

	req := &benefit.CheckEvaluatorBenefitParams{
		ConnectorUID: userID,
		SpaceID:      request.GetWorkspaceID(),
	}
	result, err := e.benefitService.CheckEvaluatorBenefit(ctx, req)
	if err != nil {
		return nil, err
	}

	logs.CtxInfo(ctx, "DebugEvaluator CheckEvaluatorBenefit result: %v,", json.Jsonify(result))

	if result != nil && result.DenyReason != nil {
		return nil, errorx.NewByCode(errno.EvaluatorBenefitDenyCode)
	}

	// URI转换处理
	if request.InputData != nil {
		err = e.transformURIsToURLs(ctx, request.InputData.InputFields)
		if err != nil {
			logs.CtxError(ctx, "failed to transform URIs to URLs: %v", err)
			return nil, err
		}
	}

	dto := &evaluatordto.Evaluator{
		WorkspaceID:   gptr.Of(request.WorkspaceID),
		EvaluatorType: gptr.Of(request.EvaluatorType),
		CurrentVersion: &evaluatordto.EvaluatorVersion{
			EvaluatorContent: request.EvaluatorContent,
		},
	}
	do := evaluatorconvertor.ConvertEvaluatorDTO2DO(dto)
	inputData := evaluatorconvertor.ConvertEvaluatorInputDataDTO2DO(request.GetInputData())
	outputData, err := e.evaluatorService.DebugEvaluator(ctx, do, inputData)
	if err != nil {
		return nil, err
	}
	return &evaluatorservice.DebugEvaluatorResponse{
		EvaluatorOutputData: evaluatorconvertor.ConvertEvaluatorOutputDataDO2DTO(outputData),
	}, nil
}

// UpdateEvaluatorRecord 创建 evaluator_version 运行结果
func (e *EvaluatorHandlerImpl) UpdateEvaluatorRecord(ctx context.Context, request *evaluatorservice.UpdateEvaluatorRecordRequest) (resp *evaluatorservice.UpdateEvaluatorRecordResponse, err error) {
	evaluatorRecord, err := e.evaluatorRecordService.GetEvaluatorRecord(ctx, request.GetEvaluatorRecordID(), false)
	if err != nil {
		return nil, err
	}
	if evaluatorRecord == nil {
		return nil, errorx.NewByCode(errno.EvaluatorRecordNotFoundCode)
	}
	// 鉴权
	evaluatorDO, err := e.evaluatorService.GetEvaluatorVersion(ctx, nil, evaluatorRecord.EvaluatorVersionID, false, false)
	if err != nil {
		return nil, err
	}
	if evaluatorDO == nil {
		return &evaluatorservice.UpdateEvaluatorRecordResponse{}, nil
	}
	err = e.auth.Authorization(ctx, &rpc.AuthorizationParam{
		ObjectID:      strconv.FormatInt(evaluatorDO.ID, 10),
		SpaceID:       evaluatorDO.SpaceID,
		ActionObjects: []*rpc.ActionObject{{Action: gptr.Of(consts.Edit), EntityType: gptr.Of(rpc.AuthEntityType_Evaluator)}},
	})
	if err != nil {
		return nil, err
	}
	// 机审
	auditTexts := make([]string, 0)
	if request.Correction != nil {
		auditTexts = append(auditTexts, request.GetCorrection().GetExplain())
	}
	data := map[string]string{
		"texts": strings.Join(auditTexts, ","),
	}
	record, err := e.auditClient.Audit(ctx, audit.AuditParam{
		ObjectID:  evaluatorDO.ID,
		AuditData: data,
		ReqID:     encoding.Encode(ctx, data),
		AuditType: audit.AuditType_CozeLoopEvaluatorModify,
	})
	if err != nil {
		logs.CtxError(ctx, "audit: failed to audit, err=%v", err) // 审核服务不可用，默认通过
	}
	if record.AuditStatus == audit.AuditStatus_Rejected {
		return nil, errorx.NewByCode(errno.RiskContentDetectedCode)
	}
	correctionDO := evaluatorconvertor.ConvertCorrectionDTO2DO(request.GetCorrection())
	err = e.evaluatorRecordService.CorrectEvaluatorRecord(ctx, evaluatorRecord, correctionDO)
	if err != nil {
		return nil, err
	}
	return &evaluatorservice.UpdateEvaluatorRecordResponse{
		Record: evaluatorconvertor.ConvertEvaluatorRecordDO2DTO(evaluatorRecord),
	}, nil
}

func (e *EvaluatorHandlerImpl) GetEvaluatorRecord(ctx context.Context, request *evaluatorservice.GetEvaluatorRecordRequest) (resp *evaluatorservice.GetEvaluatorRecordResponse, err error) {
	evaluatorRecord, err := e.evaluatorRecordService.GetEvaluatorRecord(ctx, request.GetEvaluatorRecordID(), request.GetIncludeDeleted())
	if err != nil {
		return nil, err
	}
	if evaluatorRecord == nil {
		return &evaluatorservice.GetEvaluatorRecordResponse{}, nil
	}
	// 鉴权
	evaluatorDO, err := e.evaluatorService.GetEvaluatorVersion(ctx, nil, evaluatorRecord.EvaluatorVersionID, request.GetIncludeDeleted(), false)
	if err != nil {
		return nil, err
	}
	if evaluatorDO == nil {
		return &evaluatorservice.GetEvaluatorRecordResponse{}, nil
	}
	err = e.auth.Authorization(ctx, &rpc.AuthorizationParam{
		ObjectID:      strconv.FormatInt(evaluatorDO.ID, 10),
		SpaceID:       evaluatorDO.SpaceID,
		ActionObjects: []*rpc.ActionObject{{Action: gptr.Of(consts.Read), EntityType: gptr.Of(rpc.AuthEntityType_Evaluator)}},
	})
	if err != nil {
		return nil, err
	}
	dto := evaluatorconvertor.ConvertEvaluatorRecordDO2DTO(evaluatorRecord)
	e.userInfoService.PackUserInfo(ctx, []userinfo.UserInfoCarrier{dto})
	return &evaluatorservice.GetEvaluatorRecordResponse{
		Record: dto,
	}, nil
}

func (e *EvaluatorHandlerImpl) BatchGetEvaluatorRecords(ctx context.Context, request *evaluatorservice.BatchGetEvaluatorRecordsRequest) (resp *evaluatorservice.BatchGetEvaluatorRecordsResponse, err error) {
	evaluatorRecordIDs := request.GetEvaluatorRecordIds()
	evaluatorRecords, err := e.evaluatorRecordService.BatchGetEvaluatorRecord(ctx, evaluatorRecordIDs, request.GetIncludeDeleted())
	if err != nil {
		return nil, err
	}
	if len(evaluatorRecords) == 0 {
		return &evaluatorservice.BatchGetEvaluatorRecordsResponse{}, nil
	}
	// 鉴权
	err = e.auth.Authorization(ctx, &rpc.AuthorizationParam{
		ObjectID:      strconv.FormatInt(evaluatorRecords[0].SpaceID, 10),
		SpaceID:       evaluatorRecords[0].SpaceID,
		ActionObjects: []*rpc.ActionObject{{Action: gptr.Of("listLoopEvaluator"), EntityType: gptr.Of(rpc.AuthEntityType_Space)}},
	})
	if err != nil {
		return nil, err
	}
	dtoList := make([]*evaluatordto.EvaluatorRecord, 0, len(evaluatorRecords))
	for _, evaluatorRecord := range evaluatorRecords {
		dto := evaluatorconvertor.ConvertEvaluatorRecordDO2DTO(evaluatorRecord)
		dtoList = append(dtoList, dto)
	}
	return &evaluatorservice.BatchGetEvaluatorRecordsResponse{
		Records: dtoList,
	}, nil
}

func (e *EvaluatorHandlerImpl) GetDefaultPromptEvaluatorTools(ctx context.Context, request *evaluatorservice.GetDefaultPromptEvaluatorToolsRequest) (resp *evaluatorservice.GetDefaultPromptEvaluatorToolsResponse, err error) {
	return &evaluatorservice.GetDefaultPromptEvaluatorToolsResponse{
		Tools: []*evaluatordto.Tool{e.configer.GetEvaluatorToolConf(ctx)[consts.DefaultEvaluatorToolKey]},
	}, nil
}

func (e *EvaluatorHandlerImpl) CheckEvaluatorName(ctx context.Context, request *evaluatorservice.CheckEvaluatorNameRequest) (resp *evaluatorservice.CheckEvaluatorNameResponse, err error) {
	// 鉴权
	err = e.auth.Authorization(ctx, &rpc.AuthorizationParam{
		ObjectID:      strconv.FormatInt(request.WorkspaceID, 10),
		SpaceID:       request.WorkspaceID,
		ActionObjects: []*rpc.ActionObject{{Action: gptr.Of("listLoopEvaluator"), EntityType: gptr.Of(rpc.AuthEntityType_Space)}},
	})
	if err != nil {
		return nil, err
	}
	exist, err := e.evaluatorService.CheckNameExist(ctx, request.GetWorkspaceID(), request.GetEvaluatorID(), request.GetName())
	if err != nil {
		return nil, err
	}
	if exist {
		return &evaluatorservice.CheckEvaluatorNameResponse{
			Pass:    gptr.Of(false),
			Message: gptr.Of(fmt.Sprintf("evaluator_version name %s already exists", request.GetName())),
		}, nil
	}
	return &evaluatorservice.CheckEvaluatorNameResponse{
		Pass: gptr.Of(true),
	}, nil
}

// transformURIsToURLs 将InputFields中的URI转换为URL
func (e *EvaluatorHandlerImpl) transformURIsToURLs(ctx context.Context, inputFields map[string]*evaluatorcommon.Content) error {
	if len(inputFields) == 0 {
		return nil
	}

	// 收集所有需要转换的URI
	uriToContentMap := make(map[string][]*evaluatorcommon.Image)
	e.collectURIs(inputFields, uriToContentMap)

	if len(uriToContentMap) == 0 {
		return nil
	}

	// 批量获取URL
	uris := make([]string, 0, len(uriToContentMap))
	for uri := range uriToContentMap {
		uris = append(uris, uri)
	}

	urlMap, err := e.fileProvider.MGetFileURL(ctx, uris)
	if err != nil {
		return errorx.NewByCode(errno.FileURLRetrieveFailedCode, errorx.WithExtraMsg(err.Error()))
	}

	// 回填URL到原始数据
	e.fillURLs(uriToContentMap, urlMap)

	return nil
}

// collectURIs 递归收集所有需要转换的URI
func (e *EvaluatorHandlerImpl) collectURIs(inputFields map[string]*evaluatorcommon.Content, uriToContentMap map[string][]*evaluatorcommon.Image) {
	for _, content := range inputFields {
		e.collectURIsFromContent(content, uriToContentMap)
	}
}

// collectURIsFromContent 从单个Content中收集URI
func (e *EvaluatorHandlerImpl) collectURIsFromContent(content *evaluatorcommon.Content, uriToContentMap map[string][]*evaluatorcommon.Image) {
	if content == nil {
		return
	}

	switch content.GetContentType() {
	case evaluatorcommon.ContentTypeImage:
		if content.Image != nil && content.Image.URI != nil && *content.Image.URI != "" {
			uri := *content.Image.URI
			uriToContentMap[uri] = append(uriToContentMap[uri], content.Image)
		}
	case evaluatorcommon.ContentTypeMultiPart:
		for _, subContent := range content.MultiPart {
			e.collectURIsFromContent(subContent, uriToContentMap)
		}
	}
}

// fillURLs 将转换后的URL填充回原始数据
func (e *EvaluatorHandlerImpl) fillURLs(uriToContentMap map[string][]*evaluatorcommon.Image, urlMap map[string]string) {
	for uri, images := range uriToContentMap {
		if url, exists := urlMap[uri]; exists {
			for _, image := range images {
				image.URL = &url
			}
		}
	}
}

// ValidateEvaluator 验证评估器
func (e *EvaluatorHandlerImpl) ValidateEvaluator(ctx context.Context, request *evaluatorservice.ValidateEvaluatorRequest) (resp *evaluatorservice.ValidateEvaluatorResponse, err error) {
	// 鉴权
	err = e.auth.Authorization(ctx, &rpc.AuthorizationParam{
		ObjectID:      strconv.FormatInt(request.WorkspaceID, 10),
		SpaceID:       request.WorkspaceID,
		ActionObjects: []*rpc.ActionObject{{Action: gptr.Of("debugLoopEvaluator"), EntityType: gptr.Of(rpc.AuthEntityType_Space)}},
	})
	if err != nil {
		return nil, err
	}

	// 转换请求参数
	evaluator, err := evaluatorconvertor.ConvertEvaluatorContent2DO(request.EvaluatorContent, request.EvaluatorType)
	if err != nil {
		return &evaluatorservice.ValidateEvaluatorResponse{
			Valid:        gptr.Of(false),
			ErrorMessage: gptr.Of(errorx.ErrorWithoutStack(err)),
		}, nil
	}

	// 设置基本信息
	evaluator.SpaceID = request.WorkspaceID

	// 验证基本信息
	if err := evaluator.ValidateBaseInfo(); err != nil {
		return &evaluatorservice.ValidateEvaluatorResponse{
			Valid:        gptr.Of(false),
			ErrorMessage: gptr.Of(errorx.ErrorWithoutStack(err)),
		}, nil
	}

	// 获取评估器源服务
	evaluatorSourceService, ok := e.evaluatorSourceServices[evaluator.EvaluatorType]
	if !ok {
		return &evaluatorservice.ValidateEvaluatorResponse{
			Valid:        gptr.Of(false),
			ErrorMessage: gptr.Of(fmt.Sprintf("unsupported evaluator type: %d", evaluator.EvaluatorType)),
		}, nil
	}

	// 验证评估器（语法检查等）
	if err := evaluatorSourceService.Validate(ctx, evaluator); err != nil {
		return &evaluatorservice.ValidateEvaluatorResponse{
			Valid:        gptr.Of(false),
			ErrorMessage: gptr.Of(errorx.ErrorWithoutStack(err)),
		}, nil
	}

	// 构造响应
	response := &evaluatorservice.ValidateEvaluatorResponse{
		Valid: gptr.Of(true),
	}

	return response, nil
}

// BatchDebugEvaluator 批量调试评估器
func (e *EvaluatorHandlerImpl) BatchDebugEvaluator(ctx context.Context, request *evaluatorservice.BatchDebugEvaluatorRequest) (resp *evaluatorservice.BatchDebugEvaluatorResponse, err error) {
	// 鉴权
	err = e.auth.Authorization(ctx, &rpc.AuthorizationParam{
		ObjectID:      strconv.FormatInt(request.WorkspaceID, 10),
		SpaceID:       request.WorkspaceID,
		ActionObjects: []*rpc.ActionObject{{Action: gptr.Of("debugLoopEvaluator"), EntityType: gptr.Of(rpc.AuthEntityType_Space)}},
	})
	if err != nil {
		return nil, err
	}

	userID := session.UserIDInCtxOrEmpty(ctx)

	// 权益检查
	req := &benefit.CheckEvaluatorBenefitParams{
		ConnectorUID: userID,
		SpaceID:      request.GetWorkspaceID(),
	}
	result, err := e.benefitService.CheckEvaluatorBenefit(ctx, req)
	if err != nil {
		return nil, err
	}

	logs.CtxInfo(ctx, "BatchDebugEvaluator CheckEvaluatorBenefit result: %v,", json.Jsonify(result))

	if result != nil && result.DenyReason != nil {
		return nil, errorx.NewByCode(errno.EvaluatorBenefitDenyCode)
	}

	// 批量URI转换处理
	for _, inputData := range request.InputData {
		if inputData != nil {
			err = e.transformURIsToURLs(ctx, inputData.InputFields)
			if err != nil {
				logs.CtxError(ctx, "failed to transform URIs to URLs: %v", err)
				return nil, err
			}
		}
	}

	// 构建评估器对象
	dto := &evaluatordto.Evaluator{
		WorkspaceID:   gptr.Of(request.WorkspaceID),
		EvaluatorType: gptr.Of(request.EvaluatorType),
		CurrentVersion: &evaluatordto.EvaluatorVersion{
			EvaluatorContent: request.EvaluatorContent,
		},
	}
	evaluatorDO := evaluatorconvertor.ConvertEvaluatorDTO2DO(dto)

	// 并发调试处理
	return e.batchDebugWithConcurrency(ctx, evaluatorDO, request.InputData)
}

// batchDebugWithConcurrency 使用并发池进行批量调试
func (e *EvaluatorHandlerImpl) batchDebugWithConcurrency(ctx context.Context, evaluatorDO *entity.Evaluator, inputDataList []*evaluatordto.EvaluatorInputData) (*evaluatorservice.BatchDebugEvaluatorResponse, error) {
	// 创建并发池，并发度为10
	pool, err := goroutine.NewPool(10)
	if err != nil {
		return nil, errorx.NewByCode(errno.GoroutinePoolCreateFailedCode, errorx.WithExtraMsg(err.Error()))
	}

	// 初始化结果数组
	results := make([]*evaluatordto.EvaluatorOutputData, len(inputDataList))
	var mutex sync.Mutex

	// 为每个输入数据创建调试任务
	for i, inputData := range inputDataList {
		index := i
		currentInputData := inputData

		pool.Add(func() error {
			// 转换输入数据
			inputDataDO := evaluatorconvertor.ConvertEvaluatorInputDataDTO2DO(currentInputData)

			// 调用单个评估器调试逻辑
			outputDataDO, debugErr := e.evaluatorService.DebugEvaluator(ctx, evaluatorDO, inputDataDO)

			// 保护结果收集过程
			mutex.Lock()
			defer mutex.Unlock()

			// 首先转换输出数据
			if outputDataDO != nil {
				results[index] = evaluatorconvertor.ConvertEvaluatorOutputDataDO2DTO(outputDataDO)

				// 检查是否需要使用debugErr作为EvaluatorRunError
				if results[index].EvaluatorRunError == nil && debugErr != nil {
					results[index].EvaluatorRunError = &evaluatordto.EvaluatorRunError{
						Code:    gptr.Of(int32(500)),
						Message: gptr.Of(errorx.ErrorWithoutStack(debugErr)),
					}
				}
			} else if debugErr != nil {
				// outputDataDO为nil但有debugErr的情况
				results[index] = &evaluatordto.EvaluatorOutputData{
					EvaluatorRunError: &evaluatordto.EvaluatorRunError{
						Code:    gptr.Of(int32(500)),
						Message: gptr.Of(errorx.ErrorWithoutStack(debugErr)),
					},
				}
			}

			return nil // 总是返回nil，确保单个失败不影响其他任务
		})
	}

	// 执行所有任务，使用ExecAll确保单个失败不影响其他任务
	err = pool.ExecAll(ctx)
	if err != nil {
		return nil, errorx.NewByCode(errno.BatchTaskExecutionFailedCode, errorx.WithExtraMsg(err.Error()))
	}

	return &evaluatorservice.BatchDebugEvaluatorResponse{
		EvaluatorOutputData: results,
	}, nil
}

// ListTemplatesV2 查询评估器模板列表
func (e *EvaluatorHandlerImpl) ListTemplatesV2(ctx context.Context, request *evaluatorservice.ListTemplatesV2Request) (resp *evaluatorservice.ListTemplatesV2Response, err error) {
	// List接口无需鉴权

	// 构建service层请求
	serviceReq := &entity.ListEvaluatorTemplateRequest{
		SpaceID:        0,   // 模板查询不需要空间ID
		FilterOption:   nil, // 默认无筛选条件
		PageSize:       20,  // 默认分页大小
		PageNum:        1,   // 默认页码
		IncludeDeleted: false,
	}

	// 转换FilterOption
	if request.GetFilterOption() != nil {
		serviceReq.FilterOption = evaluatorconvertor.ConvertEvaluatorFilterOptionDTO2DO(request.GetFilterOption())
	}

	// 覆盖分页参数（若请求携带）
	if ps := request.GetPageSize(); ps > 0 {
		serviceReq.PageSize = ps
	}
	if pn := request.GetPageNumber(); pn > 0 {
		serviceReq.PageNum = pn
	}

	// 调用service层
	serviceResp, err := e.evaluatorTemplateService.ListEvaluatorTemplate(ctx, serviceReq)
	if err != nil {
		return nil, err
	}

	// 转换结果
	templates := make([]*evaluatordto.EvaluatorTemplate, 0, len(serviceResp.Templates))
	for _, template := range serviceResp.Templates {
		templates = append(templates, evaluatorconvertor.ConvertEvaluatorTemplateDO2DTO(template))
	}

	return &evaluatorservice.ListTemplatesV2Response{
		EvaluatorTemplates: templates,
		Total:              gptr.Of(serviceResp.TotalCount),
	}, nil
}

// GetTemplateInfoV2 获取评估器模板详情
func (e *EvaluatorHandlerImpl) GetTemplateInfoV2(ctx context.Context, request *evaluatorservice.GetTemplateInfoV2Request) (resp *evaluatorservice.GetTemplateInfoV2Response, err error) {
	// get接口无需鉴权
	// 构建service层请求
	serviceReq := &entity.GetEvaluatorTemplateRequest{
		ID:             request.GetEvaluatorTemplateID(),
		IncludeDeleted: false,
	}

	// 调用service层
	serviceResp, err := e.evaluatorTemplateService.GetEvaluatorTemplate(ctx, serviceReq)
	if err != nil {
		return nil, err
	}

	if serviceResp.Template == nil {
		return &evaluatorservice.GetTemplateInfoV2Response{}, nil
	}

	// 转换结果
	template := evaluatorconvertor.ConvertEvaluatorTemplateDO2DTO(serviceResp.Template)

	return &evaluatorservice.GetTemplateInfoV2Response{
		EvaluatorTemplate: template,
	}, nil
}

// CreateEvaluatorTemplate 创建评估器模板
func (e *EvaluatorHandlerImpl) CreateEvaluatorTemplate(ctx context.Context, request *evaluator.CreateEvaluatorTemplateRequest) (resp *evaluator.CreateEvaluatorTemplateResponse, err error) {
	// 参数验证
	if request.GetEvaluatorTemplate() == nil {
		return nil, errorx.NewByCode(errno.CommonInvalidParamCode, errorx.WithExtraMsg("evaluator_template is nil"))
	}

	// 校验评估器模板管理权限
	err = e.authBuiltinManagement(ctx, request.GetEvaluatorTemplate().GetWorkspaceID(), spaceTypeTemplate)
	if err != nil {
		return nil, err
	}

	// 转换DTO到DO
	templateDO := evaluatorconvertor.ConvertEvaluatorTemplateDTO2DO(request.GetEvaluatorTemplate())

	// 构建service层请求
	serviceReq := &entity.CreateEvaluatorTemplateRequest{
		SpaceID:                templateDO.SpaceID,
		Name:                   templateDO.Name,
		Description:            templateDO.Description,
		EvaluatorType:          templateDO.EvaluatorType,
		Benchmark:              templateDO.Benchmark,
		Vendor:                 templateDO.Vendor,
		InputSchemas:           templateDO.InputSchemas,
		OutputSchemas:          templateDO.OutputSchemas,
		ReceiveChatHistory:     templateDO.ReceiveChatHistory,
		Tags:                   templateDO.Tags,
		PromptEvaluatorContent: templateDO.PromptEvaluatorContent,
		CodeEvaluatorContent:   templateDO.CodeEvaluatorContent,
	}

	// 调用service层
	serviceResp, err := e.evaluatorTemplateService.CreateEvaluatorTemplate(ctx, serviceReq)
	if err != nil {
		return nil, err
	}

	// 转换结果
	template := evaluatorconvertor.ConvertEvaluatorTemplateDO2DTO(serviceResp.Template)

	return &evaluator.CreateEvaluatorTemplateResponse{
		EvaluatorTemplate: template,
	}, nil
}

// UpdateEvaluatorTemplate 更新评估器模板
func (e *EvaluatorHandlerImpl) UpdateEvaluatorTemplate(ctx context.Context, request *evaluator.UpdateEvaluatorTemplateRequest) (resp *evaluator.UpdateEvaluatorTemplateResponse, err error) {
	// 参数验证
	if request.GetEvaluatorTemplate() == nil {
		return nil, errorx.NewByCode(errno.CommonInvalidParamCode, errorx.WithExtraMsg("evaluator_template is nil"))
	}

	// 校验评估器模板管理权限
	err = e.authBuiltinManagement(ctx, request.GetEvaluatorTemplate().GetWorkspaceID(), spaceTypeTemplate)
	if err != nil {
		return nil, err
	}

	// 转换DTO到DO
	templateDO := evaluatorconvertor.ConvertEvaluatorTemplateDTO2DO(request.GetEvaluatorTemplate())

	// 构建service层请求
	serviceReq := &entity.UpdateEvaluatorTemplateRequest{
		ID:                     request.EvaluatorTemplateID,
		Name:                   gptr.Of(templateDO.Name),
		Description:            gptr.Of(templateDO.Description),
		Benchmark:              gptr.Of(templateDO.Benchmark),
		Vendor:                 gptr.Of(templateDO.Vendor),
		InputSchemas:           templateDO.InputSchemas,
		OutputSchemas:          templateDO.OutputSchemas,
		ReceiveChatHistory:     templateDO.ReceiveChatHistory,
		Tags:                   templateDO.Tags,
		PromptEvaluatorContent: templateDO.PromptEvaluatorContent,
		CodeEvaluatorContent:   templateDO.CodeEvaluatorContent,
	}

	// 调用service层
	serviceResp, err := e.evaluatorTemplateService.UpdateEvaluatorTemplate(ctx, serviceReq)
	if err != nil {
		return nil, err
	}

	// 转换结果
	template := evaluatorconvertor.ConvertEvaluatorTemplateDO2DTO(serviceResp.Template)

	return &evaluator.UpdateEvaluatorTemplateResponse{
		EvaluatorTemplate: template,
	}, nil
}

// DeleteEvaluatorTemplate 删除评估器模板
func (e *EvaluatorHandlerImpl) DeleteEvaluatorTemplate(ctx context.Context, request *evaluator.DeleteEvaluatorTemplateRequest) (resp *evaluator.DeleteEvaluatorTemplateResponse, err error) {
	// 参数验证
	if request.GetEvaluatorTemplateID() == 0 {
		return nil, errorx.NewByCode(errno.CommonInvalidParamCode, errorx.WithExtraMsg("evaluator_template_id is 0"))
	}

	// 鉴权 - 需要先获取模板信息来确定空间ID
	templateDO, err := e.evaluatorTemplateService.GetEvaluatorTemplate(ctx, &entity.GetEvaluatorTemplateRequest{
		ID:             request.GetEvaluatorTemplateID(),
		IncludeDeleted: false,
	})
	if err != nil {
		return nil, err
	}
	if templateDO.Template == nil {
		return nil, errorx.NewByCode(errno.ResourceNotFoundCode)
	}

	// 校验评估器模板管理权限
	err = e.authBuiltinManagement(ctx, templateDO.Template.SpaceID, spaceTypeTemplate)
	if err != nil {
		return nil, err
	}

	// 构建service层请求
	serviceReq := &entity.DeleteEvaluatorTemplateRequest{
		ID: request.GetEvaluatorTemplateID(),
	}

	// 调用service层
	_, err = e.evaluatorTemplateService.DeleteEvaluatorTemplate(ctx, serviceReq)
	if err != nil {
		return nil, err
	}

	return &evaluator.DeleteEvaluatorTemplateResponse{}, nil
}

// DebugBuiltinEvaluator 调试预置评估器
func (e *EvaluatorHandlerImpl) DebugBuiltinEvaluator(ctx context.Context, request *evaluator.DebugBuiltinEvaluatorRequest) (resp *evaluator.DebugBuiltinEvaluatorResponse, err error) {
	// 鉴权
	err = e.auth.Authorization(ctx, &rpc.AuthorizationParam{
		ObjectID:      strconv.FormatInt(request.GetEvaluatorID(), 10),
		SpaceID:       0, // 预置评估器不需要空间权限
		ActionObjects: []*rpc.ActionObject{{Action: gptr.Of("debugLoopEvaluator"), EntityType: gptr.Of(rpc.AuthEntityType_Space)}},
	})
	if err != nil {
		return nil, err
	}

	// TODO: 实现预置评估器调试逻辑
	// 这里需要根据具体的预置评估器调试需求来实现
	return &evaluator.DebugBuiltinEvaluatorResponse{
		OutputData: &evaluatordto.EvaluatorOutputData{
			// 返回空的输出数据，具体实现需要根据业务需求
		},
	}, nil
}

// UpdateBuiltinEvaluatorTags 发布预置评估器
func (e *EvaluatorHandlerImpl) UpdateBuiltinEvaluatorTags(ctx context.Context, request *evaluatorservice.UpdateBuiltinEvaluatorTagsRequest) (resp *evaluatorservice.UpdateBuiltinEvaluatorTagsResponse, err error) {
	// 1) 查 Evaluator 实体，判断是否属于预置评估器管理空间
	evaluatorDO, err := e.evaluatorService.GetEvaluator(ctx, request.GetWorkspaceID(), request.GetEvaluatorID(), false)
	if err != nil {
		return nil, err
	}
	if evaluatorDO == nil {
		return nil, errorx.NewByCode(errno.EvaluatorNotExistCode)
	}
	// 校验是否在builtin管理空间
	if err := e.authBuiltinManagement(ctx, request.GetWorkspaceID(), spaceTypeBuiltin); err != nil {
		return nil, err
	}

	// 2) 调用 service，按 evaluatorID 更新标签（不再使用 version 参数）
	err = e.evaluatorService.UpdateBuiltinEvaluatorTags(ctx, request.GetEvaluatorID(), evaluatorconvertor.ConvertEvaluatorLangTagsDTO2DO(request.GetTags()))
	if err != nil {
		return nil, err
	}

	// 3) 组装更新后的标签并返回 Evaluator（最终标签集合等于请求中的标签集合）
	evaluatorDO.Tags = evaluatorconvertor.ConvertEvaluatorLangTagsDTO2DO(request.GetTags())
	return &evaluatorservice.UpdateBuiltinEvaluatorTagsResponse{
		Evaluator: evaluatorconvertor.ConvertEvaluatorDO2DTO(evaluatorDO),
	}, nil
}

func (e *EvaluatorHandlerImpl) ListEvaluatorTags(ctx context.Context, request *evaluatorservice.ListEvaluatorTagsRequest) (resp *evaluatorservice.ListEvaluatorTagsResponse, err error) {
<<<<<<< HEAD
	// 读取全部语言的标签配置
	all := e.configer.GetEvaluatorTagConf(ctx)

	// 选择语言：先取上下文 locale；再尝试 zh-CN；再 en-US；最后任意可用语言
	var selected map[evaluatordto.EvaluatorTagKey][]string
	if len(all) > 0 {
		locale := contexts.CtxLocale(ctx)
		if m, ok := all[locale]; ok {
			selected = m
		} else if m, ok := all["zh-CN"]; ok {
			selected = m
		} else if m, ok := all["en-US"]; ok {
			selected = m
		} else {
			for _, m := range all { // 兜底取任意一种
				selected = m
				break
			}
		}
	}

	// 排序 value 列表
	if len(selected) > 0 {
		for k, vs := range selected {
			if len(vs) > 1 {
				sort.Strings(vs)
				selected[k] = vs
			}
		}
	}

=======
	// 直接从配置获取可用的标签配置
	tags := e.configer.GetEvaluatorTagConf(ctx)
	// 对每个 tagKey 下的列表按字母顺序排序
	if len(tags) > 0 {
		for k, vs := range tags {
			if len(vs) > 1 {
				sort.Strings(vs)
				tags[k] = vs
			}
		}
	}
>>>>>>> 48f97fb1
	return &evaluatorservice.ListEvaluatorTagsResponse{
		Tags: selected,
	}, nil
}

type SpaceType string

const (
	spaceTypeBuiltin  SpaceType = "builtin"
	spaceTypeTemplate SpaceType = "template"
)

// validate 校验评估器管理权限
func (e *EvaluatorHandlerImpl) authBuiltinManagement(ctx context.Context, workspaceID int64, spaceType SpaceType) error {
	var allowedSpaceIDs []string
	switch spaceType {
	case spaceTypeBuiltin:
		allowedSpaceIDs = e.configer.GetBuiltinEvaluatorSpaceConf(ctx)
	default:
		allowedSpaceIDs = e.configer.GetEvaluatorTemplateSpaceConf(ctx)
	}

	// 如果配置为空，则不允许任何空间ID
	if len(allowedSpaceIDs) == 0 {
		return errorx.NewByCode(errno.CommonInvalidParamCode, errorx.WithExtraMsg("evaluator template space not configured"))
	}

	// 将空间ID转换为字符串进行比较
	workspaceIDStr := strconv.FormatInt(workspaceID, 10)

	// 检查空间ID是否在允许列表中
	for _, allowedID := range allowedSpaceIDs {
		if allowedID == workspaceIDStr {
			return nil
		}
	}

	// 鉴权
	err := e.auth.Authorization(ctx, &rpc.AuthorizationParam{
		ObjectID:      strconv.FormatInt(workspaceID, 10),
		SpaceID:       workspaceID,
		ActionObjects: []*rpc.ActionObject{{Action: gptr.Of("listLoopEvaluator"), EntityType: gptr.Of(rpc.AuthEntityType_Space)}},
	})
	if err != nil {
		return err
	}

	return errorx.NewByCode(errno.CommonInvalidParamCode, errorx.WithExtraMsg("workspace_id not in allowed evaluator template spaces"))
}<|MERGE_RESOLUTION|>--- conflicted
+++ resolved
@@ -35,7 +35,6 @@
 	"github.com/coze-dev/coze-loop/backend/modules/evaluation/pkg/conf"
 	"github.com/coze-dev/coze-loop/backend/modules/evaluation/pkg/encoding"
 	"github.com/coze-dev/coze-loop/backend/modules/evaluation/pkg/errno"
-	"github.com/coze-dev/coze-loop/backend/pkg/contexts"
 	"github.com/coze-dev/coze-loop/backend/pkg/errorx"
 	"github.com/coze-dev/coze-loop/backend/pkg/json"
 	"github.com/coze-dev/coze-loop/backend/pkg/lang/goroutine"
@@ -1577,39 +1576,6 @@
 }
 
 func (e *EvaluatorHandlerImpl) ListEvaluatorTags(ctx context.Context, request *evaluatorservice.ListEvaluatorTagsRequest) (resp *evaluatorservice.ListEvaluatorTagsResponse, err error) {
-<<<<<<< HEAD
-	// 读取全部语言的标签配置
-	all := e.configer.GetEvaluatorTagConf(ctx)
-
-	// 选择语言：先取上下文 locale；再尝试 zh-CN；再 en-US；最后任意可用语言
-	var selected map[evaluatordto.EvaluatorTagKey][]string
-	if len(all) > 0 {
-		locale := contexts.CtxLocale(ctx)
-		if m, ok := all[locale]; ok {
-			selected = m
-		} else if m, ok := all["zh-CN"]; ok {
-			selected = m
-		} else if m, ok := all["en-US"]; ok {
-			selected = m
-		} else {
-			for _, m := range all { // 兜底取任意一种
-				selected = m
-				break
-			}
-		}
-	}
-
-	// 排序 value 列表
-	if len(selected) > 0 {
-		for k, vs := range selected {
-			if len(vs) > 1 {
-				sort.Strings(vs)
-				selected[k] = vs
-			}
-		}
-	}
-
-=======
 	// 直接从配置获取可用的标签配置
 	tags := e.configer.GetEvaluatorTagConf(ctx)
 	// 对每个 tagKey 下的列表按字母顺序排序
@@ -1621,9 +1587,8 @@
 			}
 		}
 	}
->>>>>>> 48f97fb1
 	return &evaluatorservice.ListEvaluatorTagsResponse{
-		Tags: selected,
+		Tags: tags,
 	}, nil
 }
 
