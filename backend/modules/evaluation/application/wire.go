--- conflicted
+++ resolved
@@ -217,13 +217,9 @@
 	evalOpenAPISet = wire.NewSet(
 		NewEvalOpenAPIApplication,
 		experimentSet,
-<<<<<<< HEAD
-		evalsetmtr.NewOpenAPIEvaluationSetMetrics,
-=======
 		evalmtr.NewEvaluationOApiMetrics,
 		domainservice.NewEvaluationSetSchemaServiceImpl,
 		data.NewDatasetRPCAdapter,
->>>>>>> 772b1745
 	)
 )
 
