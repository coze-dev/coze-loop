--- conflicted
+++ resolved
@@ -159,8 +159,6 @@
 		return nil, errorx.NewByCode(errno.CommonInvalidParamCode, errorx.WithExtraMsg("duplicate evaluator version ids"))
 	}
 
-<<<<<<< HEAD
-=======
 	if err := e.auth.Authorization(ctx, &rpc.AuthorizationParam{
 		ObjectID:      strconv.FormatInt(req.WorkspaceID, 10),
 		SpaceID:       req.WorkspaceID,
@@ -169,27 +167,6 @@
 		return nil, err
 	}
 
-	// 收集 evaluator_version_id（包含顺序解析 EvaluatorIDVersionList）
-	evalVersionIDs, err := e.resolveEvaluatorVersionIDs(ctx, req)
-	if err != nil {
-		return nil, err
-	}
-
-	// 去重
-	if len(evalVersionIDs) > 1 {
-		seen := map[int64]struct{}{}
-		uniq := make([]int64, 0, len(evalVersionIDs))
-		for _, id := range evalVersionIDs {
-			if _, ok := seen[id]; ok {
-				continue
-			}
-			seen[id] = struct{}{}
-			uniq = append(uniq, id)
-		}
-		evalVersionIDs = uniq
-	}
-
->>>>>>> c727a4f7
 	cresp, err := e.CreateExperiment(ctx, &expt.CreateExperimentRequest{
 		WorkspaceID:            req.GetWorkspaceID(),
 		EvalSetVersionID:       req.EvalSetVersionID,
