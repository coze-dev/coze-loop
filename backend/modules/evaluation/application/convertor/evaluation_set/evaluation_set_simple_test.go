// Copyright (c) 2025 coze-dev Authors
// SPDX-License-Identifier: Apache-2.0

package evaluation_set

import (
	"testing"

	"github.com/bytedance/gg/gptr"
	"github.com/stretchr/testify/assert"

	"github.com/coze-dev/coze-loop/backend/kitex_gen/coze/loop/data/domain/dataset"
	"github.com/coze-dev/coze-loop/backend/kitex_gen/coze/loop/evaluation/domain/eval_set"
	"github.com/coze-dev/coze-loop/backend/modules/evaluation/domain/entity"
)

func TestCreateDatasetItemOutputDO2DTOs(t *testing.T) {
	t.Parallel()

	tests := []struct {
		name     string
<<<<<<< HEAD
		input    []*entity.CreateDatasetItemOutput
=======
		input    []*entity.DatasetItemOutput
>>>>>>> f76a6b56
		expected []*dataset.CreateDatasetItemOutput
	}{
		{
			name:     "nil input",
			input:    nil,
			expected: nil,
		},
		{
			name: "empty slice",
<<<<<<< HEAD
			input: []*entity.CreateDatasetItemOutput{
=======
			input: []*entity.DatasetItemOutput{
>>>>>>> f76a6b56
				{
					ItemIndex: gptr.Of(int32(1)),
					ItemKey:   gptr.Of("key1"),
					ItemID:    gptr.Of(int64(1)),
					IsNewItem: gptr.Of(true),
				},
			},
			expected: []*dataset.CreateDatasetItemOutput{
				{
					ItemIndex: gptr.Of(int32(1)),
					ItemKey:   gptr.Of("key1"),
					ItemID:    gptr.Of(int64(1)),
					IsNewItem: gptr.Of(true),
				},
			},
		},
	}

	for _, tt := range tests {
		t.Run(tt.name, func(t *testing.T) {
			t.Parallel()
			result := CreateDatasetItemOutputDO2DTOs(tt.input)
			assert.Equal(t, tt.expected, result)
		})
	}
}

func TestEvaluationSetDO2DTOs_Simple(t *testing.T) {
	t.Parallel()

	tests := []struct {
		name     string
		input    []*entity.EvaluationSet
		expected []*eval_set.EvaluationSet
	}{
		{
			name:     "nil input",
			input:    nil,
			expected: nil,
		},
		{
			name:     "empty slice",
			input:    []*entity.EvaluationSet{},
			expected: []*eval_set.EvaluationSet{},
		},
	}

	for _, tt := range tests {
		t.Run(tt.name, func(t *testing.T) {
			t.Parallel()
			result := EvaluationSetDO2DTOs(tt.input)
			assert.Equal(t, tt.expected, result)
		})
	}
}

func TestEvaluationSetDO2DTO_Simple(t *testing.T) {
	t.Parallel()

	tests := []struct {
		name     string
		input    *entity.EvaluationSet
		expected *eval_set.EvaluationSet
	}{
		{
			name:     "nil input",
			input:    nil,
			expected: nil,
		},
		{
			name: "minimal evaluation set",
			input: &entity.EvaluationSet{
				ID:      1,
				AppID:   1,
				SpaceID: 1,
				Name:    "Test Set",
			},
			expected: &eval_set.EvaluationSet{
				ID:                gptr.Of(int64(1)),
				AppID:             gptr.Of(int32(1)),
				WorkspaceID:       gptr.Of(int64(1)),
				Name:              gptr.Of("Test Set"),
				Description:       gptr.Of(""),
				Status:            gptr.Of(dataset.DatasetStatus(0)),
				ItemCount:         gptr.Of(int64(0)),
				ChangeUncommitted: gptr.Of(false),
				LatestVersion:     gptr.Of(""),
				NextVersionNum:    gptr.Of(int64(0)),
			},
		},
	}

	for _, tt := range tests {
		t.Run(tt.name, func(t *testing.T) {
			t.Parallel()
			result := EvaluationSetDO2DTO(tt.input)
			assert.Equal(t, tt.expected, result)
		})
	}
}<|MERGE_RESOLUTION|>--- conflicted
+++ resolved
@@ -19,11 +19,7 @@
 
 	tests := []struct {
 		name     string
-<<<<<<< HEAD
-		input    []*entity.CreateDatasetItemOutput
-=======
 		input    []*entity.DatasetItemOutput
->>>>>>> f76a6b56
 		expected []*dataset.CreateDatasetItemOutput
 	}{
 		{
@@ -33,11 +29,7 @@
 		},
 		{
 			name: "empty slice",
-<<<<<<< HEAD
-			input: []*entity.CreateDatasetItemOutput{
-=======
 			input: []*entity.DatasetItemOutput{
->>>>>>> f76a6b56
 				{
 					ItemIndex: gptr.Of(int32(1)),
 					ItemKey:   gptr.Of("key1"),
