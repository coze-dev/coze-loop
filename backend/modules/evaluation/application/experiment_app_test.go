// Copyright (c) 2025 coze-dev Authors
// SPDX-License-Identifier: Apache-2.0

package application

import (
	"context"
	"errors"
	"fmt"
	"reflect"
	"strconv"
	"testing"

	"github.com/bytedance/gg/gptr"
	"github.com/stretchr/testify/assert"
	"go.uber.org/mock/gomock"

	repo_mocks "github.com/coze-dev/coze-loop/backend/modules/evaluation/domain/repo/mocks"

	idgenmock "github.com/coze-dev/coze-loop/backend/infra/idgen/mocks"
	"github.com/coze-dev/coze-loop/backend/kitex_gen/base"
	"github.com/coze-dev/coze-loop/backend/kitex_gen/coze/loop/data/domain/tag"
	"github.com/coze-dev/coze-loop/backend/kitex_gen/coze/loop/evaluation/domain/common"
	domain_eval_set "github.com/coze-dev/coze-loop/backend/kitex_gen/coze/loop/evaluation/domain/eval_set"
	domain_eval_target "github.com/coze-dev/coze-loop/backend/kitex_gen/coze/loop/evaluation/domain/eval_target"
	"github.com/coze-dev/coze-loop/backend/kitex_gen/coze/loop/evaluation/domain/expt"
	"github.com/coze-dev/coze-loop/backend/kitex_gen/coze/loop/evaluation/eval_target"
	exptpb "github.com/coze-dev/coze-loop/backend/kitex_gen/coze/loop/evaluation/expt"
	"github.com/coze-dev/coze-loop/backend/modules/evaluation/application/convertor/experiment"
	"github.com/coze-dev/coze-loop/backend/modules/evaluation/consts"
	componentMocks "github.com/coze-dev/coze-loop/backend/modules/evaluation/domain/component/mocks"
	"github.com/coze-dev/coze-loop/backend/modules/evaluation/domain/component/rpc"
	rpcmocks "github.com/coze-dev/coze-loop/backend/modules/evaluation/domain/component/rpc/mocks"
	"github.com/coze-dev/coze-loop/backend/modules/evaluation/domain/component/userinfo"
	userinfomocks "github.com/coze-dev/coze-loop/backend/modules/evaluation/domain/component/userinfo/mocks"
	"github.com/coze-dev/coze-loop/backend/modules/evaluation/domain/entity"
	servicemocks "github.com/coze-dev/coze-loop/backend/modules/evaluation/domain/service/mocks"
	"github.com/coze-dev/coze-loop/backend/modules/evaluation/pkg/errno"
	"github.com/coze-dev/coze-loop/backend/pkg/errorx"
	"github.com/coze-dev/coze-loop/backend/pkg/lang/ptr"
)

func TestExperimentApplication_CreateExperiment(t *testing.T) {
	ctrl := gomock.NewController(t)
	defer ctrl.Finish()
	// Create mock objects
	mockManager := servicemocks.NewMockIExptManager(ctrl)
	mockResultSvc := servicemocks.NewMockExptResultService(ctrl)
	mockAuth := rpcmocks.NewMockIAuthProvider(ctrl)
	// Test data
	validWorkspaceID := int64(123)
	validExptID := int64(456)
	validExpt := &entity.Experiment{
		ID:          validExptID,
		SpaceID:     validWorkspaceID,
		Name:        "test_experiment",
		Description: "test description",
		Status:      entity.ExptStatus_Pending,
	}

	tests := []struct {
		name      string
		req       *exptpb.CreateExperimentRequest
		mockSetup func()
		wantResp  *exptpb.CreateExperimentResponse
		wantErr   bool
		wantCode  int32
	}{
		{
			name: "successfully create experiment",
			req: &exptpb.CreateExperimentRequest{
				WorkspaceID: validWorkspaceID,
				Name:        gptr.Of("test_experiment"),
				Desc:        gptr.Of("test description"),
				CreateEvalTargetParam: &eval_target.CreateEvalTargetParam{
					EvalTargetType: gptr.Of(domain_eval_target.EvalTargetType_CozeBot),
				},
				Session: &common.Session{
					UserID: gptr.Of(int64(789)),
				},
				ItemConcurNum:       gptr.Of(int32(1)),
				EvaluatorsConcurNum: gptr.Of(int32(1)),
				TargetFieldMapping:  &expt.TargetFieldMapping{},
				EvaluatorFieldMapping: []*expt.EvaluatorFieldMapping{
					{},
				},
			},
			mockSetup: func() {
				mockManager.EXPECT().
					CreateExpt(gomock.Any(), gomock.Any(), &entity.Session{
						UserID: "789",
						AppID:  0,
					}).
					DoAndReturn(func(ctx context.Context, param *entity.CreateExptParam, session *entity.Session) (*entity.Experiment, error) {
						// Validate parameters
						if param.WorkspaceID != validWorkspaceID ||
							param.Name != "test_experiment" {
							t.Errorf("unexpected param: %+v", param)
						}
						return validExpt, nil
					})
			},
			wantResp: &exptpb.CreateExperimentResponse{
				Experiment: &expt.Experiment{
					ID:     gptr.Of(validExptID),
					Name:   gptr.Of("test_experiment"),
					Desc:   gptr.Of("test description"),
					Status: gptr.Of(expt.ExptStatus_Pending),
				},
				BaseResp: base.NewBaseResp(),
			},
			wantErr: false,
		},
		{
			name: "parameter validation failed - CreateEvalTargetParam is empty",
			req: &exptpb.CreateExperimentRequest{
				WorkspaceID: validWorkspaceID,
				Name:        gptr.Of("test_experiment"),
			},
			mockSetup: func() {
				// Mock will be called but should return an error
				mockManager.EXPECT().
					CreateExpt(gomock.Any(), gomock.Any(), &entity.Session{
						UserID: "",
						AppID:  0,
					}).
					Return(nil, fmt.Errorf("CreateEvalTargetParam is required"))
			},
			wantResp: nil,
			wantErr:  true,
			wantCode: 0, // Don't expect specific error code since it's a fmt.Errorf
		},
	}

	for _, tt := range tests {
		t.Run(tt.name, func(t *testing.T) {
			// Setup mock behavior
			tt.mockSetup()

			// Create object under test
			app := &experimentApplication{
				manager:   mockManager,
				resultSvc: mockResultSvc,
				auth:      mockAuth,
			}

			// Execute test
			gotResp, err := app.CreateExperiment(context.Background(), tt.req)

			// Validate results
			// 验证结果
			if tt.wantErr {
				assert.Error(t, err)
				if tt.wantCode != 0 {
					statusErr, ok := errorx.FromStatusError(err)
					assert.True(t, ok)
					if ok {
						assert.Equal(t, tt.wantCode, statusErr.Code())
					}
				}
				return
			}

			assert.NoError(t, err)
			assert.NotNil(t, gotResp)
			assert.Equal(t, tt.wantResp.Experiment.GetID(), gotResp.Experiment.GetID())
			assert.Equal(t, tt.wantResp.Experiment.GetName(), gotResp.Experiment.GetName())
			assert.Equal(t, tt.wantResp.Experiment.GetDesc(), gotResp.Experiment.GetDesc())
			assert.Equal(t, tt.wantResp.Experiment.GetStatus(), gotResp.Experiment.GetStatus())
		})
	}
}

func TestExperimentApplication_SubmitExperiment(t *testing.T) {
	ctrl := gomock.NewController(t)
	defer ctrl.Finish()
	// Create mock objects
	// 创建 mock 对象
	mockManager := servicemocks.NewMockIExptManager(ctrl)
	mockResultSvc := servicemocks.NewMockExptResultService(ctrl)
	mockAuth := rpcmocks.NewMockIAuthProvider(ctrl)
	mockScheduler := servicemocks.NewMockExptSchedulerEvent(ctrl)
	mockIDGen := idgenmock.NewMockIIDGenerator(ctrl)
	// Test data
	// 测试数据
	validWorkspaceID := int64(123)
	validExptID := int64(456)
	validRunID := int64(789)
	validExpt := &entity.Experiment{
		ID:          validExptID,
		SpaceID:     validWorkspaceID,
		Name:        "test_experiment",
		Description: "test description",
		Status:      entity.ExptStatus_Pending,
	}

	tests := []struct {
		name      string
		req       *exptpb.SubmitExperimentRequest
		mockSetup func()
		wantResp  *exptpb.SubmitExperimentResponse
		wantErr   bool
		wantCode  int32
	}{
		{
			name: "successfully submit experiment",
			req: &exptpb.SubmitExperimentRequest{
				WorkspaceID: validWorkspaceID,
				Name:        gptr.Of("test_experiment"),
				Desc:        gptr.Of("test description"),
				CreateEvalTargetParam: &eval_target.CreateEvalTargetParam{
					EvalTargetType: gptr.Of(domain_eval_target.EvalTargetType_CozeBot),
				},
				Session: &common.Session{
					UserID: gptr.Of(int64(789)),
				},
				ItemConcurNum:       gptr.Of(int32(1)),
				EvaluatorsConcurNum: gptr.Of(int32(1)),
				TargetFieldMapping:  &expt.TargetFieldMapping{},
				EvaluatorFieldMapping: []*expt.EvaluatorFieldMapping{
					{},
				},
			},
			mockSetup: func() {
				// Mock CreateExperiment call
				mockManager.EXPECT().
					CreateExpt(gomock.Any(), gomock.Any(), &entity.Session{
						UserID: "789",
						AppID:  0,
					}).
					DoAndReturn(func(ctx context.Context, param *entity.CreateExptParam, session *entity.Session) (*entity.Experiment, error) {
						if param.WorkspaceID != validWorkspaceID ||
							param.Name != "test_experiment" {
							t.Errorf("unexpected param: %+v", param)
						}
						return validExpt, nil
					})
				// Mock generate runID
				// 模拟生成 runID
				mockIDGen.EXPECT().
					GenID(gomock.Any()).
					Return(validRunID, nil)
				// Mock RunExperiment call
				// 模拟 RunExperiment 调用
				mockManager.EXPECT().
					LogRun(
						gomock.Any(),
						validExptID,
						validRunID,
						gomock.Any(),
						validWorkspaceID,
						&entity.Session{UserID: "789", AppID: 0},
					).Return(nil)

				mockManager.EXPECT().
					Run(
						gomock.Any(),
						validExptID,
						validRunID,
						validWorkspaceID,
						&entity.Session{UserID: "789", AppID: 0},
						gomock.Any(),
						gomock.Any(),
					).Return(nil)
				mockAuth.EXPECT().
					Authorization(
						gomock.Any(),
						gomock.Any(),
					).DoAndReturn(func(_ context.Context, param *rpc.AuthorizationParam) error {
					assert.Equal(t, strconv.FormatInt(validWorkspaceID, 10), param.ObjectID)
					assert.Equal(t, validWorkspaceID, param.SpaceID)
					assert.Equal(t, rpc.AuthEntityType_Space, *param.ActionObjects[0].EntityType)
					return nil
				}).AnyTimes()
			},
			wantResp: &exptpb.SubmitExperimentResponse{
				Experiment: &expt.Experiment{
					ID:     gptr.Of(validExptID),
					Name:   gptr.Of("test_experiment"),
					Desc:   gptr.Of("test description"),
					Status: gptr.Of(expt.ExptStatus_Pending),
				},
				RunID:    gptr.Of(validRunID),
				BaseResp: base.NewBaseResp(),
			},
			wantErr: false,
		},
		{
			name: "parameter validation failed - CreateEvalTargetParam is empty",
			req: &exptpb.SubmitExperimentRequest{
				WorkspaceID: validWorkspaceID,
				Name:        gptr.Of("test_experiment"),
			},
			mockSetup: func() {
				// Mock will be called but should return an error
				mockManager.EXPECT().
					CreateExpt(gomock.Any(), gomock.Any(), &entity.Session{
						UserID: "",
						AppID:  0,
					}).
					Return(nil, fmt.Errorf("CreateEvalTargetParam is required"))
			},
			wantResp: nil,
			wantErr:  true,
			wantCode: 0, // Don't expect specific error code since it's a fmt.Errorf
		},
	}

	for _, tt := range tests {
		t.Run(tt.name, func(t *testing.T) { // Setup mock behavior
			tt.mockSetup()

			// Create object under test
			// 创建被测试对象
			app := &experimentApplication{
				manager:            mockManager,
				resultSvc:          mockResultSvc,
				auth:               mockAuth,
				ExptSchedulerEvent: mockScheduler,
				idgen:              mockIDGen,
			}
			// Execute test
			gotResp, err := app.SubmitExperiment(context.Background(), tt.req)

			// Validate results
			// 验证结果
			if tt.wantErr {
				assert.Error(t, err)
				if tt.wantCode != 0 {
					statusErr, ok := errorx.FromStatusError(err)
					assert.True(t, ok)
					if ok {
						assert.Equal(t, tt.wantCode, statusErr.Code())
					}
				}
				return
			}

			assert.NoError(t, err)
			assert.NotNil(t, gotResp)
			assert.Equal(t, tt.wantResp.Experiment.GetID(), gotResp.Experiment.GetID())
			assert.Equal(t, tt.wantResp.Experiment.GetName(), gotResp.Experiment.GetName())
			assert.Equal(t, tt.wantResp.Experiment.GetDesc(), gotResp.Experiment.GetDesc())
			assert.Equal(t, tt.wantResp.Experiment.GetStatus(), gotResp.Experiment.GetStatus())
			assert.Equal(t, tt.wantResp.RunID, gotResp.RunID)
		})
	}
}

func TestExperimentApplication_CheckExperimentName(t *testing.T) {
	ctrl := gomock.NewController(t)
	defer ctrl.Finish()

	// 创建 mock 对象
	mockAuth := rpcmocks.NewMockIAuthProvider(ctrl)
	mockManager := servicemocks.NewMockIExptManager(ctrl)

	// 测试数据
	validWorkspaceID := int64(123)
	validName := "test_experiment"

	tests := []struct {
		name      string
		req       *exptpb.CheckExperimentNameRequest
		mockSetup func()
		wantResp  *exptpb.CheckExperimentNameResponse
		wantErr   bool
	}{
		{
			name: "experiment name available",
			req: &exptpb.CheckExperimentNameRequest{
				WorkspaceID: validWorkspaceID,
				Name:        gptr.Of(validName),
			},
			mockSetup: func() {
				mockManager.EXPECT().
					CheckName(gomock.Any(), validName, validWorkspaceID, &entity.Session{}).
					Return(true, nil)
				mockAuth.EXPECT().
					Authorization(
						gomock.Any(),
						gomock.Any(),
					).DoAndReturn(func(_ context.Context, param *rpc.AuthorizationParam) error {
					assert.Equal(t, strconv.FormatInt(validWorkspaceID, 10), param.ObjectID)
					assert.Equal(t, validWorkspaceID, param.SpaceID)
					assert.Equal(t, rpc.AuthEntityType_Space, *param.ActionObjects[0].EntityType)
					return nil
				})
			},
			wantResp: &exptpb.CheckExperimentNameResponse{
				Pass:    gptr.Of(true),
				Message: gptr.Of(""),
			},
			wantErr: false,
		},
		{
			name: "experiment name already exists",
			req: &exptpb.CheckExperimentNameRequest{
				WorkspaceID: validWorkspaceID,
				Name:        gptr.Of(validName),
			},
			mockSetup: func() {
				mockManager.EXPECT().
					CheckName(gomock.Any(), validName, validWorkspaceID, &entity.Session{}).
					Return(false, nil)
				mockAuth.EXPECT().
					Authorization(
						gomock.Any(),
						gomock.Any(),
					).DoAndReturn(func(_ context.Context, param *rpc.AuthorizationParam) error {
					assert.Equal(t, strconv.FormatInt(validWorkspaceID, 10), param.ObjectID)
					assert.Equal(t, validWorkspaceID, param.SpaceID)
					assert.Equal(t, rpc.AuthEntityType_Space, *param.ActionObjects[0].EntityType)
					return nil
				})
			},
			wantResp: &exptpb.CheckExperimentNameResponse{
				Pass:    gptr.Of(false),
				Message: gptr.Of("experiment name test_experiment already exist"),
			},
			wantErr: false,
		},
	}

	for _, tt := range tests {
		t.Run(tt.name, func(t *testing.T) {
			// 设置 mock 行为
			tt.mockSetup()

			// 创建被测试对象
			app := &experimentApplication{
				manager: mockManager,
				auth:    mockAuth,
			}

			// 执行测试
			gotResp, err := app.CheckExperimentName(context.Background(), tt.req)

			// 验证结果
			if tt.wantErr {
				assert.Error(t, err)
				return
			}

			assert.NoError(t, err)
			assert.NotNil(t, gotResp)
			assert.Equal(t, tt.wantResp.GetPass(), gotResp.GetPass())
			assert.Equal(t, tt.wantResp.GetMessage(), gotResp.GetMessage())
		})
	}
}

func TestExperimentApplication_BatchGetExperiments(t *testing.T) {
	ctrl := gomock.NewController(t)
	defer ctrl.Finish()

	// 创建 mock 对象
	mockManager := servicemocks.NewMockIExptManager(ctrl)
	mockAuth := rpcmocks.NewMockIAuthProvider(ctrl)
	mockUserInfoService := userinfomocks.NewMockUserInfoService(ctrl)

	// 测试数据
	validWorkspaceID := int64(123)
	validExptIDs := []int64{456, 457}
	validExpts := []*entity.Experiment{
		{
			ID:          validExptIDs[0],
			SpaceID:     validWorkspaceID,
			Name:        "test_experiment_1",
			Description: "test description 1",
			Status:      entity.ExptStatus_Pending,
			CreatedBy:   "789",
		},
		{
			ID:          validExptIDs[1],
			SpaceID:     validWorkspaceID,
			Name:        "test_experiment_2",
			Description: "test description 2",
			Status:      entity.ExptStatus_Processing,
			CreatedBy:   "789",
		},
	}

	tests := []struct {
		name      string
		req       *exptpb.BatchGetExperimentsRequest
		mockSetup func()
		wantResp  *exptpb.BatchGetExperimentsResponse
		wantErr   bool
	}{
		{
			name: "successfully batch get experiments",
			req: &exptpb.BatchGetExperimentsRequest{
				WorkspaceID: validWorkspaceID,
				ExptIds:     validExptIDs,
			},
			mockSetup: func() {
				// 模拟获取实验详情
				mockManager.EXPECT().
					MGetDetail(gomock.Any(), validExptIDs, validWorkspaceID, &entity.Session{}).
					Return(validExpts, nil)

				// 模拟权限验证
				mockAuth.EXPECT().
					MAuthorizeWithoutSPI(
						gomock.Any(),
						validWorkspaceID,
						gomock.Any(),
					).DoAndReturn(func(_ context.Context, spaceID int64, params []*rpc.AuthorizationWithoutSPIParam) error {
					assert.Equal(t, len(validExpts), len(params))
					for i, param := range params {
						assert.Equal(t, strconv.FormatInt(validExpts[i].ID, 10), param.ObjectID)
						assert.Equal(t, validWorkspaceID, param.SpaceID)
						assert.Equal(t, validWorkspaceID, param.ResourceSpaceID)
						assert.Equal(t, validExpts[i].CreatedBy, *param.OwnerID)
						assert.Equal(t, 1, len(param.ActionObjects))
						assert.Equal(t, "read", *param.ActionObjects[0].Action)
						assert.Equal(t, rpc.AuthEntityType_EvaluationExperiment, *param.ActionObjects[0].EntityType)
					}
					return nil
				})

				// 模拟填充用户信息
				mockUserInfoService.EXPECT().
					PackUserInfo(gomock.Any(), gomock.Any()).
					Do(func(_ context.Context, carriers []userinfo.UserInfoCarrier) {
						assert.Equal(t, len(validExpts), len(carriers))
					})
			},
			wantResp: &exptpb.BatchGetExperimentsResponse{
				Experiments: []*expt.Experiment{
					{
						ID:     gptr.Of(validExptIDs[0]),
						Name:   gptr.Of("test_experiment_1"),
						Desc:   gptr.Of("test description 1"),
						Status: gptr.Of(expt.ExptStatus_Pending),
						BaseInfo: &common.BaseInfo{
							CreatedBy: &common.UserInfo{
								UserID: gptr.Of("789"),
							},
						},
					},
					{
						ID:     gptr.Of(validExptIDs[1]),
						Name:   gptr.Of("test_experiment_2"),
						Desc:   gptr.Of("test description 2"),
						Status: gptr.Of(expt.ExptStatus_Processing),
						BaseInfo: &common.BaseInfo{
							CreatedBy: &common.UserInfo{
								UserID: gptr.Of("789"),
							},
						},
					},
				},
				BaseResp: base.NewBaseResp(),
			},
			wantErr: false,
		},
	}

	for _, tt := range tests {
		t.Run(tt.name, func(t *testing.T) {
			// 设置 mock 行为
			tt.mockSetup()

			// 创建被测试对象
			app := &experimentApplication{
				manager:         mockManager,
				auth:            mockAuth,
				userInfoService: mockUserInfoService,
			}

			// 执行测试
			gotResp, err := app.BatchGetExperiments(context.Background(), tt.req)

			// 验证结果
			if tt.wantErr {
				assert.Error(t, err)
				return
			}

			assert.NoError(t, err)
			assert.NotNil(t, gotResp)
			assert.Equal(t, len(tt.wantResp.Experiments), len(gotResp.Experiments))

			for i, wantExpt := range tt.wantResp.Experiments {
				gotExpt := gotResp.Experiments[i]
				assert.Equal(t, wantExpt.GetID(), gotExpt.GetID())
				assert.Equal(t, wantExpt.GetName(), gotExpt.GetName())
				assert.Equal(t, wantExpt.GetDesc(), gotExpt.GetDesc())
				assert.Equal(t, wantExpt.GetStatus(), gotExpt.GetStatus())
				assert.Equal(t, wantExpt.GetBaseInfo().GetCreatedBy().GetUserID(),
					gotExpt.GetBaseInfo().GetCreatedBy().GetUserID())
			}
		})
	}
}

func TestExperimentApplication_ListExperiments(t *testing.T) {
	ctrl := gomock.NewController(t)
	defer ctrl.Finish()

	// 创建 mock 对象
	mockManager := servicemocks.NewMockIExptManager(ctrl)
	mockAuth := rpcmocks.NewMockIAuthProvider(ctrl)
	mockUserInfoService := userinfomocks.NewMockUserInfoService(ctrl)
	mockEvalTargetService := servicemocks.NewMockIEvalTargetService(ctrl)

	// 测试数据
	validWorkspaceID := int64(123)
	validExpts := []*entity.Experiment{
		{
			ID:          456,
			SpaceID:     validWorkspaceID,
			Name:        "test_experiment_1",
			Description: "test description 1",
			Status:      entity.ExptStatus_Pending,
			CreatedBy:   "789",
		},
		{
			ID:          457,
			SpaceID:     validWorkspaceID,
			Name:        "test_experiment_2",
			Description: "test description 2",
			Status:      entity.ExptStatus_Processing,
			CreatedBy:   "789",
		},
	}

	tests := []struct {
		name      string
		req       *exptpb.ListExperimentsRequest
		mockSetup func()
		wantResp  *exptpb.ListExperimentsResponse
		wantErr   bool
	}{
		{
			name: "successfully list experiments",
			req: &exptpb.ListExperimentsRequest{
				WorkspaceID:  validWorkspaceID,
				PageNumber:   gptr.Of(int32(1)),
				PageSize:     gptr.Of(int32(10)),
				FilterOption: &expt.ExptFilterOption{},
				OrderBys: []*common.OrderBy{
					{
						Field: gptr.Of("created_at"),
						IsAsc: gptr.Of(false),
					},
				},
			},
			mockSetup: func() {
				// 模拟权限验证
				mockAuth.EXPECT().
					Authorization(
						gomock.Any(),
						gomock.Any(),
					).DoAndReturn(func(_ context.Context, param *rpc.AuthorizationParam) error {
					assert.Equal(t, strconv.FormatInt(validWorkspaceID, 10), param.ObjectID)
					assert.Equal(t, validWorkspaceID, param.SpaceID)
					assert.Equal(t, 1, len(param.ActionObjects))
					assert.Equal(t, "listLoopEvaluationExperiment", *param.ActionObjects[0].Action)
					assert.Equal(t, rpc.AuthEntityType_Space, *param.ActionObjects[0].EntityType)
					return nil
				})

				// 模拟列表查询
				mockManager.EXPECT().
					List(
						gomock.Any(),
						gomock.Any(),
						gomock.Any(),
						validWorkspaceID,
						gomock.Any(),
						[]*entity.OrderBy{{Field: gptr.Of("created_at"), IsAsc: gptr.Of(false)}},
						&entity.Session{},
					).DoAndReturn(func(_ context.Context, pageNumber, pageSize int32, spaceID int64, filter *entity.ExptListFilter, orderBys []*entity.OrderBy, session *entity.Session) ([]*entity.Experiment, int64, error) {
					assert.Equal(t, int32(1), pageNumber)
					assert.Equal(t, int32(10), pageSize)
					return validExpts, int64(len(validExpts)), nil
				})

				// 模拟填充用户信息
				mockUserInfoService.EXPECT().
					PackUserInfo(gomock.Any(), gomock.Any()).
					Do(func(_ context.Context, carriers []userinfo.UserInfoCarrier) {
						assert.Equal(t, len(validExpts), len(carriers))
					}).AnyTimes()
			},
			wantResp: &exptpb.ListExperimentsResponse{
				Experiments: []*expt.Experiment{
					{
						ID:     gptr.Of(int64(456)),
						Name:   gptr.Of("test_experiment_1"),
						Desc:   gptr.Of("test description 1"),
						Status: gptr.Of(expt.ExptStatus_Pending),
						BaseInfo: &common.BaseInfo{
							CreatedBy: &common.UserInfo{
								UserID: gptr.Of("789"),
							},
						},
					},
					{
						ID:     gptr.Of(int64(457)),
						Name:   gptr.Of("test_experiment_2"),
						Desc:   gptr.Of("test description 2"),
						Status: gptr.Of(expt.ExptStatus_Processing),
						BaseInfo: &common.BaseInfo{
							CreatedBy: &common.UserInfo{
								UserID: gptr.Of("789"),
							},
						},
					},
				},
				Total:    gptr.Of(int32(2)),
				BaseResp: base.NewBaseResp(),
			},
			wantErr: false,
		},
		{
			name: "permission validation failed",
			req: &exptpb.ListExperimentsRequest{
				WorkspaceID: validWorkspaceID,
				PageNumber:  gptr.Of(int32(1)),
				PageSize:    gptr.Of(int32(10)),
			},
			mockSetup: func() {
				// 模拟权限验证失败
				mockAuth.EXPECT().
					Authorization(
						gomock.Any(),
						gomock.Any(),
					).DoAndReturn(func(_ context.Context, param *rpc.AuthorizationParam) error {
					assert.Equal(t, strconv.FormatInt(validWorkspaceID, 10), param.ObjectID)
					assert.Equal(t, validWorkspaceID, param.SpaceID)
					assert.Equal(t, 1, len(param.ActionObjects))
					assert.Equal(t, "listLoopEvaluationExperiment", *param.ActionObjects[0].Action)
					assert.Equal(t, rpc.AuthEntityType_Space, *param.ActionObjects[0].EntityType)
					return errorx.NewByCode(errno.CommonNoPermissionCode)
				})
			},
			wantErr: true,
		},
	}

	for _, tt := range tests {
		t.Run(tt.name, func(t *testing.T) {
			// 创建被测试对象
			app := &experimentApplication{
				manager:           mockManager,
				auth:              mockAuth,
				userInfoService:   mockUserInfoService,
				evalTargetService: mockEvalTargetService,
			}

			// Setup mock behavior
			tt.mockSetup()

			// Execute test
			gotResp, err := app.ListExperiments(context.Background(), tt.req)

			// 验证结果
			if tt.wantErr {
				assert.Error(t, err)
				return
			}

			assert.NoError(t, err)
			assert.NotNil(t, gotResp)
			assert.Equal(t, len(tt.wantResp.Experiments), len(gotResp.Experiments))
			assert.Equal(t, tt.wantResp.GetTotal(), gotResp.GetTotal())

			for i, wantExpt := range tt.wantResp.Experiments {
				gotExpt := gotResp.Experiments[i]
				assert.Equal(t, wantExpt.GetID(), gotExpt.GetID())
				assert.Equal(t, wantExpt.GetName(), gotExpt.GetName())
				assert.Equal(t, wantExpt.GetDesc(), gotExpt.GetDesc())
				assert.Equal(t, wantExpt.GetStatus(), gotExpt.GetStatus())
				assert.Equal(t, wantExpt.GetBaseInfo().GetCreatedBy().GetUserID(),
					gotExpt.GetBaseInfo().GetCreatedBy().GetUserID())
			}
		})
	}
}

func TestExperimentApplication_UpdateExperiment(t *testing.T) {
	ctrl := gomock.NewController(t)
	defer ctrl.Finish()

	// 创建 mock 对象
	mockManager := servicemocks.NewMockIExptManager(ctrl)
	mockAuth := rpcmocks.NewMockIAuthProvider(ctrl)
	mockUserInfoService := userinfomocks.NewMockUserInfoService(ctrl)

	// 测试数据
	validWorkspaceID := int64(123)
	validExptID := int64(456)
	validUserID := "789"
	validExpt := &entity.Experiment{
		ID:          validExptID,
		SpaceID:     validWorkspaceID,
		Name:        "test_experiment_1",
		Description: "test description 1",
		Status:      entity.ExptStatus_Pending,
		CreatedBy:   validUserID,
	}

	tests := []struct {
		name      string
		req       *exptpb.UpdateExperimentRequest
		mockSetup func()
		wantResp  *exptpb.UpdateExperimentResponse
		wantErr   bool
	}{
		{
			name: "successfully update experiment",
			req: &exptpb.UpdateExperimentRequest{
				ExptID:      validExptID,
				WorkspaceID: validWorkspaceID,
				Name:        gptr.Of("updated_experiment"),
				Desc:        gptr.Of("updated description"),
			},
			mockSetup: func() {
				// 模拟获取实验
				mockManager.EXPECT().
					Get(gomock.Any(), validExptID, validWorkspaceID, &entity.Session{}).
					Return(validExpt, nil)

				// 模拟检查名称
				mockManager.EXPECT().
					CheckName(gomock.Any(), "updated_experiment", validWorkspaceID, &entity.Session{}).
					Return(true, nil)

				// 模拟权限验证
				mockAuth.EXPECT().
					AuthorizationWithoutSPI(
						gomock.Any(),
						gomock.Any(),
					).DoAndReturn(func(_ context.Context, param *rpc.AuthorizationWithoutSPIParam) error {
					assert.Equal(t, strconv.FormatInt(validExptID, 10), param.ObjectID)
					assert.Equal(t, validWorkspaceID, param.SpaceID)
					assert.Equal(t, validWorkspaceID, param.ResourceSpaceID)
					assert.Equal(t, validUserID, *param.OwnerID)
					assert.Equal(t, 1, len(param.ActionObjects))
					assert.Equal(t, "edit", *param.ActionObjects[0].Action)
					assert.Equal(t, rpc.AuthEntityType_EvaluationExperiment, *param.ActionObjects[0].EntityType)
					return nil
				})

				// 模拟更新实验
				mockManager.EXPECT().
					Update(
						gomock.Any(),
						&entity.Experiment{
							ID:          validExptID,
							SpaceID:     validWorkspaceID,
							Name:        "updated_experiment",
							Description: "updated description",
						},
						&entity.Session{},
					).Return(nil)

				// 模拟获取更新后的实验
				updatedExpt := &entity.Experiment{
					ID:          validExptID,
					SpaceID:     validWorkspaceID,
					Name:        "updated_experiment",
					Description: "updated description",
					Status:      entity.ExptStatus_Pending,
					CreatedBy:   validUserID,
				}
				mockManager.EXPECT().
					Get(gomock.Any(), validExptID, validWorkspaceID, &entity.Session{}).
					Return(updatedExpt, nil)

				// 模拟填充用户信息
				mockUserInfoService.EXPECT().
					PackUserInfo(gomock.Any(), gomock.Any()).
					Do(func(_ context.Context, carriers []userinfo.UserInfoCarrier) {
						assert.Equal(t, 1, len(carriers))
					}).AnyTimes()
			},
			wantResp: &exptpb.UpdateExperimentResponse{
				Experiment: &expt.Experiment{
					ID:        gptr.Of(validExptID),
					Name:      gptr.Of("updated_experiment"),
					Desc:      gptr.Of("updated description"),
					Status:    gptr.Of(expt.ExptStatus_Pending),
					CreatorBy: gptr.Of(validUserID),
					BaseInfo: &common.BaseInfo{
						CreatedBy: &common.UserInfo{
							UserID: gptr.Of(validUserID),
						},
					},
				},
				BaseResp: base.NewBaseResp(),
			},
			wantErr: false,
		},
		{
			name: "experiment name already exists",
			req: &exptpb.UpdateExperimentRequest{
				ExptID:      validExptID,
				WorkspaceID: validWorkspaceID,
				Name:        gptr.Of("existing_experiment"),
				Desc:        gptr.Of("updated description"),
			},
			mockSetup: func() {
				// 模拟获取实验
				mockManager.EXPECT().
					Get(gomock.Any(), validExptID, validWorkspaceID, &entity.Session{}).
					Return(validExpt, nil)

				// 模拟检查名称失败
				mockManager.EXPECT().
					CheckName(gomock.Any(), "existing_experiment", validWorkspaceID, &entity.Session{}).
					Return(false, nil)
			},
			wantErr: true,
		},
		{
			name: "permission validation failed",
			req: &exptpb.UpdateExperimentRequest{
				ExptID:      validExptID,
				WorkspaceID: validWorkspaceID,
				Name:        gptr.Of("updated_experiment"),
				Desc:        gptr.Of("updated description"),
			},
			mockSetup: func() {
				// 模拟获取实验
				mockManager.EXPECT().
					Get(gomock.Any(), validExptID, validWorkspaceID, &entity.Session{}).
					Return(validExpt, nil)

				// 模拟检查名称
				mockManager.EXPECT().
					CheckName(gomock.Any(), "updated_experiment", validWorkspaceID, &entity.Session{}).
					Return(true, nil)

				// 模拟权限验证失败
				mockAuth.EXPECT().
					AuthorizationWithoutSPI(
						gomock.Any(),
						gomock.Any(),
					).DoAndReturn(func(_ context.Context, param *rpc.AuthorizationWithoutSPIParam) error {
					assert.Equal(t, strconv.FormatInt(validExptID, 10), param.ObjectID)
					assert.Equal(t, validWorkspaceID, param.SpaceID)
					assert.Equal(t, validWorkspaceID, param.ResourceSpaceID)
					assert.Equal(t, validUserID, *param.OwnerID)
					assert.Equal(t, 1, len(param.ActionObjects))
					assert.Equal(t, "edit", *param.ActionObjects[0].Action)
					assert.Equal(t, rpc.AuthEntityType_EvaluationExperiment, *param.ActionObjects[0].EntityType)
					return errorx.NewByCode(errno.CommonNoPermissionCode)
				})
			},
			wantErr: true,
		},
	}

	for _, tt := range tests {
		t.Run(tt.name, func(t *testing.T) {
			// 创建被测试对象
			app := &experimentApplication{
				manager:         mockManager,
				auth:            mockAuth,
				userInfoService: mockUserInfoService,
			}

			// 设置 mock 行为
			tt.mockSetup()

			// 执行测试
			gotResp, err := app.UpdateExperiment(context.Background(), tt.req)

			// 验证结果
			if tt.wantErr {
				assert.Error(t, err)
				return
			}

			assert.NoError(t, err)
			assert.NotNil(t, gotResp)
			assert.Equal(t, tt.wantResp.GetExperiment().GetID(), gotResp.GetExperiment().GetID())
			assert.Equal(t, tt.wantResp.GetExperiment().GetName(), gotResp.GetExperiment().GetName())
			assert.Equal(t, tt.wantResp.GetExperiment().GetDesc(), gotResp.GetExperiment().GetDesc())
			assert.Equal(t, tt.wantResp.GetExperiment().GetStatus(), gotResp.GetExperiment().GetStatus())
		})
	}
}

func TestExperimentApplication_DeleteExperiment(t *testing.T) {
	ctrl := gomock.NewController(t)
	defer ctrl.Finish()

	// Create mock objects
	mockManager := servicemocks.NewMockIExptManager(ctrl)
	mockAuth := rpcmocks.NewMockIAuthProvider(ctrl)

	// Test data
	validWorkspaceID := int64(123)
	validExptID := int64(456)
	validUserID := "789"
	validExpt := &entity.Experiment{
		ID:          validExptID,
		SpaceID:     validWorkspaceID,
		Name:        "test_experiment_1",
		Description: "test description 1",
		Status:      entity.ExptStatus_Pending,
		CreatedBy:   validUserID,
	}

	tests := []struct {
		name      string
		req       *exptpb.DeleteExperimentRequest
		mockSetup func()
		wantResp  *exptpb.DeleteExperimentResponse
		wantErr   bool
	}{
		{
			name: "successfully delete experiment",
			req: &exptpb.DeleteExperimentRequest{
				ExptID:      validExptID,
				WorkspaceID: validWorkspaceID,
			},
			mockSetup: func() {
				// 模拟获取实验
				mockManager.EXPECT().
					Get(gomock.Any(), validExptID, validWorkspaceID, &entity.Session{}).
					Return(validExpt, nil)

				// 模拟权限验证
				mockAuth.EXPECT().
					AuthorizationWithoutSPI(
						gomock.Any(),
						gomock.Any(),
					).DoAndReturn(func(_ context.Context, param *rpc.AuthorizationWithoutSPIParam) error {
					assert.Equal(t, strconv.FormatInt(validExptID, 10), param.ObjectID)
					assert.Equal(t, validWorkspaceID, param.SpaceID)
					assert.Equal(t, validWorkspaceID, param.ResourceSpaceID)
					assert.Equal(t, validUserID, *param.OwnerID)
					assert.Equal(t, 1, len(param.ActionObjects))
					assert.Equal(t, "edit", *param.ActionObjects[0].Action)
					assert.Equal(t, rpc.AuthEntityType_EvaluationExperiment, *param.ActionObjects[0].EntityType)
					return nil
				})

				// 模拟删除实验
				mockManager.EXPECT().
					Delete(gomock.Any(), validExptID, validWorkspaceID, &entity.Session{}).
					Return(nil)
			},
			wantResp: &exptpb.DeleteExperimentResponse{
				BaseResp: base.NewBaseResp(),
			},
			wantErr: false,
		},
		{
			name: "experiment does not exist",
			req: &exptpb.DeleteExperimentRequest{
				ExptID:      validExptID,
				WorkspaceID: validWorkspaceID,
			},
			mockSetup: func() {
				// 模拟获取实验失败
				mockManager.EXPECT().
					Get(gomock.Any(), validExptID, validWorkspaceID, &entity.Session{}).
					Return(nil, errorx.NewByCode(errno.ResourceNotFoundCode))
			},
			wantErr: true,
		},
		{
			name: "permission validation failed",
			req: &exptpb.DeleteExperimentRequest{
				ExptID:      validExptID,
				WorkspaceID: validWorkspaceID,
			},
			mockSetup: func() {
				// 模拟获取实验
				mockManager.EXPECT().
					Get(gomock.Any(), validExptID, validWorkspaceID, &entity.Session{}).
					Return(validExpt, nil)

				// 模拟权限验证失败
				mockAuth.EXPECT().
					AuthorizationWithoutSPI(
						gomock.Any(),
						gomock.Any(),
					).DoAndReturn(func(_ context.Context, param *rpc.AuthorizationWithoutSPIParam) error {
					assert.Equal(t, strconv.FormatInt(validExptID, 10), param.ObjectID)
					assert.Equal(t, validWorkspaceID, param.SpaceID)
					assert.Equal(t, validWorkspaceID, param.ResourceSpaceID)
					assert.Equal(t, validUserID, *param.OwnerID)
					assert.Equal(t, 1, len(param.ActionObjects))
					assert.Equal(t, "edit", *param.ActionObjects[0].Action)
					assert.Equal(t, rpc.AuthEntityType_EvaluationExperiment, *param.ActionObjects[0].EntityType)
					return errorx.NewByCode(errno.CommonNoPermissionCode)
				})
			},
			wantErr: true,
		},
		{
			name: "delete operation failed",
			req: &exptpb.DeleteExperimentRequest{
				ExptID:      validExptID,
				WorkspaceID: validWorkspaceID,
			},
			mockSetup: func() {
				// 模拟获取实验
				mockManager.EXPECT().
					Get(gomock.Any(), validExptID, validWorkspaceID, &entity.Session{}).
					Return(validExpt, nil)

				// 模拟权限验证
				mockAuth.EXPECT().
					AuthorizationWithoutSPI(
						gomock.Any(),
						gomock.Any(),
					).Return(nil)

				// 模拟删除实验失败
				mockManager.EXPECT().
					Delete(gomock.Any(), validExptID, validWorkspaceID, &entity.Session{}).
					Return(errorx.NewByCode(errno.CommonInternalErrorCode))
			},
			wantErr: true,
		},
	}

	for _, tt := range tests {
		t.Run(tt.name, func(t *testing.T) {
			// 创建被测试对象
			app := &experimentApplication{
				manager: mockManager,
				auth:    mockAuth,
			}

			// 设置 mock 行为
			tt.mockSetup()

			// 执行测试
			gotResp, err := app.DeleteExperiment(context.Background(), tt.req)

			// 验证结果
			if tt.wantErr {
				assert.Error(t, err)
				return
			}

			assert.NoError(t, err)
			assert.NotNil(t, gotResp)
			assert.NotNil(t, gotResp.GetBaseResp())
		})
	}
}

func TestExperimentApplication_BatchDeleteExperiments(t *testing.T) {
	ctrl := gomock.NewController(t)
	defer ctrl.Finish()

	// Create mock objects
	mockManager := servicemocks.NewMockIExptManager(ctrl)
	mockAuth := rpcmocks.NewMockIAuthProvider(ctrl)

	// Test data
	validWorkspaceID := int64(123)
	validExptID1 := int64(456)
	validExptID2 := int64(457)
	validUserID := "789"
	validExpt1 := &entity.Experiment{
		ID:          validExptID1,
		SpaceID:     validWorkspaceID,
		Name:        "test_experiment_1",
		Description: "test description 1",
		Status:      entity.ExptStatus_Pending,
		CreatedBy:   validUserID,
	}
	validExpt2 := &entity.Experiment{
		ID:          validExptID2,
		SpaceID:     validWorkspaceID,
		Name:        "test_experiment_2",
		Description: "test description 2",
		Status:      entity.ExptStatus_Pending,
		CreatedBy:   validUserID,
	}

	tests := []struct {
		name      string
		req       *exptpb.BatchDeleteExperimentsRequest
		mockSetup func()
		wantResp  *exptpb.BatchDeleteExperimentsResponse
		wantErr   bool
	}{
		{
			name: "successfully batch delete experiments",
			req: &exptpb.BatchDeleteExperimentsRequest{
				ExptIds:     []int64{validExptID1, validExptID2},
				WorkspaceID: validWorkspaceID,
			},
			mockSetup: func() {
				// 模拟获取实验列表
				mockManager.EXPECT().
					MGet(gomock.Any(), []int64{validExptID1, validExptID2}, validWorkspaceID, &entity.Session{}).
					Return([]*entity.Experiment{validExpt1, validExpt2}, nil)

				// 模拟批量权限验证
				mockAuth.EXPECT().
					MAuthorizeWithoutSPI(
						gomock.Any(),
						validWorkspaceID,
						gomock.Any(),
					).DoAndReturn(func(_ context.Context, spaceID int64, params []*rpc.AuthorizationWithoutSPIParam) error {
					assert.Equal(t, 2, len(params))
					for i, param := range params {
						exptID := []int64{validExptID1, validExptID2}[i]
						assert.Equal(t, strconv.FormatInt(exptID, 10), param.ObjectID)
						assert.Equal(t, validWorkspaceID, param.SpaceID)
						assert.Equal(t, validWorkspaceID, param.ResourceSpaceID)
						assert.Equal(t, validUserID, *param.OwnerID)
						assert.Equal(t, 1, len(param.ActionObjects))
						assert.Equal(t, "edit", *param.ActionObjects[0].Action)
						assert.Equal(t, rpc.AuthEntityType_EvaluationExperiment, *param.ActionObjects[0].EntityType)
					}
					return nil
				})

				// 模拟批量删除实验
				mockManager.EXPECT().
					MDelete(gomock.Any(), []int64{validExptID1, validExptID2}, validWorkspaceID, &entity.Session{}).
					Return(nil)
			},
			wantResp: &exptpb.BatchDeleteExperimentsResponse{
				BaseResp: base.NewBaseResp(),
			},
			wantErr: false,
		},
		{
			name: "some experiments do not exist",
			req: &exptpb.BatchDeleteExperimentsRequest{
				ExptIds:     []int64{validExptID1, validExptID2},
				WorkspaceID: validWorkspaceID,
			},
			mockSetup: func() {
				// 模拟获取实验列表，只返回一个实验
				mockManager.EXPECT().
					MGet(gomock.Any(), []int64{validExptID1, validExptID2}, validWorkspaceID, &entity.Session{}).
					Return([]*entity.Experiment{validExpt1}, nil)

				// 模拟批量权限验证
				mockAuth.EXPECT().
					MAuthorizeWithoutSPI(
						gomock.Any(),
						validWorkspaceID,
						gomock.Any(),
					).DoAndReturn(func(_ context.Context, spaceID int64, params []*rpc.AuthorizationWithoutSPIParam) error {
					assert.Equal(t, 1, len(params))
					assert.Equal(t, strconv.FormatInt(validExptID1, 10), params[0].ObjectID)
					return nil
				})

				// 模拟批量删除实验
				mockManager.EXPECT().
					MDelete(gomock.Any(), []int64{validExptID1, validExptID2}, validWorkspaceID, &entity.Session{}).
					Return(nil)
			},
			wantResp: &exptpb.BatchDeleteExperimentsResponse{
				BaseResp: base.NewBaseResp(),
			},
			wantErr: false,
		},
		{
			name: "permission validation failed",
			req: &exptpb.BatchDeleteExperimentsRequest{
				ExptIds:     []int64{validExptID1, validExptID2},
				WorkspaceID: validWorkspaceID,
			},
			mockSetup: func() {
				// 模拟获取实验列表
				mockManager.EXPECT().
					MGet(gomock.Any(), []int64{validExptID1, validExptID2}, validWorkspaceID, &entity.Session{}).
					Return([]*entity.Experiment{validExpt1, validExpt2}, nil)

				// 模拟批量权限验证失败
				mockAuth.EXPECT().
					MAuthorizeWithoutSPI(
						gomock.Any(),
						validWorkspaceID,
						gomock.Any(),
					).Return(errorx.NewByCode(errno.CommonNoPermissionCode))
			},
			wantErr: true,
		},
		{
			name: "batch delete operation failed",
			req: &exptpb.BatchDeleteExperimentsRequest{
				ExptIds:     []int64{validExptID1, validExptID2},
				WorkspaceID: validWorkspaceID,
			},
			mockSetup: func() {
				// 模拟获取实验列表
				mockManager.EXPECT().
					MGet(gomock.Any(), []int64{validExptID1, validExptID2}, validWorkspaceID, &entity.Session{}).
					Return([]*entity.Experiment{validExpt1, validExpt2}, nil)

				// 模拟批量权限验证
				mockAuth.EXPECT().
					MAuthorizeWithoutSPI(
						gomock.Any(),
						validWorkspaceID,
						gomock.Any(),
					).Return(nil)

				// 模拟批量删除实验失败
				mockManager.EXPECT().
					MDelete(gomock.Any(), []int64{validExptID1, validExptID2}, validWorkspaceID, &entity.Session{}).
					Return(errorx.NewByCode(errno.CommonInternalErrorCode))
			},
			wantErr: true,
		},
	}

	for _, tt := range tests {
		t.Run(tt.name, func(t *testing.T) {
			// 创建被测试对象
			app := &experimentApplication{
				manager: mockManager,
				auth:    mockAuth,
			}

			// 设置 mock 行为
			tt.mockSetup()

			// 执行测试
			gotResp, err := app.BatchDeleteExperiments(context.Background(), tt.req)

			// 验证结果
			if tt.wantErr {
				assert.Error(t, err)
				return
			}

			assert.NoError(t, err)
			assert.NotNil(t, gotResp)
			assert.NotNil(t, gotResp.GetBaseResp())
		})
	}
}

func TestExperimentApplication_CloneExperiment(t *testing.T) {
	ctrl := gomock.NewController(t)
	defer ctrl.Finish()

	// 创建 mock 对象
	mockManager := servicemocks.NewMockIExptManager(ctrl)
	mockAuth := rpcmocks.NewMockIAuthProvider(ctrl)
	mockIDGen := idgenmock.NewMockIIDGenerator(ctrl)
	mockResultSvc := servicemocks.NewMockExptResultService(ctrl)
	mockUserInfoService := userinfomocks.NewMockUserInfoService(ctrl)

	// 测试数据
	validWorkspaceID := int64(123)
	validExptID := int64(456)
	validUserID := "789"
	newExptID := int64(789)
	newStatsID := int64(999)
	clonedExpt := &entity.Experiment{
		ID:          newExptID,
		SpaceID:     validWorkspaceID,
		Name:        "test_experiment_1_copy",
		Description: "test description 1",
		Status:      entity.ExptStatus_Pending,
		CreatedBy:   validUserID,
	}

	tests := []struct {
		name      string
		req       *exptpb.CloneExperimentRequest
		mockSetup func()
		wantResp  *exptpb.CloneExperimentResponse
		wantErr   bool
	}{
		{
			name: "successfully clone experiment",
			req: &exptpb.CloneExperimentRequest{
				ExptID:      gptr.Of(validExptID),
				WorkspaceID: gptr.Of(validWorkspaceID),
			},
			mockSetup: func() {
				// 模拟权限验证
				mockAuth.EXPECT().
					Authorization(
						gomock.Any(),
						gomock.Any(),
					).DoAndReturn(func(_ context.Context, param *rpc.AuthorizationParam) error {
					assert.Equal(t, strconv.FormatInt(validExptID, 10), param.ObjectID)
					assert.Equal(t, validWorkspaceID, param.SpaceID)
					assert.Equal(t, 1, len(param.ActionObjects))
					assert.Equal(t, consts.ActionCreateExpt, *param.ActionObjects[0].Action)
					assert.Equal(t, rpc.AuthEntityType_Space, *param.ActionObjects[0].EntityType)
					return nil
				})

				// 模拟克隆实验
				mockManager.EXPECT().
					Clone(gomock.Any(), validExptID, validWorkspaceID, &entity.Session{}).
					Return(clonedExpt, nil)

				// 模拟生成统计信息ID
				mockIDGen.EXPECT().
					GenID(gomock.Any()).
					Return(newStatsID, nil)

				// 模拟创建统计信息
				mockResultSvc.EXPECT().
					CreateStats(
						gomock.Any(),
						&entity.ExptStats{
							ID:      newStatsID,
							SpaceID: validWorkspaceID,
							ExptID:  newExptID,
						},
						&entity.Session{},
					).Return(nil)

				// 模拟填充用户信息
				mockUserInfoService.EXPECT().
					PackUserInfo(gomock.Any(), gomock.Any()).
					Do(func(_ context.Context, carriers []userinfo.UserInfoCarrier) {
						assert.Equal(t, 1, len(carriers))
					}).AnyTimes()
			},
			wantResp: &exptpb.CloneExperimentResponse{
				Experiment: &expt.Experiment{
					ID:        gptr.Of(newExptID),
					Name:      gptr.Of("test_experiment_1_copy"),
					Desc:      gptr.Of("test description 1"),
					Status:    gptr.Of(expt.ExptStatus_Pending),
					CreatorBy: gptr.Of(validUserID),
					BaseInfo: &common.BaseInfo{
						CreatedBy: &common.UserInfo{
							UserID: gptr.Of(validUserID),
						},
					},
				},
				BaseResp: base.NewBaseResp(),
			},
			wantErr: false,
		},
		{
			name: "permission validation failed",
			req: &exptpb.CloneExperimentRequest{
				ExptID:      gptr.Of(validExptID),
				WorkspaceID: gptr.Of(validWorkspaceID),
			},
			mockSetup: func() {
				// 模拟权限验证失败
				mockAuth.EXPECT().
					Authorization(
						gomock.Any(),
						gomock.Any(),
					).Return(errorx.NewByCode(errno.CommonNoPermissionCode))
			},
			wantErr: true,
		},
		{
			name: "clone operation failed",
			req: &exptpb.CloneExperimentRequest{
				ExptID:      gptr.Of(validExptID),
				WorkspaceID: gptr.Of(validWorkspaceID),
			},
			mockSetup: func() {
				// 模拟权限验证
				mockAuth.EXPECT().
					Authorization(
						gomock.Any(),
						gomock.Any(),
					).Return(nil)

				// 模拟克隆实验失败
				mockManager.EXPECT().
					Clone(gomock.Any(), validExptID, validWorkspaceID, &entity.Session{}).
					Return(nil, errorx.NewByCode(errno.CommonInternalErrorCode))
			},
			wantErr: true,
		},
		{
			name: "create statistics failed",
			req: &exptpb.CloneExperimentRequest{
				ExptID:      gptr.Of(validExptID),
				WorkspaceID: gptr.Of(validWorkspaceID),
			},
			mockSetup: func() {
				// 模拟权限验证
				mockAuth.EXPECT().
					Authorization(
						gomock.Any(),
						gomock.Any(),
					).Return(nil)

				// 模拟克隆实验
				mockManager.EXPECT().
					Clone(gomock.Any(), validExptID, validWorkspaceID, &entity.Session{}).
					Return(clonedExpt, nil)

				// 模拟生成统计信息ID
				mockIDGen.EXPECT().
					GenID(gomock.Any()).
					Return(newStatsID, nil)

				// 模拟创建统计信息失败
				mockResultSvc.EXPECT().
					CreateStats(
						gomock.Any(),
						&entity.ExptStats{
							ID:      newStatsID,
							SpaceID: validWorkspaceID,
							ExptID:  newExptID,
						},
						&entity.Session{},
					).Return(errorx.NewByCode(errno.CommonInternalErrorCode))
			},
			wantErr: true,
		},
	}

	for _, tt := range tests {
		t.Run(tt.name, func(t *testing.T) {
			// 创建被测试对象
			app := &experimentApplication{
				manager:         mockManager,
				auth:            mockAuth,
				idgen:           mockIDGen,
				resultSvc:       mockResultSvc,
				userInfoService: mockUserInfoService,
			}

			// 设置 mock 行为
			tt.mockSetup()

			// 执行测试
			gotResp, err := app.CloneExperiment(context.Background(), tt.req)

			// 验证结果
			if tt.wantErr {
				assert.Error(t, err)
				return
			}

			assert.NoError(t, err)
			assert.NotNil(t, gotResp)
			assert.Equal(t, tt.wantResp.GetExperiment().GetID(), gotResp.GetExperiment().GetID())
			assert.Equal(t, tt.wantResp.GetExperiment().GetName(), gotResp.GetExperiment().GetName())
			assert.Equal(t, tt.wantResp.GetExperiment().GetDesc(), gotResp.GetExperiment().GetDesc())
			assert.Equal(t, tt.wantResp.GetExperiment().GetStatus(), gotResp.GetExperiment().GetStatus())
			assert.Equal(t, tt.wantResp.GetExperiment().GetCreatorBy(), gotResp.GetExperiment().GetCreatorBy())
		})
	}
}

func TestExperimentApplication_RunExperiment(t *testing.T) {
	ctrl := gomock.NewController(t)
	defer ctrl.Finish()

	// 创建 mock 对象
	mockManager := servicemocks.NewMockIExptManager(ctrl)
	mockIDGen := idgenmock.NewMockIIDGenerator(ctrl)

	// 测试数据
	validWorkspaceID := int64(123)
	validExptID := int64(456)
	validUserID := int64(789)
	validRunID := int64(999)

	tests := []struct {
		name      string
		req       *exptpb.RunExperimentRequest
		mockSetup func()
		wantResp  *exptpb.RunExperimentResponse
		wantErr   bool
	}{
		{
			name: "successfully run experiment",
			req: &exptpb.RunExperimentRequest{
				WorkspaceID: gptr.Of(validWorkspaceID),
				ExptID:      gptr.Of(validExptID),
				ExptType:    gptr.Of(expt.ExptType_Offline),
				Session: &common.Session{
					UserID: gptr.Of(validUserID),
				},
			},
			mockSetup: func() {
				// 模拟生成运行ID
				mockIDGen.EXPECT().
					GenID(gomock.Any()).
					Return(validRunID, nil)

				// 模拟记录运行
				mockManager.EXPECT().
					LogRun(
						gomock.Any(),
						validExptID,
						validRunID,
						entity.EvaluationModeSubmit,
						validWorkspaceID,
						&entity.Session{UserID: strconv.FormatInt(validUserID, 10)},
					).Return(nil)

				// 模拟运行实验
				mockManager.EXPECT().
					Run(
						gomock.Any(),
						validExptID,
						validRunID,
						validWorkspaceID,
						&entity.Session{UserID: strconv.FormatInt(validUserID, 10)},
						entity.EvaluationModeSubmit,
						gomock.Any(),
					).Return(nil)
			},
			wantResp: &exptpb.RunExperimentResponse{
				RunID:    gptr.Of(validRunID),
				BaseResp: base.NewBaseResp(),
			},
			wantErr: false,
		},
		{
			name: "run experiment failed",
			req: &exptpb.RunExperimentRequest{
				WorkspaceID: gptr.Of(validWorkspaceID),
				ExptID:      gptr.Of(validExptID),
				ExptType:    gptr.Of(expt.ExptType_Offline),
				Session: &common.Session{
					UserID: gptr.Of(validUserID),
				},
			},
			mockSetup: func() {
				// 模拟生成运行ID
				mockIDGen.EXPECT().
					GenID(gomock.Any()).
					Return(validRunID, nil)

				// 模拟记录运行
				mockManager.EXPECT().
					LogRun(
						gomock.Any(),
						validExptID,
						validRunID,
						entity.EvaluationModeSubmit,
						validWorkspaceID,
						&entity.Session{UserID: strconv.FormatInt(validUserID, 10)},
					).Return(nil)

				// 模拟运行实验失败
				mockManager.EXPECT().
					Run(
						gomock.Any(),
						validExptID,
						validRunID,
						validWorkspaceID,
						&entity.Session{UserID: strconv.FormatInt(validUserID, 10)},
						entity.EvaluationModeSubmit,
						gomock.Any(),
					).Return(errorx.NewByCode(errno.CommonInternalErrorCode))
			},
			wantErr: true,
		},
	}

	for _, tt := range tests {
		t.Run(tt.name, func(t *testing.T) {
			// 创建被测试对象
			app := &experimentApplication{
				manager: mockManager,
				idgen:   mockIDGen,
			}

			// 设置 mock 行为
			tt.mockSetup()

			// 执行测试
			gotResp, err := app.RunExperiment(context.Background(), tt.req)

			// 验证结果
			if tt.wantErr {
				assert.Error(t, err)
				return
			}

			assert.NoError(t, err)
			assert.NotNil(t, gotResp)
			assert.Equal(t, tt.wantResp.GetRunID(), gotResp.GetRunID())
			assert.NotNil(t, gotResp.GetBaseResp())
		})
	}
}

func TestExperimentApplication_RetryExperiment(t *testing.T) {
	ctrl := gomock.NewController(t)
	defer ctrl.Finish()

	// 创建 mock 对象
	mockManager := servicemocks.NewMockIExptManager(ctrl)
	mockIDGen := idgenmock.NewMockIIDGenerator(ctrl)
	mockAuth := rpcmocks.NewMockIAuthProvider(ctrl)

	// 测试数据
	validWorkspaceID := int64(123)
	validExptID := int64(456)
	validUserID := int64(789)
	validRunID := int64(999)

	tests := []struct {
		name      string
		req       *exptpb.RetryExperimentRequest
		mockSetup func()
		wantResp  *exptpb.RetryExperimentResponse
		wantErr   bool
	}{
		{
			name: "successfully retry experiment",
			req: &exptpb.RetryExperimentRequest{
				WorkspaceID: gptr.Of(validWorkspaceID),
				ExptID:      gptr.Of(validExptID),
			},
			mockSetup: func() {
				// 获取实验信息
				mockManager.EXPECT().Get(gomock.Any(), validExptID, validWorkspaceID, gomock.Any()).Return(&entity.Experiment{
					ID:        validExptID,
					SpaceID:   validWorkspaceID,
					CreatedBy: strconv.FormatInt(validUserID, 10),
				}, nil)

				// 权限验证
				mockAuth.EXPECT().AuthorizationWithoutSPI(gomock.Any(), &rpc.AuthorizationWithoutSPIParam{
					ObjectID:        strconv.FormatInt(validExptID, 10),
					SpaceID:         validWorkspaceID,
					ActionObjects:   []*rpc.ActionObject{{Action: gptr.Of(consts.Run), EntityType: gptr.Of(rpc.AuthEntityType_EvaluationExperiment)}},
					OwnerID:         gptr.Of(strconv.FormatInt(validUserID, 10)),
					ResourceSpaceID: validWorkspaceID,
				}).Return(nil)

				// 生成新的 runID
				mockIDGen.EXPECT().GenID(gomock.Any()).Return(validRunID, nil)

				// 记录运行日志
				mockManager.EXPECT().LogRun(gomock.Any(), validExptID, validRunID, entity.EvaluationModeFailRetry, validWorkspaceID, gomock.Any()).Return(nil)

				// 重试失败的实验
				mockManager.EXPECT().RetryUnSuccess(gomock.Any(), validExptID, validRunID, validWorkspaceID, gomock.Any(), gomock.Any()).Return(nil)
			},
			wantResp: &exptpb.RetryExperimentResponse{
				RunID:    gptr.Of(validRunID),
				BaseResp: base.NewBaseResp(),
			},
			wantErr: false,
		},
		{
			name: "experiment does not exist",
			req: &exptpb.RetryExperimentRequest{
				WorkspaceID: gptr.Of(validWorkspaceID),
				ExptID:      gptr.Of(validExptID),
			},
			mockSetup: func() {
				mockManager.EXPECT().Get(gomock.Any(), validExptID, validWorkspaceID, gomock.Any()).Return(nil, errorx.NewByCode(errno.ResourceNotFoundCode))
			},
			wantResp: nil,
			wantErr:  true,
		},
	}

	for _, tt := range tests {
		t.Run(tt.name, func(t *testing.T) {
			// 设置 mock 期望
			tt.mockSetup()

			// 创建被测试的 experimentApplication 实例
			app := NewExperimentApplication(
				nil, // aggResultSvc
				nil, // resultSvc
				mockManager,
				nil, // scheduler
				nil, // recordEval
				mockIDGen,
				nil, // configer
				mockAuth,
				nil, // userInfoService
				nil, // evalTargetService
				nil, // evaluationSetItemService
				nil,
				nil,
				nil,
				nil,
			)

			// 执行测试
			gotResp, err := app.RetryExperiment(context.Background(), tt.req)

			// 验证结果
			if tt.wantErr {
				assert.Error(t, err)
				return
			}
			assert.NoError(t, err)
			assert.Equal(t, tt.wantResp, gotResp)
		})
	}
}

func TestExperimentApplication_KillExperiment(t *testing.T) {
	ctrl := gomock.NewController(t)
	defer ctrl.Finish()

	// Create mock objects
	mockManager := servicemocks.NewMockIExptManager(ctrl)
	mockAuth := rpcmocks.NewMockIAuthProvider(ctrl)

	// Test data
	validWorkspaceID := int64(123)
	validExptID := int64(456)
	validUserID := int64(789)

	tests := []struct {
		name      string
		req       *exptpb.KillExperimentRequest
		mockSetup func()
		wantResp  *exptpb.KillExperimentResponse
		wantErr   bool
	}{
		{
			name: "successfully terminate experiment",
			req: &exptpb.KillExperimentRequest{
				WorkspaceID: gptr.Of(validWorkspaceID),
				ExptID:      gptr.Of(validExptID),
			},
			mockSetup: func() {
				// 获取实验信息
				mockManager.EXPECT().Get(gomock.Any(), validExptID, validWorkspaceID, gomock.Any()).Return(&entity.Experiment{
					ID:        validExptID,
					SpaceID:   validWorkspaceID,
					CreatedBy: strconv.FormatInt(validUserID, 10),
				}, nil)

				// 权限验证
				mockAuth.EXPECT().AuthorizationWithoutSPI(gomock.Any(), &rpc.AuthorizationWithoutSPIParam{
					ObjectID:        strconv.FormatInt(validExptID, 10),
					SpaceID:         validWorkspaceID,
					ActionObjects:   []*rpc.ActionObject{{Action: gptr.Of(consts.Run), EntityType: gptr.Of(rpc.AuthEntityType_EvaluationExperiment)}},
					OwnerID:         gptr.Of(strconv.FormatInt(validUserID, 10)),
					ResourceSpaceID: validWorkspaceID,
				}).Return(nil)

				// 终止实验
				mockManager.EXPECT().CompleteExpt(gomock.Any(), validExptID, validWorkspaceID, gomock.Any(), gomock.Any()).DoAndReturn(
					func(ctx context.Context, exptID, spaceID int64, session *entity.Session, opts ...entity.CompleteExptOptionFn) error {
						// 验证传入的 opts 是否包含正确的状态设置
						opt := &entity.CompleteExptOption{}
						for _, fn := range opts {
							fn(opt)
						}
						if opt.Status != entity.ExptStatus_Terminated {
							t.Errorf("expected status %v, got %v", entity.ExptStatus_Terminated, opt.Status)
						}
						return nil
					})
			},
			wantResp: &exptpb.KillExperimentResponse{
				BaseResp: base.NewBaseResp(),
			},
			wantErr: false,
		},
		{
			name: "experiment does not exist",
			req: &exptpb.KillExperimentRequest{
				WorkspaceID: gptr.Of(validWorkspaceID),
				ExptID:      gptr.Of(validExptID),
			},
			mockSetup: func() {
				mockManager.EXPECT().Get(gomock.Any(), validExptID, validWorkspaceID, gomock.Any()).Return(nil, errorx.NewByCode(errno.ResourceNotFoundCode))
			},
			wantResp: nil,
			wantErr:  true,
		},
	}

	for _, tt := range tests {
		t.Run(tt.name, func(t *testing.T) {
			// 设置 mock 期望
			tt.mockSetup()

			// 创建被测试的 experimentApplication 实例
			app := NewExperimentApplication(
				nil, // aggResultSvc
				nil, // resultSvc
				mockManager,
				nil, // scheduler
				nil, // recordEval
				nil,
				nil, // configer
				mockAuth,
				nil, // userInfoService
				nil, // evalTargetService
				nil, // evaluationSetItemService
				nil,
				nil,
				nil,
				nil,
			)

			// 执行测试
			gotResp, err := app.KillExperiment(context.Background(), tt.req)

			// 验证结果
			if tt.wantErr {
				assert.Error(t, err)
				return
			}
			assert.NoError(t, err)
			assert.Equal(t, tt.wantResp, gotResp)
		})
	}
}

func TestExperimentApplication_BatchGetExperimentResult_(t *testing.T) {
	ctrl := gomock.NewController(t)
	defer ctrl.Finish()

	// 创建 mock 对象
	mockAuth := rpcmocks.NewMockIAuthProvider(ctrl)
	mockResultSvc := servicemocks.NewMockExptResultService(ctrl)

	// 测试数据
	validWorkspaceID := int64(123)
	validExptID := int64(456)
	validTotal := int64(10)

	tests := []struct {
		name      string
		req       *exptpb.BatchGetExperimentResultRequest
		mockSetup func()
		wantResp  *exptpb.BatchGetExperimentResultResponse
		wantErr   bool
	}{
		{
			name: "successfully get experiment results",
			req: &exptpb.BatchGetExperimentResultRequest{
				WorkspaceID:   validWorkspaceID,
				ExperimentIds: []int64{validExptID},
				PageNumber:    gptr.Of(int32(1)),
				PageSize:      gptr.Of(int32(10)),
			},
			mockSetup: func() {
				// 模拟权限验证
				mockAuth.EXPECT().
					Authorization(
						gomock.Any(),
						gomock.Any(),
					).DoAndReturn(func(_ context.Context, param *rpc.AuthorizationParam) error {
					assert.Equal(t, strconv.FormatInt(validWorkspaceID, 10), param.ObjectID)
					assert.Equal(t, validWorkspaceID, param.SpaceID)
					assert.Equal(t, rpc.AuthEntityType_Space, *param.ActionObjects[0].EntityType)
					return nil
				})
				mockResultSvc.EXPECT().MGetExperimentResult(
					gomock.Any(),
					gomock.Any(),
				).Return(
					[]*entity.ColumnEvaluator{
						{EvaluatorVersionID: 1, Name: gptr.Of("evaluator1")},
					},
					nil,
					[]*entity.ColumnEvalSetField{
						{Name: gptr.Of("field1"), ContentType: entity.ContentTypeText},
					},
					[]*entity.ExptColumnAnnotation{
						{
							ExptID: validExptID,
							ColumnAnnotations: []*entity.ColumnAnnotation{
								{
									TagKeyID:    1,
									TagName:     "name",
									Description: "desc",
									TagValues: []*entity.TagValue{
										{
											TagValueId:   1,
											TagValueName: "name",
											Status:       entity.TagStatusActive,
										},
									},
									TagContentType: entity.TagContentTypeContinuousNumber,
									TagContentSpec: &entity.TagContentSpec{ContinuousNumberSpec: &entity.ContinuousNumberSpec{
										MinValue:            ptr.Of(float64(1)),
										MinValueDescription: ptr.Of("1"),
										MaxValue:            ptr.Of(float64(2)),
										MaxValueDescription: ptr.Of("2"),
									}},
									TagStatus: entity.TagStatusActive,
								},
							},
						},
					},

					[]*entity.ItemResult{
						{
							ItemID: 1,
							SystemInfo: &entity.ItemSystemInfo{
								RunState: entity.ItemRunState_Success,
								Error:    nil,
							},
							TurnResults: []*entity.TurnResult{
								{
									TurnID: 1,
									ExperimentResults: []*entity.ExperimentResult{
										{
											ExperimentID: 1,
											Payload: &entity.ExperimentTurnPayload{
												TurnID: 1,
												AnnotateResult: &entity.TurnAnnotateResult{
													AnnotateRecords: map[int64]*entity.AnnotateRecord{
														1: {
															ID:           1,
															SpaceID:      1,
															TagKeyID:     1,
															ExperimentID: 1,
															AnnotateData: &entity.AnnotateData{
																Score:          ptr.Of(float64(1)),
																TagContentType: entity.TagContentTypeContinuousNumber,
															},
															TagValueID: 1,
														},
													},
												},
											},
										},
									},
									TurnIndex: nil,
								},
							},
						},
					},
					validTotal,
					nil,
				)
			},
			wantResp: &exptpb.BatchGetExperimentResultResponse{
				ColumnEvaluators: []*expt.ColumnEvaluator{
					{EvaluatorVersionID: 1, Name: gptr.Of("evaluator1")},
				},
				ColumnEvalSetFields: []*expt.ColumnEvalSetField{
					{Name: gptr.Of("field1"), ContentType: gptr.Of(string(entity.ContentTypeText))},
				},
				ExptColumnAnnotations: []*expt.ExptColumnAnnotation{
					{
						ExperimentID: 1,
						ColumnAnnotations: []*expt.ColumnAnnotation{
							{
								TagKeyID:    ptr.Of(int64(1)),
								TagKeyName:  ptr.Of("name"),
								Description: ptr.Of("desc"),
								TagValues: []*tag.TagValue{
									{
										TagValueID:   ptr.Of(int64(1)),
										TagValueName: ptr.Of("name"),
										Status:       ptr.Of(tag.TagStatusActive),
									},
								},
								ContentType: ptr.Of(tag.TagContentTypeContinuousNumber),
								ContentSpec: &tag.TagContentSpec{ContinuousNumberSpec: &tag.ContinuousNumberSpec{
									MinValue:            ptr.Of(float64(1)),
									MinValueDescription: ptr.Of("1"),
									MaxValue:            ptr.Of(float64(2)),
									MaxValueDescription: ptr.Of("2"),
								}},
								Status: ptr.Of(tag.TagStatusActive),
							},
						},
					},

					// {
					//	TagKeyID:    ptr.Of(int64(1)),
					//	TagKeyName:  ptr.Of("name"),
					//	Description: ptr.Of("desc"),
					//	TagValues: []*tag.TagValue{
					//		{
					//			TagValueID:   ptr.Of(int64(1)),
					//			TagValueName: ptr.Of("name"),
					//			Status:       ptr.Of(tag.TagStatusActive),
					//		},
					//	},
					//	ContentType: ptr.Of(tag.TagContentTypeContinuousNumber),
					//	ContentSpec: &tag.TagContentSpec{ContinuousNumberSpec: &tag.ContinuousNumberSpec{
					//		MinValue:            ptr.Of(float64(1)),
					//		MinValueDescription: ptr.Of("1"),
					//		MaxValue:            ptr.Of(float64(2)),
					//		MaxValueDescription: ptr.Of("2"),
					//	}},
					//	Status: ptr.Of(tag.TagStatusActive),
					// },
				},
				ItemResults: []*expt.ItemResult_{
					{
						ItemID: 1,
						SystemInfo: &expt.ItemSystemInfo{
							RunState: gptr.Of(expt.ItemRunState_Success),
							Error:    nil,
						},
						TurnResults: []*expt.TurnResult_{
							{
								TurnID: 1,
								ExperimentResults: []*expt.ExperimentResult_{
									{
										ExperimentID: 1,
										Payload: &expt.ExperimentTurnPayload{
											TurnID: 1,
											AnnotateResult_: &expt.TurnAnnotateResult_{
												AnnotateRecords: map[int64]*expt.AnnotateRecord{
													1: {
														AnnotateRecordID: ptr.Of(int64(1)),
														TagKeyID:         ptr.Of(int64(1)),
														Score:            ptr.Of("1"),
														TagContentType:   ptr.Of(tag.TagContentTypeContinuousNumber),
														TagValueID:       ptr.Of(int64(1)),
													},
												},
											},
										},
									},
								},
								TurnIndex: nil,
							},
						},
					},
				},
				Total:    gptr.Of(validTotal),
				BaseResp: base.NewBaseResp(),
			},
			wantErr: false,
		},
		{
			name: "filter condition parsing failed",
			req: &exptpb.BatchGetExperimentResultRequest{
				WorkspaceID:   validWorkspaceID,
				ExperimentIds: []int64{validExptID},
				Filters: map[int64]*expt.ExperimentFilter{
					validExptID: {
						Filters: &expt.Filters{
							FilterConditions: []*expt.FilterCondition{
								{
									Field: &expt.FilterField{
										FieldType: expt.FieldType_TurnRunState,
									},
									Operator: expt.FilterOperatorType_Equal,
									Value:    "invalid",
								},
							},
							LogicOp: gptr.Of(expt.FilterLogicOp_And),
						},
					},
				},
			},
			mockSetup: func() {
				mockAuth.EXPECT().
					Authorization(
						gomock.Any(),
						gomock.Any(),
					).DoAndReturn(func(_ context.Context, param *rpc.AuthorizationParam) error {
					assert.Equal(t, strconv.FormatInt(validWorkspaceID, 10), param.ObjectID)
					assert.Equal(t, validWorkspaceID, param.SpaceID)
					assert.Equal(t, rpc.AuthEntityType_Space, *param.ActionObjects[0].EntityType)
					return nil
				})
				// 不应该调用 MGetExperimentResult
			},
			wantResp: nil,
			wantErr:  true,
		},
	}

	for _, tt := range tests {
		t.Run(tt.name, func(t *testing.T) {
			app := &experimentApplication{
				resultSvc: mockResultSvc,
				auth:      mockAuth,
			}

			if tt.mockSetup != nil {
				tt.mockSetup()
			}

			got, err := app.BatchGetExperimentResult_(context.Background(), tt.req)
			if (err != nil) != tt.wantErr {
				t.Errorf("BatchGetExperimentResult_() error = %v, wantErr %v", err, tt.wantErr)
				return
			}
			if !tt.wantErr {
				// 比较 ColumnEvaluators
				if len(got.ColumnEvaluators) != len(tt.wantResp.ColumnEvaluators) {
					t.Errorf("ColumnEvaluators length mismatch: got %v, want %v", len(got.ColumnEvaluators), len(tt.wantResp.ColumnEvaluators))
				} else {
					for i, gotEval := range got.ColumnEvaluators {
						wantEval := tt.wantResp.ColumnEvaluators[i]
						if gotEval.EvaluatorVersionID != wantEval.EvaluatorVersionID ||
							gptr.Indirect(gotEval.Name) != gptr.Indirect(wantEval.Name) {
							t.Errorf("ColumnEvaluator mismatch at index %d: got %v, want %v", i, gotEval, wantEval)
						}
					}
				}

				// 比较 ColumnEvalSetFields
				if len(got.ColumnEvalSetFields) != len(tt.wantResp.ColumnEvalSetFields) {
					t.Errorf("ColumnEvalSetFields length mismatch: got %v, want %v", len(got.ColumnEvalSetFields), len(tt.wantResp.ColumnEvalSetFields))
				} else {
					for i, gotField := range got.ColumnEvalSetFields {
						wantField := tt.wantResp.ColumnEvalSetFields[i]
						if gptr.Indirect(gotField.Name) != gptr.Indirect(wantField.Name) ||
							gptr.Indirect(gotField.ContentType) != gptr.Indirect(wantField.ContentType) {
							t.Errorf("ColumnEvalSetField mismatch at index %d: got %v, want %v", i, gotField, wantField)
						}
					}
				}

				// 比较 ItemResults
				if len(got.ItemResults) != len(tt.wantResp.ItemResults) {
					t.Errorf("ItemResults length mismatch: got %v, want %v", len(got.ItemResults), len(tt.wantResp.ItemResults))
				} else {
					for i, gotItem := range got.ItemResults {
						wantItem := tt.wantResp.ItemResults[i]
						if gotItem.ItemID != wantItem.ItemID ||
							gptr.Indirect(gotItem.SystemInfo.RunState) != gptr.Indirect(wantItem.SystemInfo.RunState) ||
							gotItem.SystemInfo.Error != wantItem.SystemInfo.Error {
							t.Errorf("ItemResult mismatch at index %d: got %v, want %v", i, gotItem, wantItem)
						}
					}
				}

				// 比较 Total
				if gptr.Indirect(got.Total) != gptr.Indirect(tt.wantResp.Total) {
					t.Errorf("Total mismatch: got %v, want %v", gptr.Indirect(got.Total), gptr.Indirect(tt.wantResp.Total))
				}

				// 比较 BaseResp
				if got.BaseResp == nil {
					t.Error("BaseResp is nil")
				} else if got.BaseResp.GetStatusCode() != tt.wantResp.BaseResp.GetStatusCode() ||
					got.BaseResp.GetStatusMessage() != tt.wantResp.BaseResp.GetStatusMessage() {
					t.Errorf("BaseResp mismatch: got %v, want %v", got.BaseResp, tt.wantResp.BaseResp)
				}
			}
		})
	}
}

func TestExperimentApplication_BatchGetExperimentAggrResult_(t *testing.T) {
	ctrl := gomock.NewController(t)
	defer ctrl.Finish()

	// 创建 mock 对象
	mockAuth := rpcmocks.NewMockIAuthProvider(ctrl)
	mockAggrResultSvc := servicemocks.NewMockExptAggrResultService(ctrl)

	// 测试数据
	validWorkspaceID := int64(123)
	validExptID := int64(456)
	validEvaluatorVersionID := int64(789)

	tests := []struct {
		name      string
		req       *exptpb.BatchGetExperimentAggrResultRequest
		mockSetup func()
		wantResp  *exptpb.BatchGetExperimentAggrResultResponse
		wantErr   bool
	}{
		{
			name: "successfully get experiment aggregate results",
			req: &exptpb.BatchGetExperimentAggrResultRequest{
				WorkspaceID:   validWorkspaceID,
				ExperimentIds: []int64{validExptID},
			},
			mockSetup: func() {
				// 模拟权限验证
				mockAuth.EXPECT().
					Authorization(
						gomock.Any(),
						gomock.Any(),
					).DoAndReturn(func(_ context.Context, param *rpc.AuthorizationParam) error {
					assert.Equal(t, strconv.FormatInt(validWorkspaceID, 10), param.ObjectID)
					assert.Equal(t, validWorkspaceID, param.SpaceID)
					assert.Equal(t, rpc.AuthEntityType_Space, *param.ActionObjects[0].EntityType)
					return nil
				})
				mockAggrResultSvc.EXPECT().BatchGetExptAggrResultByExperimentIDs(
					gomock.Any(),
					validWorkspaceID,
					[]int64{validExptID},
				).Return(
					[]*entity.ExptAggregateResult{
						{
							ExperimentID: validExptID,
							EvaluatorResults: map[int64]*entity.EvaluatorAggregateResult{
								validEvaluatorVersionID: {
									EvaluatorVersionID: validEvaluatorVersionID,
									AggregatorResults: []*entity.AggregatorResult{
										{
											AggregatorType: entity.Average,
											Data: &entity.AggregateData{
												Value: gptr.Of(0.85),
											},
										},
									},
									Name:    gptr.Of("evaluator1"),
									Version: gptr.Of("v1"),
								},
							},
							Status: 0,
							AnnotationResults: map[int64]*entity.AnnotationAggregateResult{
								1: {
									TagKeyID: 1,
									Name:     ptr.Of("name"),
									AggregatorResults: []*entity.AggregatorResult{
										{
											AggregatorType: entity.Distribution,
											Data: &entity.AggregateData{
												Value:              gptr.Of(0.85),
												OptionDistribution: &entity.OptionDistributionData{},
											},
										},
									},
								},
							},
						},
					}, nil)
			},

			wantResp: &exptpb.BatchGetExperimentAggrResultResponse{
				ExptAggregateResults: []*expt.ExptAggregateResult_{
					{
						ExperimentID: validExptID,
						EvaluatorResults: map[int64]*expt.EvaluatorAggregateResult_{
							validEvaluatorVersionID: {
								EvaluatorVersionID: validEvaluatorVersionID,
								AggregatorResults: []*expt.AggregatorResult_{
									{
										AggregatorType: expt.AggregatorType_Average,
										Data: &expt.AggregateData{
											DataType: expt.DataType_Double,
											Value:    gptr.Of(0.85),
										},
									},
								},
								Name:    gptr.Of("evaluator1"),
								Version: gptr.Of("v1"),
							},
						},
						AnnotationResults: map[int64]*expt.AnnotationAggregateResult_{
							1: {
								TagKeyID: 1,
								Name:     ptr.Of("name"),
								AggregatorResults: []*expt.AggregatorResult_{
									{
										AggregatorType: expt.AggregatorType_Distribution,
										Data: &expt.AggregateData{
											Value:              gptr.Of(0.85),
											OptionDistribution: &expt.OptionDistribution{},
										},
									},
								},
							},
						},
					},
				},
			},
			wantErr: false,
		},
		{
			name: "get aggregate results failed",
			req: &exptpb.BatchGetExperimentAggrResultRequest{
				WorkspaceID:   validWorkspaceID,
				ExperimentIds: []int64{validExptID},
			},
			mockSetup: func() {
				// 模拟权限验证
				mockAuth.EXPECT().
					Authorization(
						gomock.Any(),
						gomock.Any(),
					).DoAndReturn(func(_ context.Context, param *rpc.AuthorizationParam) error {
					assert.Equal(t, strconv.FormatInt(validWorkspaceID, 10), param.ObjectID)
					assert.Equal(t, validWorkspaceID, param.SpaceID)
					assert.Equal(t, rpc.AuthEntityType_Space, *param.ActionObjects[0].EntityType)
					return nil
				})
				mockAggrResultSvc.EXPECT().BatchGetExptAggrResultByExperimentIDs(
					gomock.Any(),
					validWorkspaceID,
					[]int64{validExptID},
				).Return(nil, errors.New("mock error"))
			},
			wantResp: nil,
			wantErr:  true,
		},
	}

	for _, tt := range tests {
		t.Run(tt.name, func(t *testing.T) {
			app := &experimentApplication{
				ExptAggrResultService: mockAggrResultSvc,
				auth:                  mockAuth,
			}

			if tt.mockSetup != nil {
				tt.mockSetup()
			}

			got, err := app.BatchGetExperimentAggrResult_(context.Background(), tt.req)
			if (err != nil) != tt.wantErr {
				t.Errorf("BatchGetExperimentAggrResult_() error = %v, wantErr %v", err, tt.wantErr)
				return
			}
			if !tt.wantErr {
				// 比较 ExptAggregateResults
				if len(got.ExptAggregateResults) != len(tt.wantResp.ExptAggregateResults) {
					t.Errorf("ExptAggregateResults length mismatch: got %v, want %v", len(got.ExptAggregateResults), len(tt.wantResp.ExptAggregateResults))
				} else {
					for i, gotResult := range got.ExptAggregateResults {
						wantResult := tt.wantResp.ExptAggregateResults[i]
						if gotResult.ExperimentID != wantResult.ExperimentID {
							t.Errorf("ExperimentID mismatch at index %d: got %v, want %v", i, gotResult.ExperimentID, wantResult.ExperimentID)
						}

						// 比较 EvaluatorResults
						if len(gotResult.EvaluatorResults) != len(wantResult.EvaluatorResults) {
							t.Errorf("EvaluatorResults length mismatch at index %d: got %v, want %v", i, len(gotResult.EvaluatorResults), len(wantResult.EvaluatorResults))
						} else {
							for versionID, gotEval := range gotResult.EvaluatorResults {
								wantEval := wantResult.EvaluatorResults[versionID]
								if gotEval.EvaluatorVersionID != wantEval.EvaluatorVersionID ||
									gptr.Indirect(gotEval.Name) != gptr.Indirect(wantEval.Name) ||
									gptr.Indirect(gotEval.Version) != gptr.Indirect(wantEval.Version) {
									t.Errorf("EvaluatorResult mismatch for version %d: got %v, want %v", versionID, gotEval, wantEval)
								}

								// 比较 AggregatorResults
								if len(gotEval.AggregatorResults) != len(wantEval.AggregatorResults) {
									t.Errorf("AggregatorResults length mismatch for version %d: got %v, want %v", versionID, len(gotEval.AggregatorResults), len(wantEval.AggregatorResults))
								} else {
									for j, gotAggr := range gotEval.AggregatorResults {
										wantAggr := wantEval.AggregatorResults[j]
										if gotAggr.AggregatorType != wantAggr.AggregatorType ||
											gptr.Indirect(gotAggr.Data.Value) != gptr.Indirect(wantAggr.Data.Value) {
											t.Errorf("AggregatorResult mismatch at index %d for version %d: got %v, want %v", j, versionID, gotAggr, wantAggr)
										}
									}
								}
							}
						}
					}
				}
			}
		})
	}
}

func TestExperimentApplication_AuthReadExperiments(t *testing.T) {
	ctrl := gomock.NewController(t)
	defer ctrl.Finish()

	mockAuth := rpcmocks.NewMockIAuthProvider(ctrl)
	app := &experimentApplication{
		auth: mockAuth,
	}

	validSpaceID := int64(1001)
	validExptID1 := int64(2001)
	validExptID2 := int64(2002)
	validCreatedBy := "user-123"

	testExpts := []*entity.Experiment{
		{
			ID:        validExptID1,
			SpaceID:   validSpaceID,
			CreatedBy: validCreatedBy,
		},
		{
			ID:        validExptID2,
			SpaceID:   validSpaceID,
			CreatedBy: validCreatedBy,
		},
	}

	tests := []struct {
		name      string
		dos       []*entity.Experiment
		spaceID   int64
		mockSetup func()
		wantErr   bool
	}{
		{
			name:    "success - valid experiments",
			dos:     testExpts,
			spaceID: validSpaceID,
			mockSetup: func() {
				mockAuth.EXPECT().
					MAuthorizeWithoutSPI(
						gomock.Any(),
						validSpaceID,
						[]*rpc.AuthorizationWithoutSPIParam{
							{
								ObjectID:        strconv.FormatInt(validExptID1, 10),
								SpaceID:         validSpaceID,
								ActionObjects:   []*rpc.ActionObject{{Action: gptr.Of(consts.Read), EntityType: gptr.Of(rpc.AuthEntityType_EvaluationExperiment)}},
								OwnerID:         gptr.Of(validCreatedBy),
								ResourceSpaceID: validSpaceID,
							},
							{
								ObjectID:        strconv.FormatInt(validExptID2, 10),
								SpaceID:         validSpaceID,
								ActionObjects:   []*rpc.ActionObject{{Action: gptr.Of(consts.Read), EntityType: gptr.Of(rpc.AuthEntityType_EvaluationExperiment)}},
								OwnerID:         gptr.Of(validCreatedBy),
								ResourceSpaceID: validSpaceID,
							},
						},
					).
					Return(nil)
			},
			wantErr: false,
		},
		{
			name:    "error - authorization failed",
			dos:     testExpts,
			spaceID: validSpaceID,
			mockSetup: func() {
				mockAuth.EXPECT().
					MAuthorizeWithoutSPI(
						gomock.Any(),
						validSpaceID,
						gomock.Any(),
					).
					Return(errors.New("authorization failed"))
			},
			wantErr: true,
		},
	}

	for _, tt := range tests {
		t.Run(tt.name, func(t *testing.T) {
			tt.mockSetup()
			err := app.AuthReadExperiments(context.Background(), tt.dos, tt.spaceID)
			if (err != nil) != tt.wantErr {
				t.Errorf("AuthReadExperiments() error = %v, wantErr %v", err, tt.wantErr)
			}
		})
	}
}

func TestExperimentApplication_InvokeExperiment(t *testing.T) {
	ctrl := gomock.NewController(t)
	defer ctrl.Finish()

	mockAuth := rpcmocks.NewMockIAuthProvider(ctrl)
	mockManager := servicemocks.NewMockIExptManager(ctrl)
	mockEvalSetItemService := servicemocks.NewMockEvaluationSetItemService(ctrl)
	mockResultSvc := servicemocks.NewMockExptResultService(ctrl)

	app := &experimentApplication{
		auth:                     mockAuth,
		manager:                  mockManager,
		evaluationSetItemService: mockEvalSetItemService,
		resultSvc:                mockResultSvc,
	}

	validSpaceID := int64(1001)
	validExptID := int64(2001)
	validExptRunID := int64(3001)
	validEvalSetID := int64(4001)
	validUserID := int64(5001)
	validCreatedBy := "user-123"

	validExpt := &entity.Experiment{
		ID:        validExptID,
		SpaceID:   validSpaceID,
		CreatedBy: validCreatedBy,
		Status:    entity.ExptStatus_Processing,
	}

	validItems := []*domain_eval_set.EvaluationSetItem{
		{
			ID: gptr.Of(int64(6001)),
		},
		{
			ID: gptr.Of(int64(6002)),
		},
	}

	tests := []struct {
		name      string
		req       *exptpb.InvokeExperimentRequest
		mockSetup func()
		wantResp  *exptpb.InvokeExperimentResponse
		wantErr   bool
	}{
		{
			name: "success - valid request",
			req: &exptpb.InvokeExperimentRequest{
				WorkspaceID:      validSpaceID,
				ExperimentID:     gptr.Of(validExptID),
				ExperimentRunID:  gptr.Of(validExptRunID),
				EvaluationSetID:  validEvalSetID,
				Items:            validItems,
				Session:          &common.Session{UserID: gptr.Of(validUserID)},
				SkipInvalidItems: gptr.Of(true),
				AllowPartialAdd:  gptr.Of(true),
			},
			mockSetup: func() {
				// Mock Get experiment
				mockManager.EXPECT().
					Get(gomock.Any(), validExptID, validSpaceID, &entity.Session{UserID: strconv.FormatInt(validUserID, 10)}).
					Return(validExpt, nil)

				// Mock authorization
				mockAuth.EXPECT().
					AuthorizationWithoutSPI(
						gomock.Any(),
						&rpc.AuthorizationWithoutSPIParam{
							ObjectID:        strconv.FormatInt(validExptID, 10),
							SpaceID:         validSpaceID,
							ActionObjects:   []*rpc.ActionObject{{Action: gptr.Of(consts.Run), EntityType: gptr.Of(rpc.AuthEntityType_EvaluationExperiment)}},
							OwnerID:         gptr.Of(validCreatedBy),
							ResourceSpaceID: validSpaceID,
						},
					).
					Return(nil)

				// Mock BatchCreateEvaluationSetItems with matcher
				mockEvalSetItemService.EXPECT().
					BatchCreateEvaluationSetItems(
						gomock.Any(),
						gomock.Any(), // 使用 Any 匹配器，因为结构体内部包含指针
					).
<<<<<<< HEAD
					DoAndReturn(func(_ context.Context, param *entity.BatchCreateEvaluationSetItemsParam) (map[int64]int64, []*entity.ItemErrorGroup, []*entity.CreateDatasetItemOutput, error) {
=======
					DoAndReturn(func(_ context.Context, param *entity.BatchCreateEvaluationSetItemsParam) (map[int64]int64, []*entity.ItemErrorGroup, []*entity.DatasetItemOutput, error) {
>>>>>>> f76a6b56
						// 验证关键字段
						if param.SpaceID != validSpaceID || param.EvaluationSetID != validEvalSetID {
							t.Errorf("unexpected param values: got SpaceID=%v, EvaluationSetID=%v", param.SpaceID, param.EvaluationSetID)
						}
						return map[int64]int64{int64(0): 6001, int64(1): 6002}, nil, nil, nil
					})

				// Mock Invoke experiment with matcher
				mockManager.EXPECT().
					Invoke(
						gomock.Any(),
						gomock.Any(), // 使用 Any 匹配器，因为结构体内部包含指针
					).
					DoAndReturn(func(_ context.Context, param *entity.InvokeExptReq) error {
						// 验证关键字段
						if param.ExptID != validExptID || param.RunID != validExptRunID || param.SpaceID != validSpaceID {
							t.Errorf("unexpected param values: got ExptID=%v, RunID=%v, SpaceID=%v", param.ExptID, param.RunID, param.SpaceID)
						}
						return nil
					})

				// Mock UpsertExptTurnResultFilter
				mockResultSvc.EXPECT().UpsertExptTurnResultFilter(gomock.Any(), gomock.Any(), gomock.Any(), gomock.Any()).Return(nil)
			},
			wantResp: &exptpb.InvokeExperimentResponse{
				AddedItems: map[int64]int64{int64(0): 6001, int64(1): 6002},
				BaseResp:   base.NewBaseResp(),
			},
			wantErr: false,
		},
		{
			name: "error - experiment status not allowed",
			req: &exptpb.InvokeExperimentRequest{
				WorkspaceID:     validSpaceID,
				ExperimentID:    gptr.Of(validExptID),
				ExperimentRunID: gptr.Of(validExptRunID),
				Session:         &common.Session{UserID: gptr.Of(validUserID)},
			},
			mockSetup: func() {
				// Mock Get experiment with invalid status
				invalidStatusExpt := &entity.Experiment{
					ID:        validExptID,
					SpaceID:   validSpaceID,
					CreatedBy: validCreatedBy,
					Status:    entity.ExptStatus_Success, // Invalid status for invoke
				}
				mockManager.EXPECT().
					Get(gomock.Any(), validExptID, validSpaceID, &entity.Session{UserID: strconv.FormatInt(validUserID, 10)}).
					Return(invalidStatusExpt, nil)

				// Mock authorization
				mockAuth.EXPECT().
					AuthorizationWithoutSPI(
						gomock.Any(),
						&rpc.AuthorizationWithoutSPIParam{
							ObjectID:        strconv.FormatInt(validExptID, 10),
							SpaceID:         validSpaceID,
							ActionObjects:   []*rpc.ActionObject{{Action: gptr.Of(consts.Run), EntityType: gptr.Of(rpc.AuthEntityType_EvaluationExperiment)}},
							OwnerID:         gptr.Of(validCreatedBy),
							ResourceSpaceID: validSpaceID,
						},
					).
					Return(nil)
			},
			wantErr: true,
		},
	}

	for _, tt := range tests {
		t.Run(tt.name, func(t *testing.T) {
			tt.mockSetup()
			gotResp, err := app.InvokeExperiment(context.Background(), tt.req)
			if (err != nil) != tt.wantErr {
				t.Errorf("InvokeExperiment() error = %v, wantErr %v", err, tt.wantErr)
				return
			}
			if !tt.wantErr && !reflect.DeepEqual(gotResp, tt.wantResp) {
				t.Errorf("InvokeExperiment() gotResp = %v, want %v", gotResp, tt.wantResp)
			}
		})
	}
}

func TestExperimentApplication_FinishExperiment(t *testing.T) {
	ctrl := gomock.NewController(t)
	defer ctrl.Finish()

	mockAuth := rpcmocks.NewMockIAuthProvider(ctrl)
	mockManager := servicemocks.NewMockIExptManager(ctrl)

	app := &experimentApplication{
		auth:    mockAuth,
		manager: mockManager,
	}

	validSpaceID := int64(1001)
	validExptID := int64(2001)
	validExptRunID := int64(3001)
	validUserID := int64(5001)
	validCreatedBy := "user-123"

	validExpt := &entity.Experiment{
		ID:        validExptID,
		SpaceID:   validSpaceID,
		CreatedBy: validCreatedBy,
		Status:    entity.ExptStatus_Processing,
	}

	tests := []struct {
		name      string
		req       *exptpb.FinishExperimentRequest
		mockSetup func()
		wantResp  *exptpb.FinishExperimentResponse
		wantErr   bool
	}{
		{
			name: "success - valid request",
			req: &exptpb.FinishExperimentRequest{
				WorkspaceID:     gptr.Of(validSpaceID),
				ExperimentID:    gptr.Of(validExptID),
				ExperimentRunID: gptr.Of(validExptRunID),
				Session:         &common.Session{UserID: gptr.Of(validUserID)},
			},
			mockSetup: func() {
				// Mock Get experiment
				mockManager.EXPECT().
					Get(gomock.Any(), validExptID, validSpaceID, &entity.Session{UserID: strconv.FormatInt(validUserID, 10)}).
					Return(validExpt, nil)

				// Mock authorization
				mockAuth.EXPECT().
					AuthorizationWithoutSPI(
						gomock.Any(),
						&rpc.AuthorizationWithoutSPIParam{
							ObjectID:        strconv.FormatInt(validExptID, 10),
							SpaceID:         validSpaceID,
							ActionObjects:   []*rpc.ActionObject{{Action: gptr.Of(consts.Run), EntityType: gptr.Of(rpc.AuthEntityType_EvaluationExperiment)}},
							OwnerID:         gptr.Of(validCreatedBy),
							ResourceSpaceID: validSpaceID,
						},
					).
					Return(nil)

				// Mock Finish experiment
				mockManager.EXPECT().
					Finish(
						gomock.Any(),
						validExpt,
						validExptRunID,
						&entity.Session{UserID: strconv.FormatInt(validUserID, 10)},
					).
					Return(nil)
			},
			wantResp: &exptpb.FinishExperimentResponse{
				BaseResp: base.NewBaseResp(),
			},
			wantErr: false,
		},
		{
			name: "success - already finished",
			req: &exptpb.FinishExperimentRequest{
				WorkspaceID:     gptr.Of(validSpaceID),
				ExperimentID:    gptr.Of(validExptID),
				ExperimentRunID: gptr.Of(validExptRunID),
				Session:         &common.Session{UserID: gptr.Of(validUserID)},
			},
			mockSetup: func() {
				// Mock Get experiment with already finished status
				finishedExpt := &entity.Experiment{
					ID:        validExptID,
					SpaceID:   validSpaceID,
					CreatedBy: validCreatedBy,
					Status:    entity.ExptStatus_Success, // Already finished
				}
				mockManager.EXPECT().
					Get(gomock.Any(), validExptID, validSpaceID, &entity.Session{UserID: strconv.FormatInt(validUserID, 10)}).
					Return(finishedExpt, nil)
			},
			wantResp: &exptpb.FinishExperimentResponse{
				BaseResp: base.NewBaseResp(),
			},
			wantErr: false,
		},
		{
			name: "error - get experiment failed",
			req: &exptpb.FinishExperimentRequest{
				WorkspaceID:     gptr.Of(validSpaceID),
				ExperimentID:    gptr.Of(validExptID),
				ExperimentRunID: gptr.Of(validExptRunID),
				Session:         &common.Session{UserID: gptr.Of(validUserID)},
			},
			mockSetup: func() {
				// Mock Get experiment with error
				mockManager.EXPECT().
					Get(gomock.Any(), validExptID, validSpaceID, &entity.Session{UserID: strconv.FormatInt(validUserID, 10)}).
					Return(nil, errors.New("get experiment failed"))
			},
			wantErr: true,
		},
	}

	for _, tt := range tests {
		t.Run(tt.name, func(t *testing.T) {
			tt.mockSetup()
			gotResp, err := app.FinishExperiment(context.Background(), tt.req)
			if (err != nil) != tt.wantErr {
				t.Errorf("FinishExperiment() error = %v, wantErr %v", err, tt.wantErr)
				return
			}
			if !tt.wantErr && !reflect.DeepEqual(gotResp, tt.wantResp) {
				t.Errorf("FinishExperiment() gotResp = %v, want %v", gotResp, tt.wantResp)
			}
		})
	}
}

func TestExperimentApplication_GetExptResultExportRecord(t *testing.T) {
	ctrl := gomock.NewController(t)
	defer ctrl.Finish()

	// 创建mock对象
	mockExptResultExportService := servicemocks.NewMockIExptResultExportService(ctrl)
	mockAuth := rpcmocks.NewMockIAuthProvider(ctrl)
	mockConfiger := componentMocks.NewMockIConfiger(ctrl)

	// 测试数据
	validWorkspaceID := int64(123)
	validExportID := int64(456)
	validExportRecord := &entity.ExptResultExportRecord{
		ID:              validExportID,
		SpaceID:         validWorkspaceID,
		ExptID:          int64(789),
		CsvExportStatus: entity.CSVExportStatus_Success,
	}

	tests := []struct {
		name      string
		req       *exptpb.GetExptResultExportRecordRequest
		mockSetup func()
		wantResp  *exptpb.GetExptResultExportRecordResponse
		wantErr   bool
		wantCode  int32
	}{{
		name: "成功获取导出记录",
		req: &exptpb.GetExptResultExportRecordRequest{
			WorkspaceID: validWorkspaceID,
			ExportID:    validExportID,
		},
		mockSetup: func() {
			// 模拟权限验证
			mockAuth.EXPECT().
				Authorization(gomock.Any(), gomock.Any()).
				Return(nil)

			// 模拟获取导出记录
			mockExptResultExportService.EXPECT().
				GetExptExportRecord(gomock.Any(), validWorkspaceID, validExportID).
				Return(validExportRecord, nil)
			mockConfiger.EXPECT().GetExptExportWhiteList(gomock.Any()).
				Return(&entity.ExptExportWhiteList{UserIDs: []int64{}}).AnyTimes()
		},
		wantResp: &exptpb.GetExptResultExportRecordResponse{
			ExptResultExportRecord: &expt.ExptResultExportRecord{
				ExportID:        validExportID,
				ExptID:          int64(789),
				CsvExportStatus: experiment.CSVExportStatusDO2DTO(entity.CSVExportStatus_Success),
			},
			BaseResp: base.NewBaseResp(),
		},
		wantErr: false,
	}, {
		name: "导出记录不存在",
		req: &exptpb.GetExptResultExportRecordRequest{
			WorkspaceID: validWorkspaceID,
			ExportID:    int64(999),
		},
		mockSetup: func() {
			// 模拟权限验证
			mockAuth.EXPECT().
				Authorization(gomock.Any(), gomock.Any()).
				Return(nil)

			// 模拟获取导出记录失败
			mockExptResultExportService.EXPECT().
				GetExptExportRecord(gomock.Any(), validWorkspaceID, int64(999)).
				Return(nil, fmt.Errorf("err"))
			mockConfiger.EXPECT().GetExptExportWhiteList(gomock.Any()).
				Return(&entity.ExptExportWhiteList{UserIDs: []int64{}}).AnyTimes()
		},
		wantResp: nil,
		wantErr:  true,
	}}

	for _, tt := range tests {
		t.Run(tt.name, func(t *testing.T) {
			// 设置mock行为
			tt.mockSetup()

			// 创建被测试对象
			app := &experimentApplication{
				IExptResultExportService: mockExptResultExportService,
				auth:                     mockAuth,
				configer:                 mockConfiger,
			}

			// 执行测试
			gotResp, err := app.GetExptResultExportRecord(context.Background(), tt.req)

			// 验证结果
			if tt.wantErr {
				assert.Error(t, err)
				return
			}

			assert.NoError(t, err)
			assert.NotNil(t, gotResp)
			assert.Equal(t, tt.wantResp.ExptResultExportRecord.GetExportID(), gotResp.ExptResultExportRecord.GetExportID())
			assert.Equal(t, tt.wantResp.ExptResultExportRecord.GetCsvExportStatus(), gotResp.ExptResultExportRecord.GetCsvExportStatus())
		})
	}
}

func TestExperimentApplication_ListExptResultExportRecord(t *testing.T) {
	ctrl := gomock.NewController(t)
	defer ctrl.Finish()

	// 创建mock对象
	mockExptResultExportService := servicemocks.NewMockIExptResultExportService(ctrl)
	mockAuth := rpcmocks.NewMockIAuthProvider(ctrl)
	mockUserInfoService := userinfomocks.NewMockUserInfoService(ctrl)
	mockConfiger := componentMocks.NewMockIConfiger(ctrl)

	// 测试数据
	validWorkspaceID := int64(123)
	validExptID := int64(456)
	validExportRecords := []*entity.ExptResultExportRecord{{
		ID:      int64(789),
		SpaceID: validWorkspaceID,
		ExptID:  validExptID,
	}, {
		ID:      int64(890),
		SpaceID: validWorkspaceID,
		ExptID:  validExptID,
	}}

	tests := []struct {
		name      string
		req       *exptpb.ListExptResultExportRecordRequest
		mockSetup func()
		wantResp  *exptpb.ListExptResultExportRecordResponse
		wantErr   bool
	}{{
		name: "成功列出导出记录",
		req: &exptpb.ListExptResultExportRecordRequest{
			WorkspaceID: validWorkspaceID,
			ExptID:      validExptID,
			PageNumber:  gptr.Of(int32(1)),
			PageSize:    gptr.Of(int32(10)),
		},
		mockSetup: func() {
			// 模拟权限验证
			mockAuth.EXPECT().
				Authorization(gomock.Any(), gomock.Any()).
				Return(nil)

			// 模拟列出导出记录
			mockExptResultExportService.EXPECT().
				ListExportRecord(gomock.Any(), validWorkspaceID, validExptID, gomock.Any()).
				Return(validExportRecords, int64(len(validExportRecords)), nil)

			// 模拟填充用户信息
			mockUserInfoService.EXPECT().
				PackUserInfo(gomock.Any(), gomock.Any()).
				Do(func(_ context.Context, carriers []userinfo.UserInfoCarrier) {
					assert.Equal(t, len(validExportRecords), len(carriers))
				})
			mockConfiger.EXPECT().GetExptExportWhiteList(gomock.Any()).
				Return(&entity.ExptExportWhiteList{UserIDs: []int64{}}).AnyTimes()
		},
		wantResp: &exptpb.ListExptResultExportRecordResponse{
			ExptResultExportRecords: []*expt.ExptResultExportRecord{{
				ExportID: int64(789),
				ExptID:   validExptID,
			}, {
				ExportID: int64(890),
				ExptID:   validExptID,
			}},
			Total:    gptr.Of(int64(len(validExportRecords))),
			BaseResp: base.NewBaseResp(),
		},
		wantErr: false,
	}}

	for _, tt := range tests {
		t.Run(tt.name, func(t *testing.T) {
			// 设置mock行为
			tt.mockSetup()

			// 创建被测试对象
			app := &experimentApplication{
				IExptResultExportService: mockExptResultExportService,
				auth:                     mockAuth,
				userInfoService:          mockUserInfoService,
				configer:                 mockConfiger,
			}

			// 执行测试
			gotResp, err := app.ListExptResultExportRecord(context.Background(), tt.req)

			// 验证结果
			if tt.wantErr {
				assert.Error(t, err)
				return
			}

			assert.NoError(t, err)
			assert.NotNil(t, gotResp)
			assert.Equal(t, tt.wantResp.Total, gotResp.Total)
			assert.Equal(t, len(tt.wantResp.ExptResultExportRecords), len(gotResp.ExptResultExportRecords))
		})
	}
}

func TestExperimentApplication_ExportExptResult_(t *testing.T) {
	ctrl := gomock.NewController(t)
	defer ctrl.Finish()

	// 创建mock对象
	mockExptResultExportService := servicemocks.NewMockIExptResultExportService(ctrl)
	mockAuth := rpcmocks.NewMockIAuthProvider(ctrl)
	mockManager := servicemocks.NewMockIExptManager(ctrl)
	mockConfiger := componentMocks.NewMockIConfiger(ctrl)

	// 测试数据
	validWorkspaceID := int64(123)
	validExptID := int64(456)
	validExportID := int64(789)

	tests := []struct {
		name      string
		req       *exptpb.ExportExptResultRequest
		mockSetup func()
		wantResp  *exptpb.ExportExptResultResponse
		wantErr   bool
		wantCode  int32
	}{{
		name: "成功导出实验结果",
		req: &exptpb.ExportExptResultRequest{
			WorkspaceID: validWorkspaceID,
			ExptID:      validExptID,
		},
		mockSetup: func() {
			// 模拟权限验证
			mockAuth.EXPECT().
				AuthorizationWithoutSPI(gomock.Any(), gomock.Any()).
				Return(nil)

			// 模拟导出实验结果
			mockExptResultExportService.EXPECT().
				ExportCSV(gomock.Any(), validWorkspaceID, validExptID, gomock.Any()).
				Return(validExportID, nil)
			mockManager.EXPECT().
				Get(gomock.Any(), gomock.Any(), gomock.Any(), gomock.Any()).
				Return(&entity.Experiment{}, nil)
			mockConfiger.EXPECT().GetExptExportWhiteList(gomock.Any()).
				Return(&entity.ExptExportWhiteList{UserIDs: []int64{}}).AnyTimes()
		},
		wantResp: &exptpb.ExportExptResultResponse{
			ExportID: validExportID,
			BaseResp: base.NewBaseResp(),
		},
		wantErr: false,
	}, {
		name: "权限不足",
		req: &exptpb.ExportExptResultRequest{
			WorkspaceID: validWorkspaceID,
			ExptID:      validExptID,
		},
		mockSetup: func() {
			// 模拟权限验证失败
			mockAuth.EXPECT().
				AuthorizationWithoutSPI(gomock.Any(), gomock.Any()).
				Return(errorx.NewByCode(errno.CommonNoPermissionCode))
			mockManager.EXPECT().
				Get(gomock.Any(), gomock.Any(), gomock.Any(), gomock.Any()).
				Return(&entity.Experiment{}, nil)
			mockConfiger.EXPECT().GetExptExportWhiteList(gomock.Any()).
				Return(&entity.ExptExportWhiteList{UserIDs: []int64{}}).AnyTimes()
		},
		wantResp: nil,
		wantErr:  true,
		wantCode: errno.CommonNoPermissionCode,
	}}

	for _, tt := range tests {
		t.Run(tt.name, func(t *testing.T) {
			// 设置mock行为
			tt.mockSetup()

			// 创建被测试对象
			app := &experimentApplication{
				IExptResultExportService: mockExptResultExportService,
				auth:                     mockAuth,
				manager:                  mockManager,
				configer:                 mockConfiger,
			}

			// 执行测试
			gotResp, err := app.ExportExptResult_(context.Background(), tt.req)

			// 验证结果
			if tt.wantErr {
				assert.Error(t, err)
				return
			}

			assert.NoError(t, err)
			assert.NotNil(t, gotResp)
			assert.Equal(t, tt.wantResp.ExportID, gotResp.ExportID)
		})
	}
}

func TestExperimentApplication_DeleteAnnotationTag(t *testing.T) {
	ctrl := gomock.NewController(t)
	defer ctrl.Finish()

	// 创建mock对象
	mockAnnotateService := servicemocks.NewMockIExptAnnotateService(ctrl)
	mockAuth := rpcmocks.NewMockIAuthProvider(ctrl)
	mockManager := servicemocks.NewMockIExptManager(ctrl)

	// 测试数据
	validWorkspaceID := int64(123)
	validTagID := int64(456)

	tests := []struct {
		name      string
		req       *exptpb.DeleteAnnotationTagReq
		mockSetup func()
		wantResp  *exptpb.DeleteAnnotationTagResp
		wantErr   bool
		wantCode  int32
	}{{
		name: "成功删除标注标签",
		req: &exptpb.DeleteAnnotationTagReq{
			WorkspaceID: validWorkspaceID,
			TagKeyID:    ptr.Of(validTagID),
		},
		mockSetup: func() {
			// 模拟权限验证
			mockAuth.EXPECT().
				AuthorizationWithoutSPI(gomock.Any(), gomock.Any()).
				Return(nil)
			mockManager.EXPECT().
				Get(gomock.Any(), gomock.Any(), gomock.Any(), gomock.Any()).
				Return(&entity.Experiment{}, nil)

			// 模拟删除标签
			mockAnnotateService.EXPECT().
				DeleteExptTurnResultTagRef(gomock.Any(), gomock.Any(), validWorkspaceID, validTagID).
				Return(nil)
		},
		wantResp: &exptpb.DeleteAnnotationTagResp{
			BaseResp: base.NewBaseResp(),
		},
		wantErr: false,
	}, {
		name: "标签不存在",
		req: &exptpb.DeleteAnnotationTagReq{
			WorkspaceID: validWorkspaceID,
			TagKeyID:    ptr.Of(int64(999)),
		},
		mockSetup: func() {
			// 模拟权限验证
			mockAuth.EXPECT().
				AuthorizationWithoutSPI(gomock.Any(), gomock.Any()).
				Return(nil)
			mockManager.EXPECT().
				Get(gomock.Any(), gomock.Any(), gomock.Any(), gomock.Any()).
				Return(&entity.Experiment{}, nil)

			// 模拟删除标签失败
			mockAnnotateService.EXPECT().
				DeleteExptTurnResultTagRef(gomock.Any(), gomock.Any(), validWorkspaceID, int64(999)).
				Return(errorx.NewByCode(errno.ResourceNotFoundCode))
		},
		wantResp: nil,
		wantErr:  true,
		wantCode: errno.ResourceNotFoundCode,
	}}

	for _, tt := range tests {
		t.Run(tt.name, func(t *testing.T) {
			// 设置mock行为
			tt.mockSetup()

			// 创建被测试对象
			app := &experimentApplication{
				annotateService: mockAnnotateService,
				auth:            mockAuth,
				manager:         mockManager,
			}

			// 执行测试
			gotResp, err := app.DeleteAnnotationTag(context.Background(), tt.req)

			// 验证结果
			if tt.wantErr {
				assert.Error(t, err)
				statusErr, ok := errorx.FromStatusError(err)
				assert.True(t, ok)
				assert.Equal(t, tt.wantCode, statusErr.Code())
				return
			}

			assert.NoError(t, err)
			assert.NotNil(t, gotResp)
		})
	}
}

func TestExperimentApplication_UpdateAnnotateRecord(t *testing.T) {
	ctrl := gomock.NewController(t)
	defer ctrl.Finish()

	// 创建mock对象
	mockAnnotateService := servicemocks.NewMockIExptAnnotateService(ctrl)
	mockAuth := rpcmocks.NewMockIAuthProvider(ctrl)
	mockManager := servicemocks.NewMockIExptManager(ctrl)

	// 测试数据
	validWorkspaceID := int64(123)
	validRecordID := int64(456)

	tests := []struct {
		name      string
		req       *exptpb.UpdateAnnotateRecordReq
		mockSetup func()
		wantResp  *exptpb.UpdateAnnotateRecordResp
		wantErr   bool
		wantCode  int32
	}{{
		name: "成功更新标注记录",
		req: &exptpb.UpdateAnnotateRecordReq{
			WorkspaceID:      validWorkspaceID,
			AnnotateRecordID: validRecordID,
			AnnotateRecords:  &expt.AnnotateRecord{},
		},
		mockSetup: func() {
			// 模拟权限验证
			mockAuth.EXPECT().
				AuthorizationWithoutSPI(gomock.Any(), gomock.Any()).
				Return(nil)

			// 模拟更新记录
			mockAnnotateService.EXPECT().
				UpdateAnnotateRecord(gomock.Any(), gomock.Any(), gomock.Any(), gomock.Any()).
				Return(nil)
			mockManager.EXPECT().
				Get(gomock.Any(), gomock.Any(), gomock.Any(), gomock.Any()).
				Return(&entity.Experiment{}, nil)
		},
		wantResp: &exptpb.UpdateAnnotateRecordResp{
			BaseResp: base.NewBaseResp(),
		},
		wantErr: false,
	}, {
		name: "标注记录不存在",
		req: &exptpb.UpdateAnnotateRecordReq{
			WorkspaceID:      validWorkspaceID,
			AnnotateRecordID: int64(999),
			AnnotateRecords:  &expt.AnnotateRecord{},
		},
		mockSetup: func() {
			// 模拟权限验证
			mockAuth.EXPECT().
				AuthorizationWithoutSPI(gomock.Any(), gomock.Any()).
				Return(nil)

			// 模拟更新记录失败
			mockAnnotateService.EXPECT().
				UpdateAnnotateRecord(gomock.Any(), gomock.Any(), gomock.Any(), gomock.Any()).
				Return(errorx.NewByCode(errno.ResourceNotFoundCode))
			mockManager.EXPECT().
				Get(gomock.Any(), gomock.Any(), gomock.Any(), gomock.Any()).
				Return(&entity.Experiment{}, nil)
		},
		wantResp: nil,
		wantErr:  true,
		wantCode: errno.ResourceNotFoundCode,
	}}

	for _, tt := range tests {
		t.Run(tt.name, func(t *testing.T) {
			// 设置mock行为
			tt.mockSetup()

			// 创建被测试对象
			app := &experimentApplication{
				annotateService: mockAnnotateService,
				auth:            mockAuth,
				manager:         mockManager,
			}

			// 执行测试
			gotResp, err := app.UpdateAnnotateRecord(context.Background(), tt.req)

			// 验证结果
			if tt.wantErr {
				assert.Error(t, err)
				statusErr, ok := errorx.FromStatusError(err)
				assert.True(t, ok)
				assert.Equal(t, tt.wantCode, statusErr.Code())
				return
			}

			assert.NoError(t, err)
			assert.NotNil(t, gotResp)
		})
	}
}

func TestExperimentApplication_CreateAnnotateRecord(t *testing.T) {
	ctrl := gomock.NewController(t)
	defer ctrl.Finish()

	// 创建mock对象
	mockAnnotateService := servicemocks.NewMockIExptAnnotateService(ctrl)
	mockAuth := rpcmocks.NewMockIAuthProvider(ctrl)
	mockIDGen := idgenmock.NewMockIIDGenerator(ctrl)
	mockManager := servicemocks.NewMockIExptManager(ctrl)

	// 测试数据
	validWorkspaceID := int64(123)
	validExptID := int64(456)
	validItemID := int64(789)
	validRecordID := int64(890)

	tests := []struct {
		name      string
		req       *exptpb.CreateAnnotateRecordReq
		mockSetup func()
		wantResp  *exptpb.CreateAnnotateRecordResp
		wantErr   bool
		wantCode  int32
	}{{
		name: "成功创建标注记录",
		req: &exptpb.CreateAnnotateRecordReq{
			WorkspaceID:    validWorkspaceID,
			ExptID:         validExptID,
			ItemID:         validItemID,
			AnnotateRecord: &expt.AnnotateRecord{},
		},
		mockSetup: func() {
			// 模拟权限验证
			mockAuth.EXPECT().
				AuthorizationWithoutSPI(gomock.Any(), gomock.Any()).
				Return(nil)

			// 模拟生成ID
			mockIDGen.EXPECT().
				GenID(gomock.Any()).
				Return(validRecordID, nil)

			// 模拟创建记录
			mockAnnotateService.EXPECT().
				SaveAnnotateRecord(gomock.Any(), gomock.Any(), gomock.Any(), gomock.Any(), gomock.Any()).
				Return(nil)
			mockManager.EXPECT().
				Get(gomock.Any(), gomock.Any(), gomock.Any(), gomock.Any()).
				Return(&entity.Experiment{}, nil)
		},
		wantResp: &exptpb.CreateAnnotateRecordResp{
			AnnotateRecordID: validRecordID,
			BaseResp:         base.NewBaseResp(),
		},
		wantErr: false,
	}, {
		name: "权限校验失败",
		req: &exptpb.CreateAnnotateRecordReq{
			WorkspaceID: validWorkspaceID,
			ExptID:      validExptID,
			ItemID:      validItemID,
		},
		mockSetup: func() {
			mockManager.EXPECT().
				Get(gomock.Any(), gomock.Any(), gomock.Any(), gomock.Any()).
				Return(&entity.Experiment{}, nil)
			mockAuth.EXPECT().
				AuthorizationWithoutSPI(gomock.Any(), gomock.Any()).
				Return(errorx.NewByCode(errno.CommonNoPermissionCode))
		},
		wantResp: nil,
		wantErr:  true,
		wantCode: errno.CommonNoPermissionCode,
	}}

	for _, tt := range tests {
		t.Run(tt.name, func(t *testing.T) {
			// 设置mock行为
			tt.mockSetup()

			// 创建被测试对象
			app := &experimentApplication{
				annotateService: mockAnnotateService,
				auth:            mockAuth,
				idgen:           mockIDGen,
				manager:         mockManager,
			}

			// 执行测试
			gotResp, err := app.CreateAnnotateRecord(context.Background(), tt.req)

			// 验证结果
			if tt.wantErr {
				assert.Error(t, err)
				statusErr, ok := errorx.FromStatusError(err)
				if ok {
					assert.Equal(t, tt.wantCode, statusErr.Code())
				}
				return
			}

			assert.NoError(t, err)
			assert.NotNil(t, gotResp)
			assert.Equal(t, tt.wantResp.AnnotateRecordID, gotResp.AnnotateRecordID)
		})
	}
}

func TestExperimentApplication_AssociateAnnotationTag(t *testing.T) {
	ctrl := gomock.NewController(t)
	defer ctrl.Finish()

	// 创建mock对象
	mockAnnotateService := servicemocks.NewMockIExptAnnotateService(ctrl)
	mockAuth := rpcmocks.NewMockIAuthProvider(ctrl)
	mockManager := servicemocks.NewMockIExptManager(ctrl)

	// 测试数据
	validWorkspaceID := int64(123)
	validExptID := int64(456)
	validKeyTagID := int64(789)

	tests := []struct {
		name      string
		req       *exptpb.AssociateAnnotationTagReq
		mockSetup func()
		wantResp  *exptpb.AssociateAnnotationTagResp
		wantErr   bool
		wantCode  int32
	}{{
		name: "成功关联标注标签",
		req: &exptpb.AssociateAnnotationTagReq{
			WorkspaceID: validWorkspaceID,
			ExptID:      validExptID,
			TagKeyID:    ptr.Of(validKeyTagID),
		},
		mockSetup: func() {
			// 模拟权限验证
			mockAuth.EXPECT().
				AuthorizationWithoutSPI(gomock.Any(), gomock.Any()).
				Return(nil)

			// 模拟关联标签
			mockAnnotateService.EXPECT().
				CreateExptTurnResultTagRefs(gomock.Any(), gomock.Any()).
				Return(nil)
			mockManager.EXPECT().
				Get(gomock.Any(), gomock.Any(), gomock.Any(), gomock.Any()).
				Return(&entity.Experiment{}, nil)
		},
		wantResp: &exptpb.AssociateAnnotationTagResp{
			BaseResp: base.NewBaseResp(),
		},
		wantErr: false,
	}, {
		name: "标签不存在",
		req: &exptpb.AssociateAnnotationTagReq{
			WorkspaceID: validWorkspaceID,
			ExptID:      validExptID,
			TagKeyID:    ptr.Of(validKeyTagID),
		},
		mockSetup: func() {
			// 模拟权限验证
			mockAuth.EXPECT().
				AuthorizationWithoutSPI(gomock.Any(), gomock.Any()).
				Return(nil)

			// 模拟关联标签失败
			mockAnnotateService.EXPECT().
				CreateExptTurnResultTagRefs(gomock.Any(), gomock.Any()).
				Return(errorx.NewByCode(errno.CommonInternalErrorCode))
			mockManager.EXPECT().
				Get(gomock.Any(), gomock.Any(), gomock.Any(), gomock.Any()).
				Return(&entity.Experiment{}, nil)
		},
		wantResp: nil,
		wantErr:  true,
		wantCode: errno.CommonInternalErrorCode,
	}}

	for _, tt := range tests {
		t.Run(tt.name, func(t *testing.T) {
			// 设置mock行为
			tt.mockSetup()

			// 创建被测试对象
			app := &experimentApplication{
				annotateService: mockAnnotateService,
				auth:            mockAuth,
				manager:         mockManager,
			}

			// 执行测试
			gotResp, err := app.AssociateAnnotationTag(context.Background(), tt.req)

			// 验证结果
			if tt.wantErr {
				assert.Error(t, err)
				statusErr, ok := errorx.FromStatusError(err)
				assert.True(t, ok)
				assert.Equal(t, tt.wantCode, statusErr.Code())
				return
			}

			assert.NoError(t, err)
			assert.NotNil(t, gotResp)
		})
	}
}

func setupTestApp(t *testing.T) (context.Context, *experimentApplication, *servicemocks.MockIExptManager, *repo_mocks.MockIExperimentRepo, *servicemocks.MockIExptInsightAnalysisService, *rpcmocks.MockIAuthProvider) {
	ctrl := gomock.NewController(t)
	mockManager := servicemocks.NewMockIExptManager(ctrl)
	mockRepo := repo_mocks.NewMockIExperimentRepo(ctrl)
	mockInsightService := servicemocks.NewMockIExptInsightAnalysisService(ctrl)
	mockAuth := rpcmocks.NewMockIAuthProvider(ctrl)

	app := &experimentApplication{
		manager:                     mockManager,
		IExptInsightAnalysisService: mockInsightService,
		auth:                        mockAuth,
	}

	return context.Background(), app, mockManager, mockRepo, mockInsightService, mockAuth
}

func TestInsightAnalysisExperiment(t *testing.T) {
	ctx, app, mockManager, _, mockInsightService, mockAuth := setupTestApp(t)

	req := &exptpb.InsightAnalysisExperimentRequest{
		WorkspaceID: 123,
		ExptID:      456,
		Session: &common.Session{
			UserID: &[]int64{789}[0],
		},
	}

	t.Run("成功创建洞察分析", func(t *testing.T) {
		// Mock the manager.Get call
		mockManager.EXPECT().Get(gomock.Any(), gomock.Any(), gomock.Any(), gomock.Any()).Return(&entity.Experiment{CreatedBy: "test-user"}, nil)
		// Mock the auth.AuthorizationWithoutSPI call
		mockAuth.EXPECT().AuthorizationWithoutSPI(gomock.Any(), gomock.Any()).Return(nil)
		// Mock the CreateAnalysisRecord call
		mockInsightService.EXPECT().CreateAnalysisRecord(gomock.Any(), gomock.Any(), gomock.Any()).Return(int64(123), nil)

		_, err := app.InsightAnalysisExperiment(ctx, req)
		assert.NoError(t, err)
	})

	t.Run("获取实验失败", func(t *testing.T) {
		mockManager.EXPECT().Get(gomock.Any(), gomock.Any(), gomock.Any(), gomock.Any()).Return(nil, errors.New("get experiment error"))

		_, err := app.InsightAnalysisExperiment(ctx, req)
		assert.Error(t, err)
		assert.Contains(t, err.Error(), "get experiment error")
	})

	t.Run("权限验证失败", func(t *testing.T) {
		mockManager.EXPECT().Get(gomock.Any(), gomock.Any(), gomock.Any(), gomock.Any()).Return(&entity.Experiment{CreatedBy: "test-user"}, nil)
		mockAuth.EXPECT().AuthorizationWithoutSPI(gomock.Any(), gomock.Any()).Return(errors.New("authorization error"))

		_, err := app.InsightAnalysisExperiment(ctx, req)
		assert.Error(t, err)
		assert.Contains(t, err.Error(), "authorization error")
	})

	t.Run("创建分析记录失败", func(t *testing.T) {
		mockManager.EXPECT().Get(gomock.Any(), gomock.Any(), gomock.Any(), gomock.Any()).Return(&entity.Experiment{CreatedBy: "test-user"}, nil)
		mockAuth.EXPECT().AuthorizationWithoutSPI(gomock.Any(), gomock.Any()).Return(nil)
		mockInsightService.EXPECT().CreateAnalysisRecord(gomock.Any(), gomock.Any(), gomock.Any()).Return(int64(0), errors.New("create analysis record error"))

		_, err := app.InsightAnalysisExperiment(ctx, req)
		assert.Error(t, err)
		assert.Contains(t, err.Error(), "create analysis record error")
	})
}

func TestListExptInsightAnalysisRecord(t *testing.T) {
	ctx, app, _, _, mockInsightService, mockAuth := setupTestApp(t)

	req := &exptpb.ListExptInsightAnalysisRecordRequest{
		WorkspaceID: 123,
		ExptID:      456,
		PageNumber:  &[]int32{1}[0],
		PageSize:    &[]int32{10}[0],
		Session: &common.Session{
			UserID: &[]int64{789}[0],
		},
	}

	t.Run("成功获取洞察分析记录列表", func(t *testing.T) {
		// Mock the auth.AuthorizationWithoutSPI call
		mockAuth.EXPECT().Authorization(gomock.Any(), gomock.Any()).Return(nil)
		mockInsightService.EXPECT().ListAnalysisRecord(gomock.Any(), gomock.Any(), gomock.Any(), gomock.Any(), gomock.Any()).Return([]*entity.ExptInsightAnalysisRecord{}, int64(0), nil)

		_, err := app.ListExptInsightAnalysisRecord(ctx, req)
		assert.NoError(t, err)
	})

	t.Run("权限验证失败", func(t *testing.T) {
		mockAuth.EXPECT().Authorization(gomock.Any(), gomock.Any()).Return(errors.New("authorization error"))

		_, err := app.ListExptInsightAnalysisRecord(ctx, req)
		assert.Error(t, err)
		assert.Contains(t, err.Error(), "authorization error")
	})

	t.Run("获取分析记录列表失败", func(t *testing.T) {
		mockAuth.EXPECT().Authorization(gomock.Any(), gomock.Any()).Return(nil)
		mockInsightService.EXPECT().ListAnalysisRecord(gomock.Any(), gomock.Any(), gomock.Any(), gomock.Any(), gomock.Any()).Return(nil, int64(0), errors.New("list analysis record error"))

		_, err := app.ListExptInsightAnalysisRecord(ctx, req)
		assert.Error(t, err)
		assert.Contains(t, err.Error(), "list analysis record error")
	})
}

func TestGetExptInsightAnalysisRecord(t *testing.T) {
	ctx, app, _, _, mockInsightService, mockAuth := setupTestApp(t)

	userID := int64(789)
	req := &exptpb.GetExptInsightAnalysisRecordRequest{
		WorkspaceID:             123,
		ExptID:                  456,
		InsightAnalysisRecordID: 789,
		Session: &common.Session{
			UserID: &userID,
		},
	}

	t.Run("成功获取洞察分析记录", func(t *testing.T) {
		// Mock the auth.Authorization call
		mockAuth.EXPECT().Authorization(gomock.Any(), gomock.Any()).Return(nil)
		// Mock the service call
		mockInsightService.EXPECT().GetAnalysisRecordByID(gomock.Any(), gomock.Any(), gomock.Any(), gomock.Any(), gomock.Any()).Return(&entity.ExptInsightAnalysisRecord{
			ID:        789,
			ExptID:    456,
			SpaceID:   123,
			Status:    entity.InsightAnalysisStatus_Running,
			CreatedBy: "test-user",
		}, nil)

		resp, err := app.GetExptInsightAnalysisRecord(ctx, req)
		assert.NoError(t, err)
		assert.NotNil(t, resp)
	})

	t.Run("权限验证失败", func(t *testing.T) {
		mockAuth.EXPECT().Authorization(gomock.Any(), gomock.Any()).Return(errors.New("authorization error"))

		resp, err := app.GetExptInsightAnalysisRecord(ctx, req)
		assert.Error(t, err)
		assert.Nil(t, resp)
		assert.Contains(t, err.Error(), "authorization error")
	})

	t.Run("获取分析记录失败", func(t *testing.T) {
		mockAuth.EXPECT().Authorization(gomock.Any(), gomock.Any()).Return(nil)
		mockInsightService.EXPECT().GetAnalysisRecordByID(gomock.Any(), gomock.Any(), gomock.Any(), gomock.Any(), gomock.Any()).Return(nil, errors.New("get analysis record error"))

		resp, err := app.GetExptInsightAnalysisRecord(ctx, req)
		assert.Error(t, err)
		assert.Nil(t, resp)
		assert.Contains(t, err.Error(), "get analysis record error")
	})
}

func TestDeleteExptInsightAnalysisRecord(t *testing.T) {
	ctx, app, mockManager, _, mockInsightService, mockAuth := setupTestApp(t)

	req := &exptpb.DeleteExptInsightAnalysisRecordRequest{
		WorkspaceID:             123,
		ExptID:                  456,
		InsightAnalysisRecordID: 789,
		Session: &common.Session{
			UserID: &[]int64{789}[0],
		},
	}

	t.Run("成功删除洞察分析记录", func(t *testing.T) {
		// Mock the manager.Get call
		mockManager.EXPECT().Get(gomock.Any(), gomock.Any(), gomock.Any(), gomock.Any()).Return(&entity.Experiment{CreatedBy: "test-user"}, nil)
		// Mock the auth.AuthorizationWithoutSPI call
		mockAuth.EXPECT().AuthorizationWithoutSPI(gomock.Any(), gomock.Any()).Return(nil)
		mockInsightService.EXPECT().DeleteAnalysisRecord(gomock.Any(), gomock.Any(), gomock.Any(), gomock.Any()).Return(nil)

		_, err := app.DeleteExptInsightAnalysisRecord(ctx, req)
		assert.NoError(t, err)
	})

	t.Run("获取实验失败", func(t *testing.T) {
		mockManager.EXPECT().Get(gomock.Any(), gomock.Any(), gomock.Any(), gomock.Any()).Return(nil, errors.New("get experiment error"))

		_, err := app.DeleteExptInsightAnalysisRecord(ctx, req)
		assert.Error(t, err)
		assert.Contains(t, err.Error(), "get experiment error")
	})

	t.Run("权限验证失败", func(t *testing.T) {
		mockManager.EXPECT().Get(gomock.Any(), gomock.Any(), gomock.Any(), gomock.Any()).Return(&entity.Experiment{CreatedBy: "test-user"}, nil)
		mockAuth.EXPECT().AuthorizationWithoutSPI(gomock.Any(), gomock.Any()).Return(errors.New("authorization error"))

		_, err := app.DeleteExptInsightAnalysisRecord(ctx, req)
		assert.Error(t, err)
		assert.Contains(t, err.Error(), "authorization error")
	})

	t.Run("删除分析记录失败", func(t *testing.T) {
		mockManager.EXPECT().Get(gomock.Any(), gomock.Any(), gomock.Any(), gomock.Any()).Return(&entity.Experiment{CreatedBy: "test-user"}, nil)
		mockAuth.EXPECT().AuthorizationWithoutSPI(gomock.Any(), gomock.Any()).Return(nil)
		mockInsightService.EXPECT().DeleteAnalysisRecord(gomock.Any(), gomock.Any(), gomock.Any(), gomock.Any()).Return(errors.New("delete analysis record error"))

		_, err := app.DeleteExptInsightAnalysisRecord(ctx, req)
		assert.Error(t, err)
		assert.Contains(t, err.Error(), "delete analysis record error")
	})
}

func TestFeedbackExptInsightAnalysisReport(t *testing.T) {
	ctx, app, mockManager, _, mockInsightService, mockAuth := setupTestApp(t)

	req := &exptpb.FeedbackExptInsightAnalysisReportRequest{
		WorkspaceID:             123,
		ExptID:                  456,
		InsightAnalysisRecordID: 789,
		FeedbackActionType:      expt.FeedbackActionTypeUpvote,
		Session: &common.Session{
			UserID: &[]int64{789}[0],
		},
	}

	t.Run("成功反馈洞察分析报告", func(t *testing.T) {
		// Mock the manager.Get call
		mockManager.EXPECT().Get(gomock.Any(), gomock.Any(), gomock.Any(), gomock.Any()).Return(&entity.Experiment{CreatedBy: "test-user"}, nil)
		// Mock the auth.AuthorizationWithoutSPI call
		mockAuth.EXPECT().AuthorizationWithoutSPI(gomock.Any(), gomock.Any()).Return(nil)
		mockInsightService.EXPECT().FeedbackExptInsightAnalysis(gomock.Any(), gomock.Any()).Return(nil)

		_, err := app.FeedbackExptInsightAnalysisReport(ctx, req)
		assert.NoError(t, err)
	})

	t.Run("获取实验失败", func(t *testing.T) {
		mockManager.EXPECT().Get(gomock.Any(), gomock.Any(), gomock.Any(), gomock.Any()).Return(nil, errors.New("get experiment error"))

		_, err := app.FeedbackExptInsightAnalysisReport(ctx, req)
		assert.Error(t, err)
		assert.Contains(t, err.Error(), "get experiment error")
	})

	t.Run("权限验证失败", func(t *testing.T) {
		mockManager.EXPECT().Get(gomock.Any(), gomock.Any(), gomock.Any(), gomock.Any()).Return(&entity.Experiment{CreatedBy: "test-user"}, nil)
		mockAuth.EXPECT().AuthorizationWithoutSPI(gomock.Any(), gomock.Any()).Return(errors.New("authorization error"))

		_, err := app.FeedbackExptInsightAnalysisReport(ctx, req)
		assert.Error(t, err)
		assert.Contains(t, err.Error(), "authorization error")
	})

	t.Run("反馈操作失败", func(t *testing.T) {
		mockManager.EXPECT().Get(gomock.Any(), gomock.Any(), gomock.Any(), gomock.Any()).Return(&entity.Experiment{CreatedBy: "test-user"}, nil)
		mockAuth.EXPECT().AuthorizationWithoutSPI(gomock.Any(), gomock.Any()).Return(nil)
		mockInsightService.EXPECT().FeedbackExptInsightAnalysis(gomock.Any(), gomock.Any()).Return(errors.New("feedback error"))

		_, err := app.FeedbackExptInsightAnalysisReport(ctx, req)
		assert.Error(t, err)
		assert.Contains(t, err.Error(), "feedback error")
	})
}

func TestListExptInsightAnalysisComment(t *testing.T) {
	ctx, app, _, _, mockInsightService, mockAuth := setupTestApp(t)

	req := &exptpb.ListExptInsightAnalysisCommentRequest{
		WorkspaceID:             123,
		ExptID:                  456,
		InsightAnalysisRecordID: 789,
		PageNumber:              &[]int32{1}[0],
		PageSize:                &[]int32{10}[0],
		Session: &common.Session{
			UserID: &[]int64{789}[0],
		},
	}

	t.Run("成功获取洞察分析评论列表", func(t *testing.T) {
		// Mock the auth.Authorization call
		mockAuth.EXPECT().Authorization(gomock.Any(), gomock.Any()).Return(nil)
		mockInsightService.EXPECT().ListExptInsightAnalysisFeedbackComment(gomock.Any(), gomock.Any(), gomock.Any(), gomock.Any(), gomock.Any()).Return([]*entity.ExptInsightAnalysisFeedbackComment{}, int64(0), nil)

		_, err := app.ListExptInsightAnalysisComment(ctx, req)
		assert.NoError(t, err)
	})

	t.Run("权限验证失败", func(t *testing.T) {
		mockAuth.EXPECT().Authorization(gomock.Any(), gomock.Any()).Return(errors.New("authorization error"))

		_, err := app.ListExptInsightAnalysisComment(ctx, req)
		assert.Error(t, err)
		assert.Contains(t, err.Error(), "authorization error")
	})

	t.Run("获取评论列表失败", func(t *testing.T) {
		mockAuth.EXPECT().Authorization(gomock.Any(), gomock.Any()).Return(nil)
		mockInsightService.EXPECT().ListExptInsightAnalysisFeedbackComment(gomock.Any(), gomock.Any(), gomock.Any(), gomock.Any(), gomock.Any()).Return(nil, int64(0), errors.New("list comment error"))

		_, err := app.ListExptInsightAnalysisComment(ctx, req)
		assert.Error(t, err)
		assert.Contains(t, err.Error(), "list comment error")
	})
}<|MERGE_RESOLUTION|>--- conflicted
+++ resolved
@@ -2633,11 +2633,7 @@
 						gomock.Any(),
 						gomock.Any(), // 使用 Any 匹配器，因为结构体内部包含指针
 					).
-<<<<<<< HEAD
-					DoAndReturn(func(_ context.Context, param *entity.BatchCreateEvaluationSetItemsParam) (map[int64]int64, []*entity.ItemErrorGroup, []*entity.CreateDatasetItemOutput, error) {
-=======
 					DoAndReturn(func(_ context.Context, param *entity.BatchCreateEvaluationSetItemsParam) (map[int64]int64, []*entity.ItemErrorGroup, []*entity.DatasetItemOutput, error) {
->>>>>>> f76a6b56
 						// 验证关键字段
 						if param.SpaceID != validSpaceID || param.EvaluationSetID != validEvalSetID {
 							t.Errorf("unexpected param values: got SpaceID=%v, EvaluationSetID=%v", param.SpaceID, param.EvaluationSetID)
