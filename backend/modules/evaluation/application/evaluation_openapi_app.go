--- conflicted
+++ resolved
@@ -299,11 +299,7 @@
 		return nil, err
 	}
 	// 调用domain服务
-<<<<<<< HEAD
-	idMap, errors, _, err := e.evaluationSetItemService.BatchCreateEvaluationSetItems(ctx, &entity.BatchCreateEvaluationSetItemsParam{
-=======
 	_, errors, itemOutputs, err := e.evaluationSetItemService.BatchCreateEvaluationSetItems(ctx, &entity.BatchCreateEvaluationSetItemsParam{
->>>>>>> f76a6b56
 		SpaceID:          req.GetWorkspaceID(),
 		EvaluationSetID:  req.GetEvaluationSetID(),
 		Items:            evaluation_set.OpenAPIItemDTO2DOs(req.Items),
