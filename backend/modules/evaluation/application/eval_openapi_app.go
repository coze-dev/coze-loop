// Copyright (c) 2025 coze-dev Authors
// SPDX-License-Identifier: Apache-2.0

package application

import (
	"context"
	"fmt"
	"strconv"
	"time"

<<<<<<< HEAD
	"github.com/coze-dev/coze-loop/backend/kitex_gen/coze/loop/evaluation/domain_openapi/experiment"

	exptpb "github.com/coze-dev/coze-loop/backend/kitex_gen/coze/loop/evaluation/expt"
	"github.com/coze-dev/coze-loop/backend/modules/evaluation/application/convertor/evaluation_set"
	experiment_convertor "github.com/coze-dev/coze-loop/backend/modules/evaluation/application/convertor/experiment"
=======
	"github.com/coze-dev/coze-loop/backend/modules/evaluation/application/convertor/evaluation_set"
>>>>>>> 5774a730
	"github.com/coze-dev/coze-loop/backend/modules/evaluation/consts"
	"github.com/coze-dev/coze-loop/backend/modules/evaluation/pkg/errno"
	"github.com/coze-dev/coze-loop/backend/pkg/errorx"
	"github.com/coze-dev/coze-loop/backend/pkg/kitexutil"

	"github.com/coze-dev/coze-loop/backend/modules/evaluation/domain/component/metrics"
	"github.com/coze-dev/coze-loop/backend/modules/evaluation/domain/component/rpc"
	"github.com/coze-dev/coze-loop/backend/modules/evaluation/domain/component/userinfo"

	"github.com/bytedance/gg/gptr"

	"github.com/coze-dev/coze-loop/backend/kitex_gen/base"
	"github.com/coze-dev/coze-loop/backend/kitex_gen/coze/loop/evaluation"
	"github.com/coze-dev/coze-loop/backend/kitex_gen/coze/loop/evaluation/openapi"
	"github.com/coze-dev/coze-loop/backend/modules/evaluation/application/convertor/target"
	"github.com/coze-dev/coze-loop/backend/modules/evaluation/domain/entity"
	"github.com/coze-dev/coze-loop/backend/modules/evaluation/domain/events"
	"github.com/coze-dev/coze-loop/backend/modules/evaluation/domain/repo"
	"github.com/coze-dev/coze-loop/backend/modules/evaluation/domain/service"
	"github.com/coze-dev/coze-loop/backend/pkg/json"
	"github.com/coze-dev/coze-loop/backend/pkg/logs"
)

type IEvalOpenAPIApplication = evaluation.EvalOpenAPIService

type EvalOpenAPIApplication struct {
	targetSvc                   service.IEvalTargetService
	asyncRepo                   repo.IEvalAsyncRepo
	publisher                   events.ExptEventPublisher
	auth                        rpc.IAuthProvider
	evaluationSetService        service.IEvaluationSetService
	evaluationSetVersionService service.EvaluationSetVersionService
	evaluationSetItemService    service.EvaluationSetItemService
	evaluationSetSchemaService  service.EvaluationSetSchemaService
	metric                      metrics.OpenAPIEvaluationMetrics
	userInfoService             userinfo.UserInfoService
<<<<<<< HEAD
	experimentApp               IExperimentApplication
	manager                     service.IExptManager
	resultSvc                   service.ExptResultService
	service.ExptAggrResultService
	evaluatorService service.EvaluatorService
=======
>>>>>>> 5774a730
}

func NewEvalOpenAPIApplication(asyncRepo repo.IEvalAsyncRepo, publisher events.ExptEventPublisher,
	targetSvc service.IEvalTargetService,
	auth rpc.IAuthProvider,
	evaluationSetService service.IEvaluationSetService,
	evaluationSetVersionService service.EvaluationSetVersionService,
	evaluationSetItemService service.EvaluationSetItemService,
	evaluationSetSchemaService service.EvaluationSetSchemaService,
	metric metrics.OpenAPIEvaluationMetrics,
	userInfoService userinfo.UserInfoService,
<<<<<<< HEAD
	experimentApp IExperimentApplication,
	manager service.IExptManager,
	resultSvc service.ExptResultService,
	aggResultSvc service.ExptAggrResultService,
	evaluatorService service.EvaluatorService) IEvalOpenAPIApplication {
=======
) IEvalOpenAPIApplication {
>>>>>>> 5774a730
	return &EvalOpenAPIApplication{
		asyncRepo:                   asyncRepo,
		publisher:                   publisher,
		targetSvc:                   targetSvc,
		auth:                        auth,
		evaluationSetService:        evaluationSetService,
		evaluationSetVersionService: evaluationSetVersionService,
		evaluationSetItemService:    evaluationSetItemService,
		evaluationSetSchemaService:  evaluationSetSchemaService,
		metric:                      metric,
		userInfoService:             userInfoService,
<<<<<<< HEAD
		experimentApp:               experimentApp,
		manager:                     manager,
		resultSvc:                   resultSvc,
		ExptAggrResultService:       aggResultSvc,
		evaluatorService:            evaluatorService,
=======
>>>>>>> 5774a730
	}
}

func (e *EvalOpenAPIApplication) CreateEvaluationSetOApi(ctx context.Context, req *openapi.CreateEvaluationSetOApiRequest) (r *openapi.CreateEvaluationSetOApiResponse, err error) {
	var evaluationSetID int64
	startTime := time.Now().UnixNano() / int64(time.Millisecond)
	defer func() {
		e.metric.EmitOpenAPIMetric(ctx, req.GetWorkspaceID(), evaluationSetID, kitexutil.GetTOMethod(ctx), startTime, err)
	}()
	// 参数校验
	if req == nil {
		return nil, errorx.NewByCode(errno.CommonInvalidParamCode, errorx.WithExtraMsg("req is nil"))
	}
	if req.GetName() == "" {
		return nil, errorx.NewByCode(errno.CommonInvalidParamCode, errorx.WithExtraMsg("name is required"))
	}
	// 鉴权
	err = e.auth.Authorization(ctx, &rpc.AuthorizationParam{
		ObjectID:      strconv.FormatInt(req.GetWorkspaceID(), 10),
		SpaceID:       req.GetWorkspaceID(),
		ActionObjects: []*rpc.ActionObject{{Action: gptr.Of("createLoopEvaluationSet"), EntityType: gptr.Of(rpc.AuthEntityType_Space)}},
	})
	if err != nil {
		return nil, err
	}

	// 调用domain服务
	id, err := e.evaluationSetService.CreateEvaluationSet(ctx, &entity.CreateEvaluationSetParam{
		SpaceID:             req.GetWorkspaceID(),
		Name:                req.GetName(),
		Description:         req.Description,
		EvaluationSetSchema: evaluation_set.OpenAPIEvaluationSetSchemaDTO2DO(req.EvaluationSetSchema),
	})
	if err != nil {
		return nil, err
	}

	evaluationSetID = id

	// 构建响应
	return &openapi.CreateEvaluationSetOApiResponse{
		Data: &openapi.CreateEvaluationSetOpenAPIData{
			EvaluationSetID: gptr.Of(id),
		},
	}, nil
<<<<<<< HEAD
}

func (e *EvalOpenAPIApplication) GetEvaluationSetOApi(ctx context.Context, req *openapi.GetEvaluationSetOApiRequest) (r *openapi.GetEvaluationSetOApiResponse, err error) {
	startTime := time.Now().UnixNano() / int64(time.Millisecond)
	defer func() {
		e.metric.EmitOpenAPIMetric(ctx, req.GetWorkspaceID(), req.GetEvaluationSetID(), kitexutil.GetTOMethod(ctx), startTime, err)
	}()

	// 参数校验
	if req == nil {
		return nil, errorx.NewByCode(errno.CommonInvalidParamCode, errorx.WithExtraMsg("req is nil"))
	}

	// 调用domain服务
	set, err := e.evaluationSetService.GetEvaluationSet(ctx, req.WorkspaceID, req.GetEvaluationSetID(), nil)
	if err != nil {
		return nil, err
	}
	if set == nil {
		return nil, errorx.NewByCode(errno.ResourceNotFoundCode, errorx.WithExtraMsg("evaluation set not found"))
	}
	var ownerID *string
	if set.BaseInfo != nil && set.BaseInfo.CreatedBy != nil {
		ownerID = set.BaseInfo.CreatedBy.UserID
	}
	err = e.auth.AuthorizationWithoutSPI(ctx, &rpc.AuthorizationWithoutSPIParam{
		ObjectID:        strconv.FormatInt(set.ID, 10),
		SpaceID:         req.GetWorkspaceID(),
		ActionObjects:   []*rpc.ActionObject{{Action: gptr.Of(consts.Read), EntityType: gptr.Of(rpc.AuthEntityType_EvaluationSet)}},
		OwnerID:         ownerID,
		ResourceSpaceID: set.SpaceID,
	})
	if err != nil {
		return nil, err
	}

	// 数据转换
	dto := evaluation_set.OpenAPIEvaluationSetDO2DTO(set)
	// 构建响应
	return &openapi.GetEvaluationSetOApiResponse{
		Data: &openapi.GetEvaluationSetOpenAPIData{
			EvaluationSet: dto,
		},
	}, nil
}

func (e *EvalOpenAPIApplication) UpdateEvaluationSetOApi(ctx context.Context, req *openapi.UpdateEvaluationSetOApiRequest) (r *openapi.UpdateEvaluationSetOApiResponse, err error) {
	startTime := time.Now().UnixNano() / int64(time.Millisecond)
	defer func() {
		e.metric.EmitOpenAPIMetric(ctx, req.GetWorkspaceID(), req.GetEvaluationSetID(), kitexutil.GetTOMethod(ctx), startTime, err)
	}()

	// 参数校验
	if req == nil {
		return nil, errorx.NewByCode(errno.CommonInvalidParamCode, errorx.WithExtraMsg("req is nil"))
	}

	// 调用domain服务
	set, err := e.evaluationSetService.GetEvaluationSet(ctx, req.WorkspaceID, req.GetEvaluationSetID(), nil)
	if err != nil {
		return nil, err
	}
	if set == nil {
		return nil, errorx.NewByCode(errno.ResourceNotFoundCode, errorx.WithExtraMsg("evaluation set not found"))
	}
	var ownerID *string
	if set.BaseInfo != nil && set.BaseInfo.CreatedBy != nil {
		ownerID = set.BaseInfo.CreatedBy.UserID
	}
	err = e.auth.AuthorizationWithoutSPI(ctx, &rpc.AuthorizationWithoutSPIParam{
		ObjectID:        strconv.FormatInt(set.ID, 10),
		SpaceID:         req.GetWorkspaceID(),
		ActionObjects:   []*rpc.ActionObject{{Action: gptr.Of(consts.Edit), EntityType: gptr.Of(rpc.AuthEntityType_EvaluationSet)}},
		OwnerID:         ownerID,
		ResourceSpaceID: set.SpaceID,
	})
	if err != nil {
		return nil, err
	}
	// domain调用
	err = e.evaluationSetService.UpdateEvaluationSet(ctx, &entity.UpdateEvaluationSetParam{
		SpaceID:         req.GetWorkspaceID(),
		EvaluationSetID: req.GetEvaluationSetID(),
		Name:            req.Name,
		Description:     req.Description,
	})
	if err != nil {
		return nil, err
	}
	// 构建响应
	return &openapi.UpdateEvaluationSetOApiResponse{
		Data: &openapi.UpdateEvaluationSetOpenAPIData{},
	}, nil
}

func (e *EvalOpenAPIApplication) DeleteEvaluationSetOApi(ctx context.Context, req *openapi.DeleteEvaluationSetOApiRequest) (r *openapi.DeleteEvaluationSetOApiResponse, err error) {
	startTime := time.Now().UnixNano() / int64(time.Millisecond)
	defer func() {
		e.metric.EmitOpenAPIMetric(ctx, req.GetWorkspaceID(), req.GetEvaluationSetID(), kitexutil.GetTOMethod(ctx), startTime, err)
	}()

	// 参数校验
	if req == nil {
		return nil, errorx.NewByCode(errno.CommonInvalidParamCode, errorx.WithExtraMsg("req is nil"))
	}
	// 调用domain服务
	set, err := e.evaluationSetService.GetEvaluationSet(ctx, req.WorkspaceID, req.GetEvaluationSetID(), nil)
	if err != nil {
		return nil, err
	}
	if set == nil {
		return nil, errorx.NewByCode(errno.ResourceNotFoundCode, errorx.WithExtraMsg("evaluation set not found"))
	}
	var ownerID *string
	if set.BaseInfo != nil && set.BaseInfo.CreatedBy != nil {
		ownerID = set.BaseInfo.CreatedBy.UserID
	}
	err = e.auth.AuthorizationWithoutSPI(ctx, &rpc.AuthorizationWithoutSPIParam{
		ObjectID:        strconv.FormatInt(set.ID, 10),
		SpaceID:         req.GetWorkspaceID(),
		ActionObjects:   []*rpc.ActionObject{{Action: gptr.Of(consts.Edit), EntityType: gptr.Of(rpc.AuthEntityType_EvaluationSet)}},
		OwnerID:         ownerID,
		ResourceSpaceID: set.SpaceID,
	})
	if err != nil {
		return nil, err
	}
	// domain调用
	err = e.evaluationSetService.DeleteEvaluationSet(ctx, req.GetWorkspaceID(), req.GetEvaluationSetID())
	if err != nil {
		return nil, err
	}
	// 构建响应
	return &openapi.DeleteEvaluationSetOApiResponse{
		Data: &openapi.DeleteEvaluationSetOpenAPIData{},
	}, nil
}

func (e *EvalOpenAPIApplication) ListEvaluationSetsOApi(ctx context.Context, req *openapi.ListEvaluationSetsOApiRequest) (r *openapi.ListEvaluationSetsOApiResponse, err error) {
	startTime := time.Now().UnixNano() / int64(time.Millisecond)
	defer func() {
		// ListEvaluationSets没有单个evaluationSetID，使用0作为占位符
		e.metric.EmitOpenAPIMetric(ctx, req.GetWorkspaceID(), 0, kitexutil.GetTOMethod(ctx), startTime, err)
	}()

	// 参数校验
	if req == nil {
		return nil, errorx.NewByCode(errno.CommonInvalidParamCode, errorx.WithExtraMsg("req is nil"))
	}
	// 鉴权
	err = e.auth.Authorization(ctx, &rpc.AuthorizationParam{
		ObjectID:      strconv.FormatInt(req.GetWorkspaceID(), 10),
		SpaceID:       req.GetWorkspaceID(),
		ActionObjects: []*rpc.ActionObject{{Action: gptr.Of("listLoopEvaluationSet"), EntityType: gptr.Of(rpc.AuthEntityType_Space)}},
	})
	if err != nil {
		return nil, err
	}
	// 调用domain服务
	sets, total, nextPageToken, err := e.evaluationSetService.ListEvaluationSets(ctx, &entity.ListEvaluationSetsParam{
		SpaceID:          req.GetWorkspaceID(),
		EvaluationSetIDs: req.EvaluationSetIds,
		Name:             req.Name,
		Creators:         req.Creators,
		PageSize:         req.PageSize,
		PageToken:        req.PageToken,
	})
	if err != nil {
		return nil, err
	}

	// 数据转换
	dtos := evaluation_set.OpenAPIEvaluationSetDO2DTOs(sets)

	// 构建响应
	hasMore := sets != nil && len(sets) == int(req.GetPageSize())
	return &openapi.ListEvaluationSetsOApiResponse{
		Data: &openapi.ListEvaluationSetsOpenAPIData{
			Sets:          dtos,
			HasMore:       gptr.Of(hasMore),
			NextPageToken: nextPageToken,
			Total:         total,
		},
	}, nil
}

func (e *EvalOpenAPIApplication) CreateEvaluationSetVersionOApi(ctx context.Context, req *openapi.CreateEvaluationSetVersionOApiRequest) (r *openapi.CreateEvaluationSetVersionOApiResponse, err error) {
	startTime := time.Now().UnixNano() / int64(time.Millisecond)
	defer func() {
		e.metric.EmitOpenAPIMetric(ctx, req.GetWorkspaceID(), req.GetEvaluationSetID(), kitexutil.GetTOMethod(ctx), startTime, err)
	}()

	// 参数校验
	if req == nil {
		return nil, errorx.NewByCode(errno.CommonInvalidParamCode, errorx.WithExtraMsg("req is nil"))
	}
	if req.Version == nil || *req.Version == "" {
		return nil, errorx.NewByCode(errno.CommonInvalidParamCode, errorx.WithExtraMsg("version is required"))
	}
	// 鉴权
	set, err := e.evaluationSetService.GetEvaluationSet(ctx, req.WorkspaceID, req.GetEvaluationSetID(), nil)
	if err != nil {
		return nil, err
	}
	if set == nil {
		return nil, errorx.NewByCode(errno.ResourceNotFoundCode, errorx.WithExtraMsg("errno set not found"))
	}
	var ownerID *string
	if set.BaseInfo != nil && set.BaseInfo.CreatedBy != nil {
		ownerID = set.BaseInfo.CreatedBy.UserID
	}
	err = e.auth.AuthorizationWithoutSPI(ctx, &rpc.AuthorizationWithoutSPIParam{
		ObjectID:        strconv.FormatInt(set.ID, 10),
		SpaceID:         req.GetWorkspaceID(),
		ActionObjects:   []*rpc.ActionObject{{Action: gptr.Of(consts.CreateVersion), EntityType: gptr.Of(rpc.AuthEntityType_EvaluationSet)}},
		OwnerID:         ownerID,
		ResourceSpaceID: set.SpaceID,
	})
	if err != nil {
		return nil, err
	}
	// 调用domain服务
	id, err := e.evaluationSetVersionService.CreateEvaluationSetVersion(ctx, &entity.CreateEvaluationSetVersionParam{
		SpaceID:         req.GetWorkspaceID(),
		EvaluationSetID: req.GetEvaluationSetID(),
		Version:         *req.Version,
		Description:     req.Description,
	})
	if err != nil {
		return nil, err
	}

	// 构建响应
	return &openapi.CreateEvaluationSetVersionOApiResponse{
		Data: &openapi.CreateEvaluationSetVersionOpenAPIData{
			VersionID: gptr.Of(id),
		},
	}, nil
}

func (e *EvalOpenAPIApplication) ListEvaluationSetVersionsOApi(ctx context.Context, req *openapi.ListEvaluationSetVersionsOApiRequest) (r *openapi.ListEvaluationSetVersionsOApiResponse, err error) {
	// 参数校验
	if req == nil {
		return nil, errorx.NewByCode(errno.CommonInvalidParamCode, errorx.WithExtraMsg("req is nil"))
	}
	// 鉴权
	set, err := e.evaluationSetService.GetEvaluationSet(ctx, req.WorkspaceID, req.GetEvaluationSetID(), nil)
	if err != nil {
		return nil, err
	}
	if set == nil {
		return nil, errorx.NewByCode(errno.ResourceNotFoundCode, errorx.WithExtraMsg("errno set not found"))
	}
	var ownerID *string
	if set.BaseInfo != nil && set.BaseInfo.CreatedBy != nil {
		ownerID = set.BaseInfo.CreatedBy.UserID
	}
	err = e.auth.AuthorizationWithoutSPI(ctx, &rpc.AuthorizationWithoutSPIParam{
		ObjectID:        strconv.FormatInt(set.ID, 10),
		SpaceID:         req.GetWorkspaceID(),
		ActionObjects:   []*rpc.ActionObject{{Action: gptr.Of(consts.Read), EntityType: gptr.Of(rpc.AuthEntityType_EvaluationSet)}},
		OwnerID:         ownerID,
		ResourceSpaceID: set.SpaceID,
	})
	if err != nil {
		return nil, err
	}
	// domain调用
	versions, total, nextCursor, err := e.evaluationSetVersionService.ListEvaluationSetVersions(ctx, &entity.ListEvaluationSetVersionsParam{
		SpaceID:         req.GetWorkspaceID(),
		EvaluationSetID: req.GetEvaluationSetID(),
		PageSize:        req.PageSize,
		PageToken:       req.PageToken,
		VersionLike:     req.VersionLike,
	})
	if err != nil {
		return nil, err
	}
	// 返回结果构建、错误处理
	return &openapi.ListEvaluationSetVersionsOApiResponse{
		Data: &openapi.ListEvaluationSetVersionsOpenAPIData{
			Versions:      evaluation_set.OpenAPIEvaluationSetVersionDO2DTOs(versions),
			Total:         total,
			NextPageToken: nextCursor,
		},
	}, nil
}

func (e *EvalOpenAPIApplication) BatchCreateEvaluationSetItemsOApi(ctx context.Context, req *openapi.BatchCreateEvaluationSetItemsOApiRequest) (r *openapi.BatchCreateEvaluationSetItemsOApiResponse, err error) {
	startTime := time.Now().UnixNano() / int64(time.Millisecond)
	defer func() {
		e.metric.EmitOpenAPIMetric(ctx, req.GetWorkspaceID(), req.GetEvaluationSetID(), kitexutil.GetTOMethod(ctx), startTime, err)
	}()

	// 参数校验
	if req == nil {
		return nil, errorx.NewByCode(errno.CommonInvalidParamCode, errorx.WithExtraMsg("req is nil"))
	}
	if req.Items == nil || len(req.Items) == 0 {
		return nil, errorx.NewByCode(errno.CommonInvalidParamCode, errorx.WithExtraMsg("items is required"))
	}
	// 鉴权
	set, err := e.evaluationSetService.GetEvaluationSet(ctx, req.WorkspaceID, req.GetEvaluationSetID(), nil)
	if err != nil {
		return nil, err
	}
	if set == nil {
		return nil, errorx.NewByCode(errno.ResourceNotFoundCode, errorx.WithExtraMsg("errno set not found"))
	}
	var ownerID *string
	if set.BaseInfo != nil && set.BaseInfo.CreatedBy != nil {
		ownerID = set.BaseInfo.CreatedBy.UserID
	}
	err = e.auth.AuthorizationWithoutSPI(ctx, &rpc.AuthorizationWithoutSPIParam{
		ObjectID:        strconv.FormatInt(set.ID, 10),
		SpaceID:         req.GetWorkspaceID(),
		ActionObjects:   []*rpc.ActionObject{{Action: gptr.Of(consts.AddItem), EntityType: gptr.Of(rpc.AuthEntityType_EvaluationSet)}},
		OwnerID:         ownerID,
		ResourceSpaceID: set.SpaceID,
	})
	if err != nil {
		return nil, err
	}
	// 调用domain服务
	_, errors, itemOutputs, err := e.evaluationSetItemService.BatchCreateEvaluationSetItems(ctx, &entity.BatchCreateEvaluationSetItemsParam{
		SpaceID:          req.GetWorkspaceID(),
		EvaluationSetID:  req.GetEvaluationSetID(),
		Items:            evaluation_set.OpenAPIItemDTO2DOs(req.Items),
		SkipInvalidItems: req.IsSkipInvalidItems,
		AllowPartialAdd:  req.IsAllowPartialAdd,
	})
	if err != nil {
		return nil, err
	}

	// 构建响应
	return &openapi.BatchCreateEvaluationSetItemsOApiResponse{
		Data: &openapi.BatchCreateEvaluationSetItemsOpenAPIData{
			ItemOutputs: evaluation_set.OpenAPIDatasetItemOutputDO2DTOs(itemOutputs),
			Errors:      evaluation_set.OpenAPIItemErrorGroupDO2DTOs(errors),
		},
	}, nil
}

func (e *EvalOpenAPIApplication) BatchUpdateEvaluationSetItemsOApi(ctx context.Context, req *openapi.BatchUpdateEvaluationSetItemsOApiRequest) (r *openapi.BatchUpdateEvaluationSetItemsOApiResponse, err error) {
	startTime := time.Now().UnixNano() / int64(time.Millisecond)
	defer func() {
		e.metric.EmitOpenAPIMetric(ctx, req.GetWorkspaceID(), req.GetEvaluationSetID(), kitexutil.GetTOMethod(ctx), startTime, err)
	}()

	// 参数校验
	if req == nil {
		return nil, errorx.NewByCode(errno.CommonInvalidParamCode, errorx.WithExtraMsg("req is nil"))
	}
	if req.Items == nil || len(req.Items) == 0 {
		return nil, errorx.NewByCode(errno.CommonInvalidParamCode, errorx.WithExtraMsg("items is required"))
	}
	// 鉴权
	set, err := e.evaluationSetService.GetEvaluationSet(ctx, req.WorkspaceID, req.GetEvaluationSetID(), nil)
	if err != nil {
		return nil, err
	}
	if set == nil {
		return nil, errorx.NewByCode(errno.ResourceNotFoundCode, errorx.WithExtraMsg("errno set not found"))
	}
	var ownerID *string
	if set.BaseInfo != nil && set.BaseInfo.CreatedBy != nil {
		ownerID = set.BaseInfo.CreatedBy.UserID
	}
	err = e.auth.AuthorizationWithoutSPI(ctx, &rpc.AuthorizationWithoutSPIParam{
		ObjectID:        strconv.FormatInt(set.ID, 10),
		SpaceID:         req.GetWorkspaceID(),
		ActionObjects:   []*rpc.ActionObject{{Action: gptr.Of(consts.UpdateItem), EntityType: gptr.Of(rpc.AuthEntityType_EvaluationSet)}},
		OwnerID:         ownerID,
		ResourceSpaceID: set.SpaceID,
	})
	if err != nil {
		return nil, err
	}

	// 调用domain服务
	errors, itemOutputs, err := e.evaluationSetItemService.BatchUpdateEvaluationSetItems(ctx, &entity.BatchUpdateEvaluationSetItemsParam{
		SpaceID:          req.GetWorkspaceID(),
		EvaluationSetID:  req.GetEvaluationSetID(),
		Items:            evaluation_set.OpenAPIItemDTO2DOs(req.Items),
		SkipInvalidItems: req.IsSkipInvalidItems,
	})
	if err != nil {
		return nil, err
	}

	// 构建响应
	return &openapi.BatchUpdateEvaluationSetItemsOApiResponse{
		Data: &openapi.BatchUpdateEvaluationSetItemsOpenAPIData{
			ItemOutputs: evaluation_set.OpenAPIDatasetItemOutputDO2DTOs(itemOutputs),
			Errors:      evaluation_set.OpenAPIItemErrorGroupDO2DTOs(errors),
		},
	}, nil
}

=======
}

func (e *EvalOpenAPIApplication) GetEvaluationSetOApi(ctx context.Context, req *openapi.GetEvaluationSetOApiRequest) (r *openapi.GetEvaluationSetOApiResponse, err error) {
	startTime := time.Now().UnixNano() / int64(time.Millisecond)
	defer func() {
		e.metric.EmitOpenAPIMetric(ctx, req.GetWorkspaceID(), req.GetEvaluationSetID(), kitexutil.GetTOMethod(ctx), startTime, err)
	}()

	// 参数校验
	if req == nil {
		return nil, errorx.NewByCode(errno.CommonInvalidParamCode, errorx.WithExtraMsg("req is nil"))
	}

	// 调用domain服务
	set, err := e.evaluationSetService.GetEvaluationSet(ctx, req.WorkspaceID, req.GetEvaluationSetID(), nil)
	if err != nil {
		return nil, err
	}
	if set == nil {
		return nil, errorx.NewByCode(errno.ResourceNotFoundCode, errorx.WithExtraMsg("evaluation set not found"))
	}
	var ownerID *string
	if set.BaseInfo != nil && set.BaseInfo.CreatedBy != nil {
		ownerID = set.BaseInfo.CreatedBy.UserID
	}
	err = e.auth.AuthorizationWithoutSPI(ctx, &rpc.AuthorizationWithoutSPIParam{
		ObjectID:        strconv.FormatInt(set.ID, 10),
		SpaceID:         req.GetWorkspaceID(),
		ActionObjects:   []*rpc.ActionObject{{Action: gptr.Of(consts.Read), EntityType: gptr.Of(rpc.AuthEntityType_EvaluationSet)}},
		OwnerID:         ownerID,
		ResourceSpaceID: set.SpaceID,
	})
	if err != nil {
		return nil, err
	}

	// 数据转换
	dto := evaluation_set.OpenAPIEvaluationSetDO2DTO(set)
	// 构建响应
	return &openapi.GetEvaluationSetOApiResponse{
		Data: &openapi.GetEvaluationSetOpenAPIData{
			EvaluationSet: dto,
		},
	}, nil
}

func (e *EvalOpenAPIApplication) ListEvaluationSetsOApi(ctx context.Context, req *openapi.ListEvaluationSetsOApiRequest) (r *openapi.ListEvaluationSetsOApiResponse, err error) {
	startTime := time.Now().UnixNano() / int64(time.Millisecond)
	defer func() {
		// ListEvaluationSets没有单个evaluationSetID，使用0作为占位符
		e.metric.EmitOpenAPIMetric(ctx, req.GetWorkspaceID(), 0, kitexutil.GetTOMethod(ctx), startTime, err)
	}()

	// 参数校验
	if req == nil {
		return nil, errorx.NewByCode(errno.CommonInvalidParamCode, errorx.WithExtraMsg("req is nil"))
	}
	// 鉴权
	err = e.auth.Authorization(ctx, &rpc.AuthorizationParam{
		ObjectID:      strconv.FormatInt(req.GetWorkspaceID(), 10),
		SpaceID:       req.GetWorkspaceID(),
		ActionObjects: []*rpc.ActionObject{{Action: gptr.Of("listLoopEvaluationSet"), EntityType: gptr.Of(rpc.AuthEntityType_Space)}},
	})
	if err != nil {
		return nil, err
	}
	// 调用domain服务
	sets, total, nextPageToken, err := e.evaluationSetService.ListEvaluationSets(ctx, &entity.ListEvaluationSetsParam{
		SpaceID:          req.GetWorkspaceID(),
		EvaluationSetIDs: req.EvaluationSetIds,
		Name:             req.Name,
		Creators:         req.Creators,
		PageSize:         req.PageSize,
		PageToken:        req.PageToken,
	})
	if err != nil {
		return nil, err
	}

	// 数据转换
	dtos := evaluation_set.OpenAPIEvaluationSetDO2DTOs(sets)

	// 构建响应
	hasMore := sets != nil && len(sets) == int(req.GetPageSize())
	return &openapi.ListEvaluationSetsOApiResponse{
		Data: &openapi.ListEvaluationSetsOpenAPIData{
			Sets:          dtos,
			HasMore:       gptr.Of(hasMore),
			NextPageToken: nextPageToken,
			Total:         total,
		},
	}, nil
}

func (e *EvalOpenAPIApplication) CreateEvaluationSetVersionOApi(ctx context.Context, req *openapi.CreateEvaluationSetVersionOApiRequest) (r *openapi.CreateEvaluationSetVersionOApiResponse, err error) {
	startTime := time.Now().UnixNano() / int64(time.Millisecond)
	defer func() {
		e.metric.EmitOpenAPIMetric(ctx, req.GetWorkspaceID(), req.GetEvaluationSetID(), kitexutil.GetTOMethod(ctx), startTime, err)
	}()

	// 参数校验
	if req == nil {
		return nil, errorx.NewByCode(errno.CommonInvalidParamCode, errorx.WithExtraMsg("req is nil"))
	}
	if req.Version == nil || *req.Version == "" {
		return nil, errorx.NewByCode(errno.CommonInvalidParamCode, errorx.WithExtraMsg("version is required"))
	}
	// 鉴权
	set, err := e.evaluationSetService.GetEvaluationSet(ctx, req.WorkspaceID, req.GetEvaluationSetID(), nil)
	if err != nil {
		return nil, err
	}
	if set == nil {
		return nil, errorx.NewByCode(errno.ResourceNotFoundCode, errorx.WithExtraMsg("evaluation set not found"))
	}
	var ownerID *string
	if set.BaseInfo != nil && set.BaseInfo.CreatedBy != nil {
		ownerID = set.BaseInfo.CreatedBy.UserID
	}
	err = e.auth.AuthorizationWithoutSPI(ctx, &rpc.AuthorizationWithoutSPIParam{
		ObjectID:        strconv.FormatInt(set.ID, 10),
		SpaceID:         req.GetWorkspaceID(),
		ActionObjects:   []*rpc.ActionObject{{Action: gptr.Of(consts.CreateVersion), EntityType: gptr.Of(rpc.AuthEntityType_EvaluationSet)}},
		OwnerID:         ownerID,
		ResourceSpaceID: set.SpaceID,
	})
	if err != nil {
		return nil, err
	}
	// 调用domain服务
	id, err := e.evaluationSetVersionService.CreateEvaluationSetVersion(ctx, &entity.CreateEvaluationSetVersionParam{
		SpaceID:         req.GetWorkspaceID(),
		EvaluationSetID: req.GetEvaluationSetID(),
		Version:         *req.Version,
		Description:     req.Description,
	})
	if err != nil {
		return nil, err
	}

	// 构建响应
	return &openapi.CreateEvaluationSetVersionOApiResponse{
		Data: &openapi.CreateEvaluationSetVersionOpenAPIData{
			VersionID: gptr.Of(id),
		},
	}, nil
}

func (e *EvalOpenAPIApplication) ListEvaluationSetVersionsOApi(ctx context.Context, req *openapi.ListEvaluationSetVersionsOApiRequest) (r *openapi.ListEvaluationSetVersionsOApiResponse, err error) {
	// 参数校验
	if req == nil {
		return nil, errorx.NewByCode(errno.CommonInvalidParamCode, errorx.WithExtraMsg("req is nil"))
	}
	// 鉴权
	set, err := e.evaluationSetService.GetEvaluationSet(ctx, req.WorkspaceID, req.GetEvaluationSetID(), nil)
	if err != nil {
		return nil, err
	}
	if set == nil {
		return nil, errorx.NewByCode(errno.ResourceNotFoundCode, errorx.WithExtraMsg("errno set not found"))
	}
	var ownerID *string
	if set.BaseInfo != nil && set.BaseInfo.CreatedBy != nil {
		ownerID = set.BaseInfo.CreatedBy.UserID
	}
	err = e.auth.AuthorizationWithoutSPI(ctx, &rpc.AuthorizationWithoutSPIParam{
		ObjectID:        strconv.FormatInt(set.ID, 10),
		SpaceID:         req.GetWorkspaceID(),
		ActionObjects:   []*rpc.ActionObject{{Action: gptr.Of(consts.Read), EntityType: gptr.Of(rpc.AuthEntityType_EvaluationSet)}},
		OwnerID:         ownerID,
		ResourceSpaceID: set.SpaceID,
	})
	if err != nil {
		return nil, err
	}
	// domain调用
	versions, total, nextCursor, err := e.evaluationSetVersionService.ListEvaluationSetVersions(ctx, &entity.ListEvaluationSetVersionsParam{
		SpaceID:         req.GetWorkspaceID(),
		EvaluationSetID: req.GetEvaluationSetID(),
		PageSize:        req.PageSize,
		PageToken:       req.PageToken,
		VersionLike:     req.VersionLike,
	})
	if err != nil {
		return nil, err
	}
	// 返回结果构建、错误处理
	return &openapi.ListEvaluationSetVersionsOApiResponse{
		Data: &openapi.ListEvaluationSetVersionsOpenAPIData{
			Versions:      evaluation_set.OpenAPIEvaluationSetVersionDO2DTOs(versions),
			Total:         total,
			NextPageToken: nextCursor,
		},
	}, nil
}

func (e *EvalOpenAPIApplication) BatchCreateEvaluationSetItemsOApi(ctx context.Context, req *openapi.BatchCreateEvaluationSetItemsOApiRequest) (r *openapi.BatchCreateEvaluationSetItemsOApiResponse, err error) {
	startTime := time.Now().UnixNano() / int64(time.Millisecond)
	defer func() {
		e.metric.EmitOpenAPIMetric(ctx, req.GetWorkspaceID(), req.GetEvaluationSetID(), kitexutil.GetTOMethod(ctx), startTime, err)
	}()

	// 参数校验
	if req == nil {
		return nil, errorx.NewByCode(errno.CommonInvalidParamCode, errorx.WithExtraMsg("req is nil"))
	}
	if len(req.Items) == 0 {
		return nil, errorx.NewByCode(errno.CommonInvalidParamCode, errorx.WithExtraMsg("items is required"))
	}
	// 鉴权
	set, err := e.evaluationSetService.GetEvaluationSet(ctx, req.WorkspaceID, req.GetEvaluationSetID(), nil)
	if err != nil {
		return nil, err
	}
	if set == nil {
		return nil, errorx.NewByCode(errno.ResourceNotFoundCode, errorx.WithExtraMsg("errno set not found"))
	}
	var ownerID *string
	if set.BaseInfo != nil && set.BaseInfo.CreatedBy != nil {
		ownerID = set.BaseInfo.CreatedBy.UserID
	}
	err = e.auth.AuthorizationWithoutSPI(ctx, &rpc.AuthorizationWithoutSPIParam{
		ObjectID:        strconv.FormatInt(set.ID, 10),
		SpaceID:         req.GetWorkspaceID(),
		ActionObjects:   []*rpc.ActionObject{{Action: gptr.Of(consts.AddItem), EntityType: gptr.Of(rpc.AuthEntityType_EvaluationSet)}},
		OwnerID:         ownerID,
		ResourceSpaceID: set.SpaceID,
	})
	if err != nil {
		return nil, err
	}
	// 调用domain服务
	_, errors, itemOutputs, err := e.evaluationSetItemService.BatchCreateEvaluationSetItems(ctx, &entity.BatchCreateEvaluationSetItemsParam{
		SpaceID:          req.GetWorkspaceID(),
		EvaluationSetID:  req.GetEvaluationSetID(),
		Items:            evaluation_set.OpenAPIItemDTO2DOs(req.Items),
		SkipInvalidItems: req.IsSkipInvalidItems,
		AllowPartialAdd:  req.IsAllowPartialAdd,
	})
	if err != nil {
		return nil, err
	}

	// 构建响应
	return &openapi.BatchCreateEvaluationSetItemsOApiResponse{
		Data: &openapi.BatchCreateEvaluationSetItemsOpenAPIData{
			ItemOutputs: evaluation_set.OpenAPIDatasetItemOutputDO2DTOs(itemOutputs),
			Errors:      evaluation_set.OpenAPIItemErrorGroupDO2DTOs(errors),
		},
	}, nil
}

func (e *EvalOpenAPIApplication) BatchUpdateEvaluationSetItemsOApi(ctx context.Context, req *openapi.BatchUpdateEvaluationSetItemsOApiRequest) (r *openapi.BatchUpdateEvaluationSetItemsOApiResponse, err error) {
	startTime := time.Now().UnixNano() / int64(time.Millisecond)
	defer func() {
		e.metric.EmitOpenAPIMetric(ctx, req.GetWorkspaceID(), req.GetEvaluationSetID(), kitexutil.GetTOMethod(ctx), startTime, err)
	}()

	// 参数校验
	if req == nil {
		return nil, errorx.NewByCode(errno.CommonInvalidParamCode, errorx.WithExtraMsg("req is nil"))
	}
	if len(req.Items) == 0 {
		return nil, errorx.NewByCode(errno.CommonInvalidParamCode, errorx.WithExtraMsg("items is required"))
	}
	// 鉴权
	set, err := e.evaluationSetService.GetEvaluationSet(ctx, req.WorkspaceID, req.GetEvaluationSetID(), nil)
	if err != nil {
		return nil, err
	}
	if set == nil {
		return nil, errorx.NewByCode(errno.ResourceNotFoundCode, errorx.WithExtraMsg("errno set not found"))
	}
	var ownerID *string
	if set.BaseInfo != nil && set.BaseInfo.CreatedBy != nil {
		ownerID = set.BaseInfo.CreatedBy.UserID
	}
	err = e.auth.AuthorizationWithoutSPI(ctx, &rpc.AuthorizationWithoutSPIParam{
		ObjectID:        strconv.FormatInt(set.ID, 10),
		SpaceID:         req.GetWorkspaceID(),
		ActionObjects:   []*rpc.ActionObject{{Action: gptr.Of(consts.UpdateItem), EntityType: gptr.Of(rpc.AuthEntityType_EvaluationSet)}},
		OwnerID:         ownerID,
		ResourceSpaceID: set.SpaceID,
	})
	if err != nil {
		return nil, err
	}

	// 调用domain服务
	errors, itemOutputs, err := e.evaluationSetItemService.BatchUpdateEvaluationSetItems(ctx, &entity.BatchUpdateEvaluationSetItemsParam{
		SpaceID:          req.GetWorkspaceID(),
		EvaluationSetID:  req.GetEvaluationSetID(),
		Items:            evaluation_set.OpenAPIItemDTO2DOs(req.Items),
		SkipInvalidItems: req.IsSkipInvalidItems,
	})
	if err != nil {
		return nil, err
	}

	// 构建响应
	return &openapi.BatchUpdateEvaluationSetItemsOApiResponse{
		Data: &openapi.BatchUpdateEvaluationSetItemsOpenAPIData{
			ItemOutputs: evaluation_set.OpenAPIDatasetItemOutputDO2DTOs(itemOutputs),
			Errors:      evaluation_set.OpenAPIItemErrorGroupDO2DTOs(errors),
		},
	}, nil
}

>>>>>>> 5774a730
func (e *EvalOpenAPIApplication) BatchDeleteEvaluationSetItemsOApi(ctx context.Context, req *openapi.BatchDeleteEvaluationSetItemsOApiRequest) (r *openapi.BatchDeleteEvaluationSetItemsOApiResponse, err error) {
	startTime := time.Now().UnixNano() / int64(time.Millisecond)
	defer func() {
		e.metric.EmitOpenAPIMetric(ctx, req.GetWorkspaceID(), req.GetEvaluationSetID(), kitexutil.GetTOMethod(ctx), startTime, err)
	}()

	// 参数校验
	if req == nil {
		return nil, errorx.NewByCode(errno.CommonInvalidParamCode, errorx.WithExtraMsg("req is nil"))
	}
<<<<<<< HEAD
	if req.GetIsDeleteAll() == false && (req.ItemIds == nil || len(req.ItemIds) == 0) {
=======
	if !req.GetIsDeleteAll() && (len(req.ItemIds) == 0) {
>>>>>>> 5774a730
		return nil, errorx.NewByCode(errno.CommonInvalidParamCode, errorx.WithExtraMsg("item_ids is required"))
	}
	// 鉴权
	set, err := e.evaluationSetService.GetEvaluationSet(ctx, req.WorkspaceID, req.GetEvaluationSetID(), nil)
	if err != nil {
		return nil, err
	}
	if set == nil {
		return nil, errorx.NewByCode(errno.ResourceNotFoundCode, errorx.WithExtraMsg("errno set not found"))
	}
	var ownerID *string
	if set.BaseInfo != nil && set.BaseInfo.CreatedBy != nil {
		ownerID = set.BaseInfo.CreatedBy.UserID
	}
	err = e.auth.AuthorizationWithoutSPI(ctx, &rpc.AuthorizationWithoutSPIParam{
		ObjectID:        strconv.FormatInt(set.ID, 10),
		SpaceID:         req.GetWorkspaceID(),
		ActionObjects:   []*rpc.ActionObject{{Action: gptr.Of(consts.DeleteItem), EntityType: gptr.Of(rpc.AuthEntityType_EvaluationSet)}},
		OwnerID:         ownerID,
		ResourceSpaceID: set.SpaceID,
	})
	if err != nil {
		return nil, err
	}
<<<<<<< HEAD
	if req.GetIsDeleteAll() == true {
=======
	if req.GetIsDeleteAll() {
>>>>>>> 5774a730
		// 清除所有
		err = e.evaluationSetItemService.ClearEvaluationSetDraftItem(ctx, req.GetWorkspaceID(), req.GetEvaluationSetID())
		if err != nil {
			return nil, err
		}
	} else {
		// 调用domain服务
		err = e.evaluationSetItemService.BatchDeleteEvaluationSetItems(ctx, req.GetWorkspaceID(), req.GetEvaluationSetID(), req.ItemIds)
		if err != nil {
			return nil, err
		}
	}
	// 构建响应
	return &openapi.BatchDeleteEvaluationSetItemsOApiResponse{}, nil
}

func (e *EvalOpenAPIApplication) ListEvaluationSetVersionItemsOApi(ctx context.Context, req *openapi.ListEvaluationSetVersionItemsOApiRequest) (r *openapi.ListEvaluationSetVersionItemsOApiResponse, err error) {
	startTime := time.Now().UnixNano() / int64(time.Millisecond)
	defer func() {
		e.metric.EmitOpenAPIMetric(ctx, req.GetWorkspaceID(), req.GetEvaluationSetID(), kitexutil.GetTOMethod(ctx), startTime, err)
	}()

	// 参数校验
	if req == nil {
		return nil, errorx.NewByCode(errno.CommonInvalidParamCode, errorx.WithExtraMsg("req is nil"))
	}
	// 鉴权
	set, err := e.evaluationSetService.GetEvaluationSet(ctx, req.WorkspaceID, req.GetEvaluationSetID(), gptr.Of(true))
	if err != nil {
		return nil, err
	}
	if set == nil {
		return nil, errorx.NewByCode(errno.ResourceNotFoundCode, errorx.WithExtraMsg("errno set not found"))
	}
	var ownerID *string
	if set.BaseInfo != nil && set.BaseInfo.CreatedBy != nil {
		ownerID = set.BaseInfo.CreatedBy.UserID
	}
	err = e.auth.AuthorizationWithoutSPI(ctx, &rpc.AuthorizationWithoutSPIParam{
		ObjectID:        strconv.FormatInt(set.ID, 10),
		SpaceID:         req.GetWorkspaceID(),
		ActionObjects:   []*rpc.ActionObject{{Action: gptr.Of(consts.ReadItem), EntityType: gptr.Of(rpc.AuthEntityType_EvaluationSet)}},
		OwnerID:         ownerID,
		ResourceSpaceID: set.SpaceID,
	})
	if err != nil {
		return nil, err
	}

	// 调用domain服务
	items, total, nextPageToken, err := e.evaluationSetItemService.ListEvaluationSetItems(ctx, &entity.ListEvaluationSetItemsParam{
		SpaceID:         req.GetWorkspaceID(),
		EvaluationSetID: req.GetEvaluationSetID(),
		VersionID:       req.VersionID,
		PageSize:        req.PageSize,
		PageToken:       req.PageToken,
	})
	if err != nil {
		return nil, err
	}

	// 数据转换
	dtos := evaluation_set.OpenAPIItemDO2DTOs(items)

	// 构建响应
	hasMore := items != nil && len(items) == int(req.GetPageSize())
	return &openapi.ListEvaluationSetVersionItemsOApiResponse{
		Data: &openapi.ListEvaluationSetVersionItemsOpenAPIData{
			Items:         dtos,
			HasMore:       gptr.Of(hasMore),
			NextPageToken: nextPageToken,
			Total:         total,
		},
	}, nil
}

func (e *EvalOpenAPIApplication) UpdateEvaluationSetSchemaOApi(ctx context.Context, req *openapi.UpdateEvaluationSetSchemaOApiRequest) (r *openapi.UpdateEvaluationSetSchemaOApiResponse, err error) {
	startTime := time.Now().UnixNano() / int64(time.Millisecond)
	defer func() {
		e.metric.EmitOpenAPIMetric(ctx, req.GetWorkspaceID(), req.GetEvaluationSetID(), kitexutil.GetTOMethod(ctx), startTime, err)
	}()
	// 参数校验
	if req == nil {
		return nil, errorx.NewByCode(errno.CommonInvalidParamCode, errorx.WithExtraMsg("req is nil"))
	}
	// 鉴权
	set, err := e.evaluationSetService.GetEvaluationSet(ctx, req.WorkspaceID, req.GetEvaluationSetID(), nil)
	if err != nil {
		return nil, err
	}
	if set == nil {
		return nil, errorx.NewByCode(errno.ResourceNotFoundCode, errorx.WithExtraMsg("errno set not found"))
	}
	var ownerID *string
	if set.BaseInfo != nil && set.BaseInfo.CreatedBy != nil {
		ownerID = set.BaseInfo.CreatedBy.UserID
	}
	err = e.auth.AuthorizationWithoutSPI(ctx, &rpc.AuthorizationWithoutSPIParam{
		ObjectID:        strconv.FormatInt(set.ID, 10),
		SpaceID:         req.GetWorkspaceID(),
		ActionObjects:   []*rpc.ActionObject{{Action: gptr.Of(consts.EditSchema), EntityType: gptr.Of(rpc.AuthEntityType_EvaluationSet)}},
		OwnerID:         ownerID,
		ResourceSpaceID: set.SpaceID,
	})
	if err != nil {
		return nil, err
	}
	// domain调用
	err = e.evaluationSetSchemaService.UpdateEvaluationSetSchema(ctx, req.GetWorkspaceID(), req.GetEvaluationSetID(), evaluation_set.OpenAPIFieldSchemaDTO2DOs(req.Fields))
	if err != nil {
		return nil, err
	}
	// 返回结果构建、错误处理
	return &openapi.UpdateEvaluationSetSchemaOApiResponse{}, nil
}

func (e *EvalOpenAPIApplication) ReportEvalTargetInvokeResult_(ctx context.Context, req *openapi.ReportEvalTargetInvokeResultRequest) (r *openapi.ReportEvalTargetInvokeResultResponse, err error) {
	logs.CtxInfo(ctx, "ReportEvalTargetInvokeResult receive req: %v", json.Jsonify(req))

	actx, err := e.asyncRepo.GetEvalAsyncCtx(ctx, strconv.FormatInt(req.GetInvokeID(), 10))
	if err != nil {
		return nil, err
	}

	outputData := target.ToInvokeOutputDataDO(req)
	outputData.TimeConsumingMS = gptr.Of(time.Now().UnixMilli() - actx.AsyncUnixMS)
	if err := e.targetSvc.ReportInvokeRecords(ctx, &entity.ReportTargetRecordParam{
		SpaceID:    req.GetWorkspaceID(),
		RecordID:   req.GetInvokeID(),
		OutputData: outputData,
		Status:     target.ToTargetRunStatsDO(req.GetStatus()),
		Session:    actx.Session,
	}); err != nil {
		return nil, err
	}

	if actx.Event != nil {
		if err := e.publisher.PublishExptRecordEvalEvent(ctx, actx.Event, gptr.Of(time.Second*3)); err != nil {
			return nil, err
		}
	}

	return &openapi.ReportEvalTargetInvokeResultResponse{BaseResp: base.NewBaseResp()}, nil
}

func (e *EvalOpenAPIApplication) SubmitExperimentOApi(ctx context.Context, req *openapi.SubmitExperimentOApiRequest) (r *openapi.SubmitExperimentOApiResponse, err error) {
	startTime := time.Now().UnixNano() / int64(time.Millisecond)
	defer func() {
		e.metric.EmitOpenAPIMetric(ctx, req.GetWorkspaceID(), 0, kitexutil.GetTOMethod(ctx), startTime, err)
	}()

	if req == nil {
		return nil, errorx.NewByCode(errno.CommonInvalidParamCode, errorx.WithExtraMsg("req is nil"))
	}

	if req.GetWorkspaceID() <= 0 {
		return nil, errorx.NewByCode(errno.CommonInvalidParamCode, errorx.WithExtraMsg("workspace_id is required"))
	}

	if req.EvalSetParam == nil || !req.EvalSetParam.IsSetVersion() || req.EvalSetParam.GetVersion() == "" {
		return nil, errorx.NewByCode(errno.CommonInvalidParamCode, errorx.WithExtraMsg("eval_set_param.version is required"))
	}

	err = e.auth.Authorization(ctx, &rpc.AuthorizationParam{
		ObjectID:      strconv.FormatInt(req.GetWorkspaceID(), 10),
		SpaceID:       req.GetWorkspaceID(),
		ActionObjects: []*rpc.ActionObject{{Action: gptr.Of(consts.ActionCreateExpt), EntityType: gptr.Of(rpc.AuthEntityType_Space)}},
	})
	if err != nil {
		return nil, err
	}
	session := entity.NewSession(ctx)
	// 检查是否重名
	pass, err := e.manager.CheckName(ctx, req.GetName(), req.GetWorkspaceID(), session)
	if err != nil {
		return nil, err
	}
	if !pass {
		return nil, errorx.NewByCode(errno.CommonInvalidParamCode, errorx.WithExtraMsg("experiment name already exists"))
	}
	versions, _, _, err := e.evaluationSetVersionService.ListEvaluationSetVersions(ctx, &entity.ListEvaluationSetVersionsParam{
		SpaceID:         req.GetWorkspaceID(),
		EvaluationSetID: req.GetEvalSetParam().GetEvalSetID(),
		PageSize:        gptr.Of(int32(1)),
		Versions:        []string{req.GetEvalSetParam().GetVersion()},
	})
	if err != nil {
		return nil, err
	}
	if len(versions) == 0 {
		return nil, errorx.NewByCode(errno.ResourceNotFoundCode, errorx.WithExtraMsg("eval set not found"))
	}
	evaluatorVersionIDs := make([]int64, 0)
	evaluatorMap := make(map[string]int64)
	for _, evaluator := range req.GetEvaluatorParams() {
		version, _, err := e.evaluatorService.ListEvaluatorVersion(ctx, &entity.ListEvaluatorVersionRequest{
			SpaceID:       req.GetWorkspaceID(),
			EvaluatorID:   evaluator.GetEvaluatorID(),
			QueryVersions: []string{evaluator.GetVersion()},
			PageSize:      int32(1),
			PageNum:       int32(1),
		})
		if err != nil {
			return nil, err
		}
		if len(versions) == 0 {
			return nil, errorx.NewByCode(errno.ResourceNotFoundCode, errorx.WithExtraMsg("evaluator not found"))
		}
		evaluatorVersionIDs = append(evaluatorVersionIDs, version[0].ID)
		evaluatorMap[fmt.Sprintf("%d_%s", evaluator.GetEvaluatorID(), evaluator.GetVersion())] = version[0].ID
	}

	createReq := &exptpb.SubmitExperimentRequest{
		WorkspaceID:           req.GetWorkspaceID(),
		EvalSetVersionID:      gptr.Of(versions[0].ID),
		EvalSetID:             req.GetEvalSetParam().EvalSetID,
		EvaluatorVersionIds:   evaluatorVersionIDs,
		Name:                  req.Name,
		Desc:                  req.Description,
		TargetFieldMapping:    experiment_convertor.OpenAPITargetFieldMappingDTO2Domain(req.TargetFieldMapping),
		EvaluatorFieldMapping: experiment_convertor.OpenAPIEvaluatorFieldMappingDTO2Domain(req.EvaluatorFieldMapping, evaluatorMap),
		ItemConcurNum:         req.ItemConcurNum,
		TargetRuntimeParam:    experiment_convertor.OpenAPIRuntimeParamDTO2Domain(req.TargetRuntimeParam),
		CreateEvalTargetParam: experiment_convertor.OpenAPICreateEvalTargetParamDTO2Domain(req.EvalTargetParam),
	}

	cresp, err := e.experimentApp.SubmitExperiment(ctx, createReq)
	if err != nil {
		return nil, err
	}
	if cresp == nil || cresp.GetExperiment() == nil || cresp.GetExperiment().ID == nil {
		return nil, errorx.NewByCode(errno.CommonInternalErrorCode, errorx.WithExtraMsg("experiment create failed"))
	}

	return &openapi.SubmitExperimentOApiResponse{
		Data: &openapi.SubmitExperimentOpenAPIData{
			Experiment: experiment_convertor.DomainExperimentDTO2OpenAPI(cresp.GetExperiment()),
		},
	}, nil
}

func (e *EvalOpenAPIApplication) GetExperimentsOApi(ctx context.Context, req *openapi.GetExperimentsOApiRequest) (r *openapi.GetExperimentsOApiResponse, err error) {
	startTime := time.Now().UnixNano() / int64(time.Millisecond)
	defer func() {
		e.metric.EmitOpenAPIMetric(ctx, req.GetWorkspaceID(), 0, kitexutil.GetTOMethod(ctx), startTime, err)
	}()
	session := entity.NewSession(ctx)
	do, err := e.manager.GetDetail(ctx, req.GetExperimentID(), req.GetWorkspaceID(), session)
	if err != nil {
		return nil, err
	}
	// 鉴权
	err = e.auth.AuthorizationWithoutSPI(ctx, &rpc.AuthorizationWithoutSPIParam{
		ObjectID:        strconv.FormatInt(req.GetExperimentID(), 10),
		SpaceID:         req.GetWorkspaceID(),
		ActionObjects:   []*rpc.ActionObject{{Action: gptr.Of(consts.Read), EntityType: gptr.Of(rpc.AuthEntityType_EvaluationExperiment)}},
		OwnerID:         gptr.Of(do.CreatedBy),
		ResourceSpaceID: req.GetWorkspaceID(),
	})
	if err != nil {
		return nil, err
	}
	return &openapi.GetExperimentsOApiResponse{
		Data: &openapi.GetExperimentsOpenAPIDataData{
			Experiment: experiment_convertor.OpenAPIExptDO2DTO(do),
		},
	}, nil
}

func (e *EvalOpenAPIApplication) ListExperimentResultOApi(ctx context.Context, req *openapi.ListExperimentResultOApiRequest) (r *openapi.ListExperimentResultOApiResponse, err error) {
	startTime := time.Now().UnixNano() / int64(time.Millisecond)
	defer func() {
		e.metric.EmitOpenAPIMetric(ctx, req.GetWorkspaceID(), 0, kitexutil.GetTOMethod(ctx), startTime, err)
	}()
	err = e.auth.Authorization(ctx, &rpc.AuthorizationParam{
		ObjectID:      strconv.FormatInt(req.GetExperimentID(), 10),
		SpaceID:       req.GetWorkspaceID(),
		ActionObjects: []*rpc.ActionObject{{Action: gptr.Of(consts.Read), EntityType: gptr.Of(rpc.AuthEntityType_EvaluationExperiment)}},
	})
	if err != nil {
		return nil, err
	}
	param := &entity.MGetExperimentResultParam{
		SpaceID:        req.GetWorkspaceID(),
		BaseExptID:     req.ExperimentID,
		ExptIDs:        []int64{req.GetExperimentID()},
		Page:           entity.NewPage(int(req.GetPageNumber()), int(req.GetPageSize())),
		UseAccelerator: true,
	}
	columnEvaluators, _, columnEvalSetFields, _, itemResults, total, err := e.resultSvc.MGetExperimentResult(ctx, param)
	if err != nil {
		return nil, err
	}
	return &openapi.ListExperimentResultOApiResponse{
		Data: &openapi.ListExperimentResultOpenAPIData{
			ColumnEvalSetFields: experiment_convertor.OpenAPIColumnEvalSetFieldsDO2DTOs(columnEvalSetFields),
			ColumnEvaluators:    experiment_convertor.OpenAPIColumnEvaluatorsDO2DTOs(columnEvaluators),
			Total:               gptr.Of(total),
			ItemResults:         experiment_convertor.OpenAPIItemResultsDO2DTOs(itemResults),
		},
	}, nil
}

func (e *EvalOpenAPIApplication) GetExperimentAggrResultOApi(ctx context.Context, req *openapi.GetExperimentAggrResultOApiRequest) (r *openapi.GetExperimentAggrResultOApiResponse, err error) {
	startTime := time.Now().UnixNano() / int64(time.Millisecond)
	defer func() {
		e.metric.EmitOpenAPIMetric(ctx, req.GetWorkspaceID(), 0, kitexutil.GetTOMethod(ctx), startTime, err)
	}()
	err = e.auth.Authorization(ctx, &rpc.AuthorizationParam{
		ObjectID:      strconv.FormatInt(req.GetExperimentID(), 10),
		SpaceID:       req.GetWorkspaceID(),
		ActionObjects: []*rpc.ActionObject{{Action: gptr.Of(consts.Read), EntityType: gptr.Of(rpc.AuthEntityType_EvaluationExperiment)}},
	})
	if err != nil {
		return nil, err
	}
	aggrResults, err := e.BatchGetExptAggrResultByExperimentIDs(ctx, req.GetWorkspaceID(), []int64{req.GetExperimentID()})
	if err != nil {
		return nil, err
	}
	if aggrResults == nil || len(aggrResults) == 0 {
		return nil, errorx.NewByCode(errno.ResourceNotFoundCode, errorx.WithExtraMsg("experiment aggr result not found"))
	}
	aggrResult := aggrResults[0]
	res := make([]*experiment.EvaluatorAggregateResult_, 0)
	for _, v := range aggrResult.EvaluatorResults {
		res = append(res, &experiment.EvaluatorAggregateResult_{
			EvaluatorID:        &v.EvaluatorID,
			EvaluatorVersionID: &v.EvaluatorVersionID,
			Name:               v.Name,
			Version:            v.Version,
			AggregatorResults:  experiment_convertor.OpenAPIAggregatorResultsDO2DTOs(v.AggregatorResults),
		})
	}
	return &openapi.GetExperimentAggrResultOApiResponse{
		Data: &openapi.GetExperimentAggrResultOpenAPIData{
			EvaluatorResults: res,
		},
	}, nil
}<|MERGE_RESOLUTION|>--- conflicted
+++ resolved
@@ -9,29 +9,23 @@
 	"strconv"
 	"time"
 
-<<<<<<< HEAD
 	"github.com/coze-dev/coze-loop/backend/kitex_gen/coze/loop/evaluation/domain_openapi/experiment"
 
 	exptpb "github.com/coze-dev/coze-loop/backend/kitex_gen/coze/loop/evaluation/expt"
+	"github.com/coze-dev/coze-loop/backend/kitex_gen/coze/loop/evaluation/openapi"
 	"github.com/coze-dev/coze-loop/backend/modules/evaluation/application/convertor/evaluation_set"
 	experiment_convertor "github.com/coze-dev/coze-loop/backend/modules/evaluation/application/convertor/experiment"
-=======
-	"github.com/coze-dev/coze-loop/backend/modules/evaluation/application/convertor/evaluation_set"
->>>>>>> 5774a730
 	"github.com/coze-dev/coze-loop/backend/modules/evaluation/consts"
+	"github.com/coze-dev/coze-loop/backend/modules/evaluation/domain/component/metrics"
+	"github.com/coze-dev/coze-loop/backend/modules/evaluation/domain/component/rpc"
+	"github.com/coze-dev/coze-loop/backend/modules/evaluation/domain/component/userinfo"
 	"github.com/coze-dev/coze-loop/backend/modules/evaluation/pkg/errno"
 	"github.com/coze-dev/coze-loop/backend/pkg/errorx"
 	"github.com/coze-dev/coze-loop/backend/pkg/kitexutil"
 
-	"github.com/coze-dev/coze-loop/backend/modules/evaluation/domain/component/metrics"
-	"github.com/coze-dev/coze-loop/backend/modules/evaluation/domain/component/rpc"
-	"github.com/coze-dev/coze-loop/backend/modules/evaluation/domain/component/userinfo"
-
 	"github.com/bytedance/gg/gptr"
-
 	"github.com/coze-dev/coze-loop/backend/kitex_gen/base"
 	"github.com/coze-dev/coze-loop/backend/kitex_gen/coze/loop/evaluation"
-	"github.com/coze-dev/coze-loop/backend/kitex_gen/coze/loop/evaluation/openapi"
 	"github.com/coze-dev/coze-loop/backend/modules/evaluation/application/convertor/target"
 	"github.com/coze-dev/coze-loop/backend/modules/evaluation/domain/entity"
 	"github.com/coze-dev/coze-loop/backend/modules/evaluation/domain/events"
@@ -54,14 +48,11 @@
 	evaluationSetSchemaService  service.EvaluationSetSchemaService
 	metric                      metrics.OpenAPIEvaluationMetrics
 	userInfoService             userinfo.UserInfoService
-<<<<<<< HEAD
 	experimentApp               IExperimentApplication
 	manager                     service.IExptManager
 	resultSvc                   service.ExptResultService
 	service.ExptAggrResultService
 	evaluatorService service.EvaluatorService
-=======
->>>>>>> 5774a730
 }
 
 func NewEvalOpenAPIApplication(asyncRepo repo.IEvalAsyncRepo, publisher events.ExptEventPublisher,
@@ -73,15 +64,11 @@
 	evaluationSetSchemaService service.EvaluationSetSchemaService,
 	metric metrics.OpenAPIEvaluationMetrics,
 	userInfoService userinfo.UserInfoService,
-<<<<<<< HEAD
 	experimentApp IExperimentApplication,
 	manager service.IExptManager,
 	resultSvc service.ExptResultService,
 	aggResultSvc service.ExptAggrResultService,
 	evaluatorService service.EvaluatorService) IEvalOpenAPIApplication {
-=======
-) IEvalOpenAPIApplication {
->>>>>>> 5774a730
 	return &EvalOpenAPIApplication{
 		asyncRepo:                   asyncRepo,
 		publisher:                   publisher,
@@ -93,14 +80,11 @@
 		evaluationSetSchemaService:  evaluationSetSchemaService,
 		metric:                      metric,
 		userInfoService:             userInfoService,
-<<<<<<< HEAD
 		experimentApp:               experimentApp,
 		manager:                     manager,
 		resultSvc:                   resultSvc,
 		ExptAggrResultService:       aggResultSvc,
 		evaluatorService:            evaluatorService,
-=======
->>>>>>> 5774a730
 	}
 }
 
@@ -146,7 +130,6 @@
 			EvaluationSetID: gptr.Of(id),
 		},
 	}, nil
-<<<<<<< HEAD
 }
 
 func (e *EvalOpenAPIApplication) GetEvaluationSetOApi(ctx context.Context, req *openapi.GetEvaluationSetOApiRequest) (r *openapi.GetEvaluationSetOApiResponse, err error) {
@@ -352,7 +335,7 @@
 		return nil, err
 	}
 	if set == nil {
-		return nil, errorx.NewByCode(errno.ResourceNotFoundCode, errorx.WithExtraMsg("errno set not found"))
+		return nil, errorx.NewByCode(errno.ResourceNotFoundCode, errorx.WithExtraMsg("evaluation set not found"))
 	}
 	var ownerID *string
 	if set.BaseInfo != nil && set.BaseInfo.CreatedBy != nil {
@@ -445,7 +428,7 @@
 	if req == nil {
 		return nil, errorx.NewByCode(errno.CommonInvalidParamCode, errorx.WithExtraMsg("req is nil"))
 	}
-	if req.Items == nil || len(req.Items) == 0 {
+	if len(req.Items) == 0 {
 		return nil, errorx.NewByCode(errno.CommonInvalidParamCode, errorx.WithExtraMsg("items is required"))
 	}
 	// 鉴权
@@ -501,7 +484,7 @@
 	if req == nil {
 		return nil, errorx.NewByCode(errno.CommonInvalidParamCode, errorx.WithExtraMsg("req is nil"))
 	}
-	if req.Items == nil || len(req.Items) == 0 {
+	if len(req.Items) == 0 {
 		return nil, errorx.NewByCode(errno.CommonInvalidParamCode, errorx.WithExtraMsg("items is required"))
 	}
 	// 鉴权
@@ -547,10 +530,7 @@
 	}, nil
 }
 
-=======
-}
-
-func (e *EvalOpenAPIApplication) GetEvaluationSetOApi(ctx context.Context, req *openapi.GetEvaluationSetOApiRequest) (r *openapi.GetEvaluationSetOApiResponse, err error) {
+func (e *EvalOpenAPIApplication) BatchDeleteEvaluationSetItemsOApi(ctx context.Context, req *openapi.BatchDeleteEvaluationSetItemsOApiRequest) (r *openapi.BatchDeleteEvaluationSetItemsOApiResponse, err error) {
 	startTime := time.Now().UnixNano() / int64(time.Millisecond)
 	defer func() {
 		e.metric.EmitOpenAPIMetric(ctx, req.GetWorkspaceID(), req.GetEvaluationSetID(), kitexutil.GetTOMethod(ctx), startTime, err)
@@ -560,14 +540,16 @@
 	if req == nil {
 		return nil, errorx.NewByCode(errno.CommonInvalidParamCode, errorx.WithExtraMsg("req is nil"))
 	}
-
-	// 调用domain服务
+	if !req.GetIsDeleteAll() && (len(req.ItemIds) == 0) {
+		return nil, errorx.NewByCode(errno.CommonInvalidParamCode, errorx.WithExtraMsg("item_ids is required"))
+	}
+	// 鉴权
 	set, err := e.evaluationSetService.GetEvaluationSet(ctx, req.WorkspaceID, req.GetEvaluationSetID(), nil)
 	if err != nil {
 		return nil, err
 	}
 	if set == nil {
-		return nil, errorx.NewByCode(errno.ResourceNotFoundCode, errorx.WithExtraMsg("evaluation set not found"))
+		return nil, errorx.NewByCode(errno.ResourceNotFoundCode, errorx.WithExtraMsg("errno set not found"))
 	}
 	var ownerID *string
 	if set.BaseInfo != nil && set.BaseInfo.CreatedBy != nil {
@@ -576,319 +558,6 @@
 	err = e.auth.AuthorizationWithoutSPI(ctx, &rpc.AuthorizationWithoutSPIParam{
 		ObjectID:        strconv.FormatInt(set.ID, 10),
 		SpaceID:         req.GetWorkspaceID(),
-		ActionObjects:   []*rpc.ActionObject{{Action: gptr.Of(consts.Read), EntityType: gptr.Of(rpc.AuthEntityType_EvaluationSet)}},
-		OwnerID:         ownerID,
-		ResourceSpaceID: set.SpaceID,
-	})
-	if err != nil {
-		return nil, err
-	}
-
-	// 数据转换
-	dto := evaluation_set.OpenAPIEvaluationSetDO2DTO(set)
-	// 构建响应
-	return &openapi.GetEvaluationSetOApiResponse{
-		Data: &openapi.GetEvaluationSetOpenAPIData{
-			EvaluationSet: dto,
-		},
-	}, nil
-}
-
-func (e *EvalOpenAPIApplication) ListEvaluationSetsOApi(ctx context.Context, req *openapi.ListEvaluationSetsOApiRequest) (r *openapi.ListEvaluationSetsOApiResponse, err error) {
-	startTime := time.Now().UnixNano() / int64(time.Millisecond)
-	defer func() {
-		// ListEvaluationSets没有单个evaluationSetID，使用0作为占位符
-		e.metric.EmitOpenAPIMetric(ctx, req.GetWorkspaceID(), 0, kitexutil.GetTOMethod(ctx), startTime, err)
-	}()
-
-	// 参数校验
-	if req == nil {
-		return nil, errorx.NewByCode(errno.CommonInvalidParamCode, errorx.WithExtraMsg("req is nil"))
-	}
-	// 鉴权
-	err = e.auth.Authorization(ctx, &rpc.AuthorizationParam{
-		ObjectID:      strconv.FormatInt(req.GetWorkspaceID(), 10),
-		SpaceID:       req.GetWorkspaceID(),
-		ActionObjects: []*rpc.ActionObject{{Action: gptr.Of("listLoopEvaluationSet"), EntityType: gptr.Of(rpc.AuthEntityType_Space)}},
-	})
-	if err != nil {
-		return nil, err
-	}
-	// 调用domain服务
-	sets, total, nextPageToken, err := e.evaluationSetService.ListEvaluationSets(ctx, &entity.ListEvaluationSetsParam{
-		SpaceID:          req.GetWorkspaceID(),
-		EvaluationSetIDs: req.EvaluationSetIds,
-		Name:             req.Name,
-		Creators:         req.Creators,
-		PageSize:         req.PageSize,
-		PageToken:        req.PageToken,
-	})
-	if err != nil {
-		return nil, err
-	}
-
-	// 数据转换
-	dtos := evaluation_set.OpenAPIEvaluationSetDO2DTOs(sets)
-
-	// 构建响应
-	hasMore := sets != nil && len(sets) == int(req.GetPageSize())
-	return &openapi.ListEvaluationSetsOApiResponse{
-		Data: &openapi.ListEvaluationSetsOpenAPIData{
-			Sets:          dtos,
-			HasMore:       gptr.Of(hasMore),
-			NextPageToken: nextPageToken,
-			Total:         total,
-		},
-	}, nil
-}
-
-func (e *EvalOpenAPIApplication) CreateEvaluationSetVersionOApi(ctx context.Context, req *openapi.CreateEvaluationSetVersionOApiRequest) (r *openapi.CreateEvaluationSetVersionOApiResponse, err error) {
-	startTime := time.Now().UnixNano() / int64(time.Millisecond)
-	defer func() {
-		e.metric.EmitOpenAPIMetric(ctx, req.GetWorkspaceID(), req.GetEvaluationSetID(), kitexutil.GetTOMethod(ctx), startTime, err)
-	}()
-
-	// 参数校验
-	if req == nil {
-		return nil, errorx.NewByCode(errno.CommonInvalidParamCode, errorx.WithExtraMsg("req is nil"))
-	}
-	if req.Version == nil || *req.Version == "" {
-		return nil, errorx.NewByCode(errno.CommonInvalidParamCode, errorx.WithExtraMsg("version is required"))
-	}
-	// 鉴权
-	set, err := e.evaluationSetService.GetEvaluationSet(ctx, req.WorkspaceID, req.GetEvaluationSetID(), nil)
-	if err != nil {
-		return nil, err
-	}
-	if set == nil {
-		return nil, errorx.NewByCode(errno.ResourceNotFoundCode, errorx.WithExtraMsg("evaluation set not found"))
-	}
-	var ownerID *string
-	if set.BaseInfo != nil && set.BaseInfo.CreatedBy != nil {
-		ownerID = set.BaseInfo.CreatedBy.UserID
-	}
-	err = e.auth.AuthorizationWithoutSPI(ctx, &rpc.AuthorizationWithoutSPIParam{
-		ObjectID:        strconv.FormatInt(set.ID, 10),
-		SpaceID:         req.GetWorkspaceID(),
-		ActionObjects:   []*rpc.ActionObject{{Action: gptr.Of(consts.CreateVersion), EntityType: gptr.Of(rpc.AuthEntityType_EvaluationSet)}},
-		OwnerID:         ownerID,
-		ResourceSpaceID: set.SpaceID,
-	})
-	if err != nil {
-		return nil, err
-	}
-	// 调用domain服务
-	id, err := e.evaluationSetVersionService.CreateEvaluationSetVersion(ctx, &entity.CreateEvaluationSetVersionParam{
-		SpaceID:         req.GetWorkspaceID(),
-		EvaluationSetID: req.GetEvaluationSetID(),
-		Version:         *req.Version,
-		Description:     req.Description,
-	})
-	if err != nil {
-		return nil, err
-	}
-
-	// 构建响应
-	return &openapi.CreateEvaluationSetVersionOApiResponse{
-		Data: &openapi.CreateEvaluationSetVersionOpenAPIData{
-			VersionID: gptr.Of(id),
-		},
-	}, nil
-}
-
-func (e *EvalOpenAPIApplication) ListEvaluationSetVersionsOApi(ctx context.Context, req *openapi.ListEvaluationSetVersionsOApiRequest) (r *openapi.ListEvaluationSetVersionsOApiResponse, err error) {
-	// 参数校验
-	if req == nil {
-		return nil, errorx.NewByCode(errno.CommonInvalidParamCode, errorx.WithExtraMsg("req is nil"))
-	}
-	// 鉴权
-	set, err := e.evaluationSetService.GetEvaluationSet(ctx, req.WorkspaceID, req.GetEvaluationSetID(), nil)
-	if err != nil {
-		return nil, err
-	}
-	if set == nil {
-		return nil, errorx.NewByCode(errno.ResourceNotFoundCode, errorx.WithExtraMsg("errno set not found"))
-	}
-	var ownerID *string
-	if set.BaseInfo != nil && set.BaseInfo.CreatedBy != nil {
-		ownerID = set.BaseInfo.CreatedBy.UserID
-	}
-	err = e.auth.AuthorizationWithoutSPI(ctx, &rpc.AuthorizationWithoutSPIParam{
-		ObjectID:        strconv.FormatInt(set.ID, 10),
-		SpaceID:         req.GetWorkspaceID(),
-		ActionObjects:   []*rpc.ActionObject{{Action: gptr.Of(consts.Read), EntityType: gptr.Of(rpc.AuthEntityType_EvaluationSet)}},
-		OwnerID:         ownerID,
-		ResourceSpaceID: set.SpaceID,
-	})
-	if err != nil {
-		return nil, err
-	}
-	// domain调用
-	versions, total, nextCursor, err := e.evaluationSetVersionService.ListEvaluationSetVersions(ctx, &entity.ListEvaluationSetVersionsParam{
-		SpaceID:         req.GetWorkspaceID(),
-		EvaluationSetID: req.GetEvaluationSetID(),
-		PageSize:        req.PageSize,
-		PageToken:       req.PageToken,
-		VersionLike:     req.VersionLike,
-	})
-	if err != nil {
-		return nil, err
-	}
-	// 返回结果构建、错误处理
-	return &openapi.ListEvaluationSetVersionsOApiResponse{
-		Data: &openapi.ListEvaluationSetVersionsOpenAPIData{
-			Versions:      evaluation_set.OpenAPIEvaluationSetVersionDO2DTOs(versions),
-			Total:         total,
-			NextPageToken: nextCursor,
-		},
-	}, nil
-}
-
-func (e *EvalOpenAPIApplication) BatchCreateEvaluationSetItemsOApi(ctx context.Context, req *openapi.BatchCreateEvaluationSetItemsOApiRequest) (r *openapi.BatchCreateEvaluationSetItemsOApiResponse, err error) {
-	startTime := time.Now().UnixNano() / int64(time.Millisecond)
-	defer func() {
-		e.metric.EmitOpenAPIMetric(ctx, req.GetWorkspaceID(), req.GetEvaluationSetID(), kitexutil.GetTOMethod(ctx), startTime, err)
-	}()
-
-	// 参数校验
-	if req == nil {
-		return nil, errorx.NewByCode(errno.CommonInvalidParamCode, errorx.WithExtraMsg("req is nil"))
-	}
-	if len(req.Items) == 0 {
-		return nil, errorx.NewByCode(errno.CommonInvalidParamCode, errorx.WithExtraMsg("items is required"))
-	}
-	// 鉴权
-	set, err := e.evaluationSetService.GetEvaluationSet(ctx, req.WorkspaceID, req.GetEvaluationSetID(), nil)
-	if err != nil {
-		return nil, err
-	}
-	if set == nil {
-		return nil, errorx.NewByCode(errno.ResourceNotFoundCode, errorx.WithExtraMsg("errno set not found"))
-	}
-	var ownerID *string
-	if set.BaseInfo != nil && set.BaseInfo.CreatedBy != nil {
-		ownerID = set.BaseInfo.CreatedBy.UserID
-	}
-	err = e.auth.AuthorizationWithoutSPI(ctx, &rpc.AuthorizationWithoutSPIParam{
-		ObjectID:        strconv.FormatInt(set.ID, 10),
-		SpaceID:         req.GetWorkspaceID(),
-		ActionObjects:   []*rpc.ActionObject{{Action: gptr.Of(consts.AddItem), EntityType: gptr.Of(rpc.AuthEntityType_EvaluationSet)}},
-		OwnerID:         ownerID,
-		ResourceSpaceID: set.SpaceID,
-	})
-	if err != nil {
-		return nil, err
-	}
-	// 调用domain服务
-	_, errors, itemOutputs, err := e.evaluationSetItemService.BatchCreateEvaluationSetItems(ctx, &entity.BatchCreateEvaluationSetItemsParam{
-		SpaceID:          req.GetWorkspaceID(),
-		EvaluationSetID:  req.GetEvaluationSetID(),
-		Items:            evaluation_set.OpenAPIItemDTO2DOs(req.Items),
-		SkipInvalidItems: req.IsSkipInvalidItems,
-		AllowPartialAdd:  req.IsAllowPartialAdd,
-	})
-	if err != nil {
-		return nil, err
-	}
-
-	// 构建响应
-	return &openapi.BatchCreateEvaluationSetItemsOApiResponse{
-		Data: &openapi.BatchCreateEvaluationSetItemsOpenAPIData{
-			ItemOutputs: evaluation_set.OpenAPIDatasetItemOutputDO2DTOs(itemOutputs),
-			Errors:      evaluation_set.OpenAPIItemErrorGroupDO2DTOs(errors),
-		},
-	}, nil
-}
-
-func (e *EvalOpenAPIApplication) BatchUpdateEvaluationSetItemsOApi(ctx context.Context, req *openapi.BatchUpdateEvaluationSetItemsOApiRequest) (r *openapi.BatchUpdateEvaluationSetItemsOApiResponse, err error) {
-	startTime := time.Now().UnixNano() / int64(time.Millisecond)
-	defer func() {
-		e.metric.EmitOpenAPIMetric(ctx, req.GetWorkspaceID(), req.GetEvaluationSetID(), kitexutil.GetTOMethod(ctx), startTime, err)
-	}()
-
-	// 参数校验
-	if req == nil {
-		return nil, errorx.NewByCode(errno.CommonInvalidParamCode, errorx.WithExtraMsg("req is nil"))
-	}
-	if len(req.Items) == 0 {
-		return nil, errorx.NewByCode(errno.CommonInvalidParamCode, errorx.WithExtraMsg("items is required"))
-	}
-	// 鉴权
-	set, err := e.evaluationSetService.GetEvaluationSet(ctx, req.WorkspaceID, req.GetEvaluationSetID(), nil)
-	if err != nil {
-		return nil, err
-	}
-	if set == nil {
-		return nil, errorx.NewByCode(errno.ResourceNotFoundCode, errorx.WithExtraMsg("errno set not found"))
-	}
-	var ownerID *string
-	if set.BaseInfo != nil && set.BaseInfo.CreatedBy != nil {
-		ownerID = set.BaseInfo.CreatedBy.UserID
-	}
-	err = e.auth.AuthorizationWithoutSPI(ctx, &rpc.AuthorizationWithoutSPIParam{
-		ObjectID:        strconv.FormatInt(set.ID, 10),
-		SpaceID:         req.GetWorkspaceID(),
-		ActionObjects:   []*rpc.ActionObject{{Action: gptr.Of(consts.UpdateItem), EntityType: gptr.Of(rpc.AuthEntityType_EvaluationSet)}},
-		OwnerID:         ownerID,
-		ResourceSpaceID: set.SpaceID,
-	})
-	if err != nil {
-		return nil, err
-	}
-
-	// 调用domain服务
-	errors, itemOutputs, err := e.evaluationSetItemService.BatchUpdateEvaluationSetItems(ctx, &entity.BatchUpdateEvaluationSetItemsParam{
-		SpaceID:          req.GetWorkspaceID(),
-		EvaluationSetID:  req.GetEvaluationSetID(),
-		Items:            evaluation_set.OpenAPIItemDTO2DOs(req.Items),
-		SkipInvalidItems: req.IsSkipInvalidItems,
-	})
-	if err != nil {
-		return nil, err
-	}
-
-	// 构建响应
-	return &openapi.BatchUpdateEvaluationSetItemsOApiResponse{
-		Data: &openapi.BatchUpdateEvaluationSetItemsOpenAPIData{
-			ItemOutputs: evaluation_set.OpenAPIDatasetItemOutputDO2DTOs(itemOutputs),
-			Errors:      evaluation_set.OpenAPIItemErrorGroupDO2DTOs(errors),
-		},
-	}, nil
-}
-
->>>>>>> 5774a730
-func (e *EvalOpenAPIApplication) BatchDeleteEvaluationSetItemsOApi(ctx context.Context, req *openapi.BatchDeleteEvaluationSetItemsOApiRequest) (r *openapi.BatchDeleteEvaluationSetItemsOApiResponse, err error) {
-	startTime := time.Now().UnixNano() / int64(time.Millisecond)
-	defer func() {
-		e.metric.EmitOpenAPIMetric(ctx, req.GetWorkspaceID(), req.GetEvaluationSetID(), kitexutil.GetTOMethod(ctx), startTime, err)
-	}()
-
-	// 参数校验
-	if req == nil {
-		return nil, errorx.NewByCode(errno.CommonInvalidParamCode, errorx.WithExtraMsg("req is nil"))
-	}
-<<<<<<< HEAD
-	if req.GetIsDeleteAll() == false && (req.ItemIds == nil || len(req.ItemIds) == 0) {
-=======
-	if !req.GetIsDeleteAll() && (len(req.ItemIds) == 0) {
->>>>>>> 5774a730
-		return nil, errorx.NewByCode(errno.CommonInvalidParamCode, errorx.WithExtraMsg("item_ids is required"))
-	}
-	// 鉴权
-	set, err := e.evaluationSetService.GetEvaluationSet(ctx, req.WorkspaceID, req.GetEvaluationSetID(), nil)
-	if err != nil {
-		return nil, err
-	}
-	if set == nil {
-		return nil, errorx.NewByCode(errno.ResourceNotFoundCode, errorx.WithExtraMsg("errno set not found"))
-	}
-	var ownerID *string
-	if set.BaseInfo != nil && set.BaseInfo.CreatedBy != nil {
-		ownerID = set.BaseInfo.CreatedBy.UserID
-	}
-	err = e.auth.AuthorizationWithoutSPI(ctx, &rpc.AuthorizationWithoutSPIParam{
-		ObjectID:        strconv.FormatInt(set.ID, 10),
-		SpaceID:         req.GetWorkspaceID(),
 		ActionObjects:   []*rpc.ActionObject{{Action: gptr.Of(consts.DeleteItem), EntityType: gptr.Of(rpc.AuthEntityType_EvaluationSet)}},
 		OwnerID:         ownerID,
 		ResourceSpaceID: set.SpaceID,
@@ -896,11 +565,7 @@
 	if err != nil {
 		return nil, err
 	}
-<<<<<<< HEAD
-	if req.GetIsDeleteAll() == true {
-=======
 	if req.GetIsDeleteAll() {
->>>>>>> 5774a730
 		// 清除所有
 		err = e.evaluationSetItemService.ClearEvaluationSetDraftItem(ctx, req.GetWorkspaceID(), req.GetEvaluationSetID())
 		if err != nil {
