// Copyright (c) 2025 coze-dev Authors
// SPDX-License-Identifier: Apache-2.0

package metrics

import (
	"context"
	"strconv"
<<<<<<< HEAD
	"time"
=======
	"sync"
>>>>>>> e918e879

	"github.com/coze-dev/coze-loop/backend/infra/metrics"
	eval_metrics "github.com/coze-dev/coze-loop/backend/modules/evaluation/domain/component/metrics"
)

const (
	evaluationSetMtrName = "evaluation_set"
	createSuffix         = "create"
	throughputSuffix     = ".throughput"
)

const (
	tagSpaceID = "space_id"
	tagIsErr   = "is_error"
	tagCode    = "code"
)

func evaluationSetEvalMtrTags() []string {
	return []string{
		tagSpaceID,
		tagIsErr,
		tagCode,
	}
}

var (
	evalSetMetricsOnce = sync.Once{}
	evalSetMetricsImpl eval_metrics.EvaluationSetMetrics
)

func NewEvaluationSetMetrics(meter metrics.Meter) eval_metrics.EvaluationSetMetrics {
	evalSetMetricsOnce.Do(func() {
		if meter == nil {
			return
		}
		metric, err := meter.NewMetric(evaluationSetMtrName, []metrics.MetricType{metrics.MetricTypeCounter, metrics.MetricTypeTimer}, evaluationSetEvalMtrTags())
		if err != nil {
			return
		}
		evalSetMetricsImpl = &EvaluationSetMetricsImpl{metric: metric}
	})
	return evalSetMetricsImpl
}

func NewOpenAPIEvaluationSetMetrics(meter metrics.Meter) eval_metrics.OpenAPIEvaluationSetMetrics {
	return &OpenAPIEvaluationSetMetricsImpl{
		meter: meter,
	}
}

type EvaluationSetMetricsImpl struct {
	metric metrics.Metric
}

func (e *EvaluationSetMetricsImpl) EmitCreate(spaceID int64, err error) {
	if e == nil || e.metric == nil {
		return
	}
	code, isError := eval_metrics.GetCode(err)
	e.metric.Emit([]metrics.T{
		{Name: tagSpaceID, Value: strconv.FormatInt(spaceID, 10)},
		{Name: tagIsErr, Value: strconv.FormatInt(isError, 10)},
		{Name: tagCode, Value: strconv.FormatInt(code, 10)},
	}, metrics.Counter(1, metrics.WithSuffix(createSuffix+throughputSuffix)))
}

type OpenAPIEvaluationSetMetricsImpl struct {
	meter metrics.Meter
}

func (m *OpenAPIEvaluationSetMetricsImpl) EmitOpenAPIMetric(ctx context.Context, spaceID, evaluationSetID int64, method string, startTime int64, err error) {
	if m == nil || m.meter == nil {
		return
	}
	
	metric, mErr := m.meter.NewMetric("openapi_evaluation_set", []metrics.MetricType{metrics.MetricTypeCounter, metrics.MetricTypeTimer}, []string{"space_id", "evaluation_set_id", "method", "is_error", "code"})
	if mErr != nil {
		return
	}
	
	code, isError := eval_metrics.GetCode(err)
	
	tags := []metrics.T{
		{Name: "space_id", Value: strconv.FormatInt(spaceID, 10)},
		{Name: "evaluation_set_id", Value: strconv.FormatInt(evaluationSetID, 10)},
		{Name: "method", Value: method},
		{Name: "is_error", Value: strconv.FormatInt(isError, 10)},
		{Name: "code", Value: strconv.FormatInt(code, 10)},
	}
	
	// 记录调用次数
	metric.Emit(tags, metrics.Counter(1))
	
	// 记录响应时间
	if startTime > 0 {
		responseTime := time.Now().UnixNano()/int64(time.Millisecond) - startTime
		metric.Emit(tags, metrics.Timer(responseTime))
	}
}<|MERGE_RESOLUTION|>--- conflicted
+++ resolved
@@ -6,11 +6,8 @@
 import (
 	"context"
 	"strconv"
-<<<<<<< HEAD
+	"sync"
 	"time"
-=======
-	"sync"
->>>>>>> e918e879
 
 	"github.com/coze-dev/coze-loop/backend/infra/metrics"
 	eval_metrics "github.com/coze-dev/coze-loop/backend/modules/evaluation/domain/component/metrics"
@@ -85,14 +82,14 @@
 	if m == nil || m.meter == nil {
 		return
 	}
-	
+
 	metric, mErr := m.meter.NewMetric("openapi_evaluation_set", []metrics.MetricType{metrics.MetricTypeCounter, metrics.MetricTypeTimer}, []string{"space_id", "evaluation_set_id", "method", "is_error", "code"})
 	if mErr != nil {
 		return
 	}
-	
+
 	code, isError := eval_metrics.GetCode(err)
-	
+
 	tags := []metrics.T{
 		{Name: "space_id", Value: strconv.FormatInt(spaceID, 10)},
 		{Name: "evaluation_set_id", Value: strconv.FormatInt(evaluationSetID, 10)},
@@ -100,10 +97,10 @@
 		{Name: "is_error", Value: strconv.FormatInt(isError, 10)},
 		{Name: "code", Value: strconv.FormatInt(code, 10)},
 	}
-	
+
 	// 记录调用次数
 	metric.Emit(tags, metrics.Counter(1))
-	
+
 	// 记录响应时间
 	if startTime > 0 {
 		responseTime := time.Now().UnixNano()/int64(time.Millisecond) - startTime
