// Copyright (c) 2025 coze-dev Authors
// SPDX-License-Identifier: Apache-2.0

package data

import (
	"context"
	"fmt"

	"github.com/bytedance/gg/gptr"

	"github.com/coze-dev/coze-loop/backend/kitex_gen/coze/loop/data/dataset"
	"github.com/coze-dev/coze-loop/backend/kitex_gen/coze/loop/data/dataset/datasetservice"
	domain_dataset "github.com/coze-dev/coze-loop/backend/kitex_gen/coze/loop/data/domain/dataset"
	"github.com/coze-dev/coze-loop/backend/modules/evaluation/domain/component/rpc"
	"github.com/coze-dev/coze-loop/backend/modules/evaluation/domain/entity"
	"github.com/coze-dev/coze-loop/backend/modules/evaluation/pkg/errno"
	"github.com/coze-dev/coze-loop/backend/pkg/errorx"
	"github.com/coze-dev/coze-loop/backend/pkg/json"
	"github.com/coze-dev/coze-loop/backend/pkg/logs"
)

type DatasetRPCAdapter struct {
	client datasetservice.Client
}

func NewDatasetRPCAdapter(client datasetservice.Client) rpc.IDatasetRPCAdapter {
	return &DatasetRPCAdapter{
		client: client,
	}
}

func (a *DatasetRPCAdapter) CreateDataset(ctx context.Context, param *rpc.CreateDatasetParam) (id int64, err error) {
	fields := make([]*domain_dataset.FieldSchema, 0)
	if param.EvaluationSetItems != nil {
		fields, err = convert2DatasetFieldSchemas(ctx, param.EvaluationSetItems.FieldSchemas)
		if err != nil {
			return 0, err
		}
	}
	resp, err := a.client.CreateDataset(ctx, &dataset.CreateDatasetRequest{
		WorkspaceID: param.SpaceID,
		Name:        param.Name,
		AppID:       &param.EvaluationSetItems.AppID,
		Description: param.Desc,
		Category:    domain_dataset.DatasetCategoryPtr(domain_dataset.DatasetCategory_Evaluation),
		BizCategory: param.BizCategory,
		Visibility:  domain_dataset.DatasetVisibilityPtr(domain_dataset.DatasetVisibility_Space),
		Fields:      fields,
		Features: &domain_dataset.DatasetFeatures{
			EditSchema: gptr.Of(true),
		},
	})
	if err != nil {
		return 0, err
	}
	if resp == nil {
		return 0, errorx.NewByCode(errno.CommonRPCErrorCode)
	}
	if resp.BaseResp != nil && resp.BaseResp.StatusCode != 0 {
		return 0, errorx.NewByCode(resp.BaseResp.StatusCode, errorx.WithExtraMsg(resp.BaseResp.StatusMessage))
	}
	return resp.GetDatasetID(), nil
}

func (a *DatasetRPCAdapter) UpdateDataset(ctx context.Context, spaceID, evaluationSetID int64, name, desc *string) (err error) {
	resp, err := a.client.UpdateDataset(ctx, &dataset.UpdateDatasetRequest{
		WorkspaceID: &spaceID,
		DatasetID:   evaluationSetID,
		Name:        name,
		Description: desc,
	})
	if err != nil {
		return err
	}
	if resp == nil {
		return errorx.NewByCode(errno.CommonRPCErrorCode)
	}
	if resp.BaseResp != nil && resp.BaseResp.StatusCode != 0 {
		return errorx.NewByCode(resp.BaseResp.StatusCode, errorx.WithExtraMsg(resp.BaseResp.StatusMessage))
	}
	return nil
}

func (a *DatasetRPCAdapter) DeleteDataset(ctx context.Context, spaceID, evaluationSetID int64) (err error) {
	resp, err := a.client.DeleteDataset(ctx, &dataset.DeleteDatasetRequest{
		WorkspaceID: &spaceID,
		DatasetID:   evaluationSetID,
	})
	if err != nil {
		return err
	}
	if resp == nil {
		return errorx.NewByCode(errno.CommonRPCErrorCode)
	}
	if resp.BaseResp != nil && resp.BaseResp.StatusCode != 0 {
		return errorx.NewByCode(resp.BaseResp.StatusCode, errorx.WithExtraMsg(resp.BaseResp.StatusMessage))
	}
	return nil
}

func (a *DatasetRPCAdapter) GetDataset(ctx context.Context, spaceID *int64, evaluationSetID int64, deletedAt *bool) (set *entity.EvaluationSet, err error) {
	resp, err := a.client.GetDataset(ctx, &dataset.GetDatasetRequest{
		WorkspaceID: spaceID,
		DatasetID:   evaluationSetID,
		WithDeleted: deletedAt,
	})
	if err != nil {
		return nil, err
	}
	if resp == nil {
		return nil, errorx.NewByCode(errno.CommonRPCErrorCode)
	}
	if resp.BaseResp != nil && resp.BaseResp.StatusCode != 0 {
		return nil, errorx.NewByCode(resp.BaseResp.StatusCode, errorx.WithExtraMsg(resp.BaseResp.StatusMessage))
	}
	return convert2EvaluationSet(ctx, resp.Dataset), nil
}

func (a *DatasetRPCAdapter) BatchGetDatasets(ctx context.Context, spaceID *int64, evaluationSetID []int64, deletedAt *bool) (sets []*entity.EvaluationSet, err error) {
	resp, err := a.client.BatchGetDatasets(ctx, &dataset.BatchGetDatasetsRequest{
		WorkspaceID: gptr.Indirect(spaceID),
		DatasetIds:  evaluationSetID,
		WithDeleted: deletedAt,
	})
	if err != nil {
		return nil, err
	}
	if resp == nil {
		return nil, errorx.NewByCode(errno.CommonRPCErrorCode)
	}
	if resp.BaseResp != nil && resp.BaseResp.StatusCode != 0 {
		return nil, errorx.NewByCode(resp.BaseResp.StatusCode, errorx.WithExtraMsg(resp.BaseResp.StatusMessage))
	}
	return convert2EvaluationSets(ctx, resp.Datasets), nil
}

func (a *DatasetRPCAdapter) ListDatasets(ctx context.Context, param *rpc.ListDatasetsParam) (sets []*entity.EvaluationSet, total *int64, nextPageToken *string, err error) {
	resp, err := a.client.ListDatasets(ctx, &dataset.ListDatasetsRequest{
		WorkspaceID: param.SpaceID,
		DatasetIds:  param.EvaluationSetIDs,
		Name:        param.Name,
		CreatedBys:  param.Creators,
		PageNumber:  param.PageNumber,
		PageSize:    param.PageSize,
		PageToken:   param.PageToken,
		OrderBys:    convert2DatasetOrderBys(ctx, param.OrderBys),
		Category:    domain_dataset.DatasetCategoryPtr(domain_dataset.DatasetCategory_Evaluation),
	})
	if err != nil {
		return nil, nil, nil, err
	}
	if resp == nil {
		return nil, nil, nil, errorx.NewByCode(errno.CommonRPCErrorCode)
	}
	if resp.BaseResp != nil && resp.BaseResp.StatusCode != 0 {
		return nil, nil, nil, errorx.NewByCode(resp.BaseResp.StatusCode, errorx.WithExtraMsg(resp.BaseResp.StatusMessage))
	}
	return convert2EvaluationSets(ctx, resp.Datasets), resp.Total, resp.NextPageToken, nil
}

func (a *DatasetRPCAdapter) CreateDatasetVersion(ctx context.Context, spaceID, evaluationSetID int64, version string, desc *string) (id int64, err error) {
	resp, err := a.client.CreateDatasetVersion(ctx, &dataset.CreateDatasetVersionRequest{
		WorkspaceID: &spaceID,
		DatasetID:   evaluationSetID,
		Version:     version,
		Desc:        desc,
	})
	if err != nil {
		return 0, err
	}
	if resp == nil {
		return 0, errorx.NewByCode(errno.CommonRPCErrorCode)
	}
	if resp.BaseResp != nil && resp.BaseResp.StatusCode != 0 {
		return 0, errorx.NewByCode(resp.BaseResp.StatusCode, errorx.WithExtraMsg(resp.BaseResp.StatusMessage))
	}
	return resp.GetID(), nil
}

func (a *DatasetRPCAdapter) GetDatasetVersion(ctx context.Context, spaceID, versionID int64, deletedAt *bool) (version *entity.EvaluationSetVersion, set *entity.EvaluationSet, err error) {
	resp, err := a.client.GetDatasetVersion(ctx, &dataset.GetDatasetVersionRequest{
		WorkspaceID: &spaceID,
		VersionID:   versionID,
		WithDeleted: deletedAt,
	})
	if err != nil {
		return nil, nil, err
	}
	if resp == nil {
		return nil, nil, errorx.NewByCode(errno.CommonRPCErrorCode)
	}
	if resp.BaseResp != nil && resp.BaseResp.StatusCode != 0 {
		return nil, nil, errorx.NewByCode(resp.BaseResp.StatusCode, errorx.WithExtraMsg(resp.BaseResp.StatusMessage))
	}
	version = convert2EvaluationSetVersion(ctx, resp.Version, resp.Dataset)
	set = convert2EvaluationSet(ctx, resp.Dataset)
	// 数据集返回的dataset结构体中version的值是草稿版本的值，这里需要替换一下
	if set != nil {
		set.EvaluationSetVersion = version
	}
	return version, set, nil
}

func (a *DatasetRPCAdapter) BatchGetVersionedDatasets(ctx context.Context, spaceID *int64, versionIDs []int64, deletedAt *bool) (sets []*rpc.BatchGetVersionedDatasetsResult, err error) {
	resp, err := a.client.BatchGetDatasetVersions(ctx, &dataset.BatchGetDatasetVersionsRequest{
		WorkspaceID: spaceID,
		VersionIds:  versionIDs,
		WithDeleted: deletedAt,
	})
	if err != nil {
		return nil, err
	}
	if resp == nil {
		return nil, errorx.NewByCode(errno.CommonRPCErrorCode)
	}
	if resp.BaseResp != nil && resp.BaseResp.StatusCode != 0 {
		return nil, errorx.NewByCode(resp.BaseResp.StatusCode, errorx.WithExtraMsg(resp.BaseResp.StatusMessage))
	}
	sets = make([]*rpc.BatchGetVersionedDatasetsResult, 0)
	for _, v := range resp.VersionedDataset {
		version := convert2EvaluationSetVersion(ctx, v.Version, v.Dataset)
		set := convert2EvaluationSet(ctx, v.Dataset)
		// 数据集返回的dataset结构体中version的值是草稿版本的值，这里需要替换一下
		if set != nil {
			set.EvaluationSetVersion = version
		}
		sets = append(sets, &rpc.BatchGetVersionedDatasetsResult{
			EvaluationSet: set,
			Version:       version,
		})
	}
	return sets, nil
}

func (a *DatasetRPCAdapter) ListDatasetVersions(ctx context.Context, spaceID, evaluationSetID int64, pageToken *string, pageNumber, pageSize *int32, versionLike *string, versions []string) (version []*entity.EvaluationSetVersion, total *int64, nextPageToken *string, err error) {
	resp, err := a.client.ListDatasetVersions(ctx, &dataset.ListDatasetVersionsRequest{
		WorkspaceID: &spaceID,
		DatasetID:   evaluationSetID,
		PageToken:   pageToken,
		PageSize:    pageSize,
		PageNumber:  pageNumber,
		VersionLike: versionLike,
	})
	if err != nil {
		return nil, nil, nil, err
	}
	if resp == nil {
		return nil, nil, nil, errorx.NewByCode(errno.CommonRPCErrorCode, errorx.WithExtraMsg(fmt.Sprintf("ListDatasetVersions return nil, WorkspaceID: %v, evaluationSetID: %v", spaceID, evaluationSetID)))
	}
	if resp.BaseResp != nil && resp.BaseResp.StatusCode != 0 {
		return nil, nil, nil, errorx.NewByCode(errno.CommonRPCErrorCode, errorx.WithExtraMsg(fmt.Sprintf("ListDatasetVersions err, WorkspaceID: %v, evaluationSetID: %v, rpc code: %v", spaceID, evaluationSetID, resp.BaseResp.StatusCode)))
	}
	return convert2EvaluationSetVersions(ctx, resp.Versions), resp.Total, resp.NextPageToken, nil
}

func (a *DatasetRPCAdapter) UpdateDatasetSchema(ctx context.Context, spaceID, evaluationSetID int64, schemas []*entity.FieldSchema) (err error) {
	fieldSchemas, err := convert2DatasetFieldSchemas(ctx, schemas)
	if err != nil {
		return err
	}
	resp, err := a.client.UpdateDatasetSchema(ctx, &dataset.UpdateDatasetSchemaRequest{
		WorkspaceID: &spaceID,
		DatasetID:   evaluationSetID,
		Fields:      fieldSchemas,
	})
	if err != nil {
		return err
	}
	if resp == nil {
		return errorx.NewByCode(errno.CommonRPCErrorCode)
	}
	if resp.BaseResp != nil && resp.BaseResp.StatusCode != 0 {
		return errorx.NewByCode(resp.BaseResp.StatusCode, errorx.WithExtraMsg(resp.BaseResp.StatusMessage))
	}
	return nil
}

func (a *DatasetRPCAdapter) BatchCreateDatasetItems(ctx context.Context, param *rpc.BatchCreateDatasetItemsParam) (idMap map[int64]int64, errorGroup []*entity.ItemErrorGroup, itemOutputs []*entity.DatasetItemOutput, err error) {
	datasetItems, err := convert2DatasetItems(ctx, param.Items)
	if err != nil {
		return nil, nil, nil, err
	}
	resp, err := a.client.BatchCreateDatasetItems(ctx, &dataset.BatchCreateDatasetItemsRequest{
		WorkspaceID:      &param.SpaceID,
		DatasetID:        param.EvaluationSetID,
		Items:            datasetItems,
		SkipInvalidItems: param.SkipInvalidItems,
		AllowPartialAdd:  param.AllowPartialAdd,
	})
	if err != nil {
		return nil, nil, nil, err
	}
	if resp == nil {
		return nil, nil, nil, errorx.NewByCode(errno.CommonRPCErrorCode)
	}
	if resp.BaseResp != nil && resp.BaseResp.StatusCode != 0 {
		logs.CtxInfo(ctx, "BatchCreateDatasetItems resp: %v", json.Jsonify(resp))
		return nil, nil, nil, errorx.NewByCode(resp.BaseResp.StatusCode, errorx.WithExtraMsg(resp.BaseResp.StatusMessage))
	}
	return resp.GetAddedItems(), convert2EvaluationSetErrorGroups(ctx, resp.GetErrors()), nil, nil
}

func (a *DatasetRPCAdapter) BatchUpdateDatasetItems(ctx context.Context, param *rpc.BatchUpdateDatasetItemsParam) (errorGroup []*entity.ItemErrorGroup, itemOutputs []*entity.DatasetItemOutput, err error) {
<<<<<<< HEAD
	// TODO implement me
	panic("implement me")
=======
	if param == nil {
		return nil, nil, errorx.NewByCode(errno.CommonInvalidParamCode)
	}
	// TODO: call underlying dataset service and map response
	return nil, nil, errorx.NewByCode(errno.CommonInternalErrorCode, errorx.WithExtraMsg("BatchUpdateDatasetItems not implemented"))
>>>>>>> 5774a730
}

func (a *DatasetRPCAdapter) UpdateDatasetItem(ctx context.Context, spaceID, evaluationSetID, itemID int64, turns []*entity.Turn) (err error) {
	data, err := convert2DatasetData(ctx, turns)
	if err != nil {
		return err
	}
	resp, err := a.client.UpdateDatasetItem(ctx, &dataset.UpdateDatasetItemRequest{
		WorkspaceID: &spaceID,
		DatasetID:   evaluationSetID,
		ItemID:      itemID,
		Data:        data,
	})
	if err != nil {
		return err
	}
	if resp == nil {
		return errorx.NewByCode(errno.CommonRPCErrorCode)
	}
	if resp.BaseResp != nil && resp.BaseResp.StatusCode != 0 {
		return errorx.NewByCode(resp.BaseResp.StatusCode, errorx.WithExtraMsg(resp.BaseResp.StatusMessage))
	}
	return nil
}

func (a *DatasetRPCAdapter) BatchDeleteDatasetItems(ctx context.Context, spaceID, evaluationSetID int64, itemIDs []int64) (err error) {
	resp, err := a.client.BatchDeleteDatasetItems(ctx, &dataset.BatchDeleteDatasetItemsRequest{
		WorkspaceID: &spaceID,
		DatasetID:   evaluationSetID,
		ItemIds:     itemIDs,
	})
	if err != nil {
		return err
	}
	if resp == nil {
		return errorx.NewByCode(errno.CommonRPCErrorCode)
	}
	if resp.BaseResp != nil && resp.BaseResp.StatusCode != 0 {
		return errorx.NewByCode(resp.BaseResp.StatusCode, errorx.WithExtraMsg(resp.BaseResp.StatusMessage))
	}
	return nil
}

func (a *DatasetRPCAdapter) ListDatasetItems(ctx context.Context, param *rpc.ListDatasetItemsParam) (items []*entity.EvaluationSetItem, total *int64, nextPageToken *string, err error) {
	resp, err := a.client.ListDatasetItems(ctx, &dataset.ListDatasetItemsRequest{
		WorkspaceID: &param.SpaceID,
		DatasetID:   param.EvaluationSetID,
		PageNumber:  param.PageNumber,
		PageSize:    param.PageSize,
		PageToken:   param.PageToken,
		OrderBys:    convert2DatasetOrderBys(ctx, param.OrderBys),
		// todo
		// ItemIDsNotIn: param.ItemIDsNotIn,
	})
	if err != nil {
		return nil, nil, nil, err
	}
	if resp == nil {
		return nil, nil, nil, errorx.NewByCode(errno.CommonRPCErrorCode)
	}
	if resp.BaseResp != nil && resp.BaseResp.StatusCode != 0 {
		return nil, nil, nil, errorx.NewByCode(resp.BaseResp.StatusCode, errorx.WithExtraMsg(resp.BaseResp.StatusMessage))
	}
	return convert2EvaluationSetItems(ctx, resp.Items), resp.Total, resp.NextPageToken, nil
}

func (a *DatasetRPCAdapter) ListDatasetItemsByVersion(ctx context.Context, param *rpc.ListDatasetItemsParam) (items []*entity.EvaluationSetItem, total *int64, nextPageToken *string, err error) {
	resp, err := a.client.ListDatasetItemsByVersion(ctx, &dataset.ListDatasetItemsByVersionRequest{
		WorkspaceID: &param.SpaceID,
		DatasetID:   param.EvaluationSetID,
		VersionID:   gptr.Indirect(param.VersionID),
		PageNumber:  param.PageNumber,
		PageSize:    param.PageSize,
		PageToken:   param.PageToken,
		OrderBys:    convert2DatasetOrderBys(ctx, param.OrderBys),
	})
	if err != nil {
		return nil, nil, nil, err
	}
	if resp == nil {
		return nil, nil, nil, errorx.NewByCode(errno.CommonRPCErrorCode)
	}
	if resp.BaseResp != nil && resp.BaseResp.StatusCode != 0 {
		return nil, nil, nil, errorx.NewByCode(resp.BaseResp.StatusCode, errorx.WithExtraMsg(resp.BaseResp.StatusMessage))
	}
	return convert2EvaluationSetItems(ctx, resp.Items), resp.Total, resp.NextPageToken, nil
}

func (a *DatasetRPCAdapter) BatchGetDatasetItems(ctx context.Context, param *rpc.BatchGetDatasetItemsParam) (items []*entity.EvaluationSetItem, err error) {
	resp, err := a.client.BatchGetDatasetItems(ctx, &dataset.BatchGetDatasetItemsRequest{
		WorkspaceID: &param.SpaceID,
		DatasetID:   param.EvaluationSetID,
		ItemIds:     param.ItemIDs,
	})
	if err != nil {
		return nil, err
	}
	if resp == nil {
		return nil, errorx.NewByCode(errno.CommonRPCErrorCode)
	}
	if resp.BaseResp != nil && resp.BaseResp.StatusCode != 0 {
		return nil, errorx.NewByCode(resp.BaseResp.StatusCode, errorx.WithExtraMsg(resp.BaseResp.StatusMessage))
	}
	return convert2EvaluationSetItems(ctx, resp.Items), nil
}

func (a *DatasetRPCAdapter) BatchGetDatasetItemsByVersion(ctx context.Context, param *rpc.BatchGetDatasetItemsParam) (items []*entity.EvaluationSetItem, err error) {
	resp, err := a.client.BatchGetDatasetItemsByVersion(ctx, &dataset.BatchGetDatasetItemsByVersionRequest{
		WorkspaceID: &param.SpaceID,
		DatasetID:   param.EvaluationSetID,
		ItemIds:     param.ItemIDs,
		VersionID:   gptr.Indirect(param.VersionID),
	})
	if err != nil {
		return nil, err
	}
	if resp == nil {
		return nil, errorx.NewByCode(errno.CommonRPCErrorCode)
	}
	if resp.BaseResp != nil && resp.BaseResp.StatusCode != 0 {
		return nil, errorx.NewByCode(resp.BaseResp.StatusCode, errorx.WithExtraMsg(resp.BaseResp.StatusMessage))
	}
	return convert2EvaluationSetItems(ctx, resp.Items), nil
}

func (a *DatasetRPCAdapter) ClearEvaluationSetDraftItem(ctx context.Context, spaceID, evaluationSetID int64) (err error) {
	_, err = a.client.ClearDatasetItem(ctx, &dataset.ClearDatasetItemRequest{WorkspaceID: &spaceID, DatasetID: evaluationSetID})
	if err != nil {
		return err
	}
	return nil
}

func (a *DatasetRPCAdapter) QueryItemSnapshotMappings(ctx context.Context, spaceID, datasetID int64, versionID *int64) (fieldMappings []*entity.ItemSnapshotFieldMapping, syncCkDate string, err error) {
	return nil, "", nil
}<|MERGE_RESOLUTION|>--- conflicted
+++ resolved
@@ -302,16 +302,11 @@
 }
 
 func (a *DatasetRPCAdapter) BatchUpdateDatasetItems(ctx context.Context, param *rpc.BatchUpdateDatasetItemsParam) (errorGroup []*entity.ItemErrorGroup, itemOutputs []*entity.DatasetItemOutput, err error) {
-<<<<<<< HEAD
-	// TODO implement me
-	panic("implement me")
-=======
 	if param == nil {
 		return nil, nil, errorx.NewByCode(errno.CommonInvalidParamCode)
 	}
 	// TODO: call underlying dataset service and map response
 	return nil, nil, errorx.NewByCode(errno.CommonInternalErrorCode, errorx.WithExtraMsg("BatchUpdateDatasetItems not implemented"))
->>>>>>> 5774a730
 }
 
 func (a *DatasetRPCAdapter) UpdateDatasetItem(ctx context.Context, spaceID, evaluationSetID, itemID int64, turns []*entity.Turn) (err error) {
