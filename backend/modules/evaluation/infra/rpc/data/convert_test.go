--- conflicted
+++ resolved
@@ -394,7 +394,6 @@
 					},
 				},
 				Parts: []*dataset.FieldData{
-<<<<<<< HEAD
 					{
 						Key:         gptr.Of("text_part"),
 						Name:        gptr.Of("Text Part"),
@@ -403,23 +402,12 @@
 						Content:     gptr.Of("Text part content"),
 					},
 					{
-=======
-					{
-						Key:         gptr.Of("text_part"),
-						Name:        gptr.Of("Text Part"),
-						ContentType: gptr.Of(dataset.ContentType_Text),
-						Format:      gptr.Of(dataset.FieldDisplayFormat_PlainText),
-						Content:     gptr.Of("Text part content"),
-					},
-					{
->>>>>>> 4b6d8631
 						Key:         gptr.Of("media_part"),
 						Name:        gptr.Of("Media Part"),
 						ContentType: gptr.Of(dataset.ContentType_MultiPart),
 						Format:      gptr.Of(dataset.FieldDisplayFormat_PlainText),
 						Content:     gptr.Of("Media part content"),
 						Attachments: []*dataset.ObjectStorage{
-<<<<<<< HEAD
 							{
 								Name: gptr.Of("media.jpg"),
 								URL:  gptr.Of("https://example.com/media.jpg"),
@@ -431,19 +419,6 @@
 						},
 						Parts: []*dataset.FieldData{
 							{
-=======
-							{
-								Name: gptr.Of("media.jpg"),
-								URL:  gptr.Of("https://example.com/media.jpg"),
-							},
-							{
-								Name: gptr.Of("sound.mp3"),
-								URL:  gptr.Of("https://example.com/sound.mp3"),
-							},
-						},
-						Parts: []*dataset.FieldData{
-							{
->>>>>>> 4b6d8631
 								Key:         gptr.Of("nested_audio"),
 								Name:        gptr.Of("Nested Audio"),
 								ContentType: gptr.Of(dataset.ContentType_Audio),
@@ -510,7 +485,6 @@
 					},
 				},
 			},
-<<<<<<< HEAD
 		},
 		{
 			name: "invalid_attachment_format",
@@ -573,95 +547,6 @@
 	}
 }
 
-// 辅助函数：创建基础的 FieldData
-func createBasicFieldData(key, name string) *dataset.FieldData {
-	return &dataset.FieldData{
-		Key:  gptr.Of(key),
-		Name: gptr.Of(name),
-=======
-		},
-		{
-			name: "invalid_attachment_format",
-			input: &dataset.FieldData{
-				Key:         gptr.Of("invalid_key"),
-				Name:        gptr.Of("Invalid Field"),
-				ContentType: gptr.Of(dataset.ContentType_Text),
-				Format:      gptr.Of(dataset.FieldDisplayFormat_PlainText),
-				Content:     gptr.Of("Content with invalid attachment"),
-				Attachments: []*dataset.ObjectStorage{
-					{
-						Name: gptr.Of("document.pdf"), // 不是图片或音频格式
-						URL:  gptr.Of("https://example.com/document.pdf"),
-					},
-				},
-			},
-			expected: &entity.FieldData{
-				Key:  "invalid_key",
-				Name: "Invalid Field",
-				Content: &entity.Content{
-					ContentType: gptr.Of(entity.ContentType("Text")),
-					Format:      gptr.Of(entity.FieldDisplayFormat(1)),
-					Text:        gptr.Of("Content with invalid attachment"),
-					Image:       nil, // 因为 PDF 不是图片格式
-					Audio:       nil, // 因为 PDF 不是音频格式
-					MultiPart:   nil,
-				},
-			},
-		},
-		{
-			name: "empty_parts_array",
-			input: &dataset.FieldData{
-				Key:         gptr.Of("empty_parts_key"),
-				Name:        gptr.Of("Empty Parts Field"),
-				ContentType: gptr.Of(dataset.ContentType_MultiPart),
-				Format:      gptr.Of(dataset.FieldDisplayFormat_PlainText),
-				Content:     gptr.Of("Content with empty parts"),
-				Parts:       []*dataset.FieldData{}, // 空的 Parts 数组
-			},
-			expected: &entity.FieldData{
-				Key:  "empty_parts_key",
-				Name: "Empty Parts Field",
-				Content: &entity.Content{
-					ContentType: gptr.Of(entity.ContentType("MultiPart")),
-					Format:      gptr.Of(entity.FieldDisplayFormat(1)),
-					Text:        gptr.Of("Content with empty parts"),
-					Image:       nil,
-					Audio:       nil,
-					MultiPart:   nil, // 空数组会被转换为 nil
-				},
-			},
-		},
->>>>>>> 4b6d8631
-	}
-}
-
-<<<<<<< HEAD
-// 辅助函数：创建图片附件
-func createImageAttachment(name, url string) *dataset.ObjectStorage {
-	return &dataset.ObjectStorage{
-		Name: gptr.Of(name),
-		URL:  gptr.Of(url),
-	}
-}
-
-// 辅助函数：创建音频附件
-func createAudioAttachment(name, url string) *dataset.ObjectStorage {
-	return &dataset.ObjectStorage{
-		Name: gptr.Of(name),
-		URL:  gptr.Of(url),
-	}
-}
-
-=======
-	for _, tt := range tests {
-		t.Run(tt.name, func(t *testing.T) {
-			result := convert2EvaluationSetFieldData(ctx, tt.input)
-			assert.Equal(t, tt.expected, result, "convert2EvaluationSetFieldData() result mismatch")
-		})
-	}
-}
-
->>>>>>> 4b6d8631
 // 辅助函数：创建嵌套的 Parts 结构
 func createNestedParts(depth int) []*dataset.FieldData {
 	if depth <= 0 {
