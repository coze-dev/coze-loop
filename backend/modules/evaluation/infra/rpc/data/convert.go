--- conflicted
+++ resolved
@@ -523,10 +523,7 @@
 	entityProvider := entity.StorageProvider(*provider)
 	return &entityProvider
 }
-<<<<<<< HEAD
-=======
-
->>>>>>> 4b6d8631
+
 func convert2EvaluationSetTurn(ctx context.Context, data []*dataset.FieldData) (turns []*entity.Turn) {
 	if len(data) == 0 {
 		return nil
