--- conflicted
+++ resolved
@@ -34,10 +34,7 @@
 		DraftSubmitted: ptr.Of(do.DraftSubmitted),
 		EvaluatorType:  int32(do.EvaluatorType),
 		LatestVersion:  do.LatestVersion,
-<<<<<<< HEAD
-=======
         Builtin:        builtinVal,
->>>>>>> df4ec99d
 		Benchmark:      ptr.Of(do.Benchmark),
 		Vendor:         ptr.Of(do.Vendor),
 	}
@@ -71,10 +68,7 @@
 		DraftSubmitted: gptr.Indirect(po.DraftSubmitted),
 		EvaluatorType:  evaluatordo.EvaluatorType(po.EvaluatorType),
 		LatestVersion:  po.LatestVersion,
-<<<<<<< HEAD
-=======
         Builtin:        po.Builtin == 1,
->>>>>>> df4ec99d
 		Benchmark:      gptr.Indirect(po.Benchmark),
 		Vendor:         gptr.Indirect(po.Vendor),
 	}
