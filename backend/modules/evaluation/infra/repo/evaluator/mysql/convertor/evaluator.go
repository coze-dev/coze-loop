--- conflicted
+++ resolved
@@ -27,18 +27,6 @@
 		builtinVal = 1
 	}
 	po := &model.Evaluator{
-<<<<<<< HEAD
-		ID:             do.ID,
-		SpaceID:        do.SpaceID,
-		Name:           ptr.Of(do.Name),
-		Description:    ptr.Of(do.Description),
-		DraftSubmitted: ptr.Of(do.DraftSubmitted),
-		EvaluatorType:  int32(do.EvaluatorType),
-		LatestVersion:  do.LatestVersion,
-		Builtin:        builtinVal,
-		Benchmark:      ptr.Of(do.Benchmark),
-		Vendor:         ptr.Of(do.Vendor),
-=======
 		ID:                    do.ID,
 		SpaceID:               do.SpaceID,
 		Name:                  ptr.Of(do.Name),
@@ -50,7 +38,6 @@
 		Builtin:               builtinVal,
 		Benchmark:             ptr.Of(do.Benchmark),
 		Vendor:                ptr.Of(do.Vendor),
->>>>>>> 95257b63
 	}
 	if do.BaseInfo != nil {
 		if do.BaseInfo.CreatedBy != nil {
@@ -75,18 +62,6 @@
 		return nil
 	}
 	do := &evaluatordo.Evaluator{
-<<<<<<< HEAD
-		ID:             po.ID,
-		SpaceID:        po.SpaceID,
-		Name:           gptr.Indirect(po.Name),
-		Description:    gptr.Indirect(po.Description),
-		DraftSubmitted: gptr.Indirect(po.DraftSubmitted),
-		EvaluatorType:  evaluatordo.EvaluatorType(po.EvaluatorType),
-		LatestVersion:  po.LatestVersion,
-		Builtin:        po.Builtin == 1,
-		Benchmark:      gptr.Indirect(po.Benchmark),
-		Vendor:         gptr.Indirect(po.Vendor),
-=======
 		ID:                    po.ID,
 		SpaceID:               po.SpaceID,
 		Name:                  gptr.Indirect(po.Name),
@@ -98,7 +73,6 @@
 		Builtin:               po.Builtin == 1,
 		Benchmark:             gptr.Indirect(po.Benchmark),
 		Vendor:                gptr.Indirect(po.Vendor),
->>>>>>> 95257b63
 	}
 	do.BaseInfo = &evaluatordo.BaseInfo{
 		CreatedBy: &evaluatordo.UserInfo{
