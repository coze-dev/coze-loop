// Copyright (c) 2025 coze-dev Authors
// SPDX-License-Identifier: Apache-2.0

// ignore_security_alert_file SQL_INJECTION
package evaluator

import (
	"context"
	"strconv"

	"github.com/bytedance/gg/gptr"
	"github.com/bytedance/gg/gslice"
	"gorm.io/gorm"

	"github.com/coze-dev/coze-loop/backend/infra/db"
	"github.com/coze-dev/coze-loop/backend/infra/idgen"
	"github.com/coze-dev/coze-loop/backend/infra/middleware/session"
	"github.com/coze-dev/coze-loop/backend/infra/platestwrite"
	"github.com/coze-dev/coze-loop/backend/modules/evaluation/consts"
	"github.com/coze-dev/coze-loop/backend/modules/evaluation/domain/entity"
	"github.com/coze-dev/coze-loop/backend/modules/evaluation/domain/repo"
	"github.com/coze-dev/coze-loop/backend/modules/evaluation/infra/repo/evaluator/mysql"
	"github.com/coze-dev/coze-loop/backend/modules/evaluation/infra/repo/evaluator/mysql/convertor"
	"github.com/coze-dev/coze-loop/backend/modules/evaluation/infra/repo/evaluator/mysql/gorm_gen/model"
	"github.com/coze-dev/coze-loop/backend/pkg/contexts"
)

// EvaluatorRepoImpl 实现 EvaluatorRepo 接口
type EvaluatorRepoImpl struct {
	idgen                idgen.IIDGenerator
	evaluatorDao         mysql.EvaluatorDAO
	evaluatorVersionDao  mysql.EvaluatorVersionDAO
	tagDAO               mysql.EvaluatorTagDAO
	evaluatorTemplateDAO mysql.EvaluatorTemplateDAO
	dbProvider           db.Provider
	lwt                  platestwrite.ILatestWriteTracker
}

// BatchGetEvaluatorVersionsByEvaluatorIDAndVersions 批量根据 (evaluator_id, version) 获取版本
func (r *EvaluatorRepoImpl) BatchGetEvaluatorVersionsByEvaluatorIDAndVersions(ctx context.Context, pairs [][2]interface{}) ([]*entity.Evaluator, error) {
	pos, err := r.evaluatorVersionDao.BatchGetEvaluatorVersionsByEvaluatorIDAndVersions(ctx, pairs)
	if err != nil {
		return nil, err
	}
	result := make([]*entity.Evaluator, 0, len(pos))
	for _, po := range pos {
		do, err := convertor.ConvertEvaluatorVersionPO2DO(po)
		if err != nil {
			return nil, err
		}
		result = append(result, do)
	}
	return result, nil
}

func NewEvaluatorRepo(idgen idgen.IIDGenerator, provider db.Provider, evaluatorDao mysql.EvaluatorDAO, evaluatorVersionDao mysql.EvaluatorVersionDAO, tagDAO mysql.EvaluatorTagDAO, lwt platestwrite.ILatestWriteTracker, evaluatorTemplateDAO mysql.EvaluatorTemplateDAO) repo.IEvaluatorRepo {
	singletonEvaluatorRepo := &EvaluatorRepoImpl{
		evaluatorDao:         evaluatorDao,
		evaluatorVersionDao:  evaluatorVersionDao,
		tagDAO:               tagDAO,
		evaluatorTemplateDAO: evaluatorTemplateDAO,
		dbProvider:           provider,
		idgen:                idgen,
		lwt:                  lwt,
	}
	return singletonEvaluatorRepo
}

func (r *EvaluatorRepoImpl) SubmitEvaluatorVersion(ctx context.Context, evaluator *entity.Evaluator) error {
	err := r.dbProvider.Transaction(ctx, func(tx *gorm.DB) error {
		opt := db.WithTransaction(tx)
		// 更新Evaluator最新版本
		err := r.evaluatorDao.UpdateEvaluatorLatestVersion(ctx, evaluator.ID, evaluator.GetVersion(), gptr.Indirect(evaluator.BaseInfo.UpdatedBy.UserID), opt)
		if err != nil {
			return err
		}
		evaluatorVersionPO, err := convertor.ConvertEvaluatorVersionDO2PO(evaluator)
		if err != nil {
			return err
		}
		err = r.evaluatorVersionDao.CreateEvaluatorVersion(ctx, evaluatorVersionPO, opt)
		if err != nil {
			return err
		}
		// 提交版本成功后，根据模板ID为模板热度 +1（若可解析）
		r.incrTemplatePopularityByEvaluator(ctx, evaluator, opt)
		// 如果是预置评估器，且携带了标签，则为本次提交的版本ID创建多语言tags
		if evaluator.Builtin && len(evaluator.Tags) > 0 {
			userID := session.UserIDInCtxOrEmpty(ctx)
			// 统计需要创建的总标签数（按语言聚合）
			total := 0
			for _, langMap := range evaluator.Tags {
				for _, tagValues := range langMap {
					total += len(tagValues)
				}
			}
			if total > 0 {
				// 生成所需的ID
				ids, err := r.idgen.GenMultiIDs(ctx, total)
				if err != nil {
					return err
				}
				idx := 0
				evaluatorTags := make([]*model.EvaluatorTag, 0, total)
				for lang, langMap := range evaluator.Tags {
					for tagKey, tagValues := range langMap {
						for _, tagValue := range tagValues {
							evaluatorTags = append(evaluatorTags, &model.EvaluatorTag{
								ID:        ids[idx],
								SourceID:  evaluatorVersionPO.ID,
								TagType:   int32(entity.EvaluatorTagKeyType_Evaluator),
								TagKey:    string(tagKey),
								TagValue:  tagValue,
								LangType:  string(lang),
								CreatedBy: userID,
								UpdatedBy: userID,
							})
							idx++
						}
					}
				}
				if err := r.tagDAO.BatchCreateEvaluatorTags(ctx, evaluatorTags, opt); err != nil {
					return err
				}
			}
		}
		return nil
	})
	if err != nil {
		return err
	}
	return nil
}

// incrTemplatePopularityByEvaluator 根据 Evaluator 的模板ID为模板热度 +1
func (r *EvaluatorRepoImpl) incrTemplatePopularityByEvaluator(ctx context.Context, evaluator *entity.Evaluator, opts ...db.Option) {
	var templateIDStr string
	switch evaluator.EvaluatorType {
	case entity.EvaluatorTypePrompt:
		if evaluator.PromptEvaluatorVersion != nil {
			templateIDStr = evaluator.PromptEvaluatorVersion.PromptTemplateKey
		}
	case entity.EvaluatorTypeCode:
		if evaluator.CodeEvaluatorVersion != nil && evaluator.CodeEvaluatorVersion.CodeTemplateKey != nil {
			templateIDStr = *evaluator.CodeEvaluatorVersion.CodeTemplateKey
		}
	}
	if templateIDStr == "" {
		return
	}
	// 模板key存的是模板ID（字符串），转换为int64
	if id, err := strconv.ParseInt(templateIDStr, 10, 64); err == nil {
		_ = r.evaluatorTemplateDAO.IncrPopularityByID(ctx, id, opts...)
	}
}

func (r *EvaluatorRepoImpl) UpdateEvaluatorDraft(ctx context.Context, evaluator *entity.Evaluator) error {
	po, err := convertor.ConvertEvaluatorVersionDO2PO(evaluator)
	if err != nil {
		return err
	}
	return r.dbProvider.Transaction(ctx, func(tx *gorm.DB) error {
		opt := db.WithTransaction(tx)
		// 更新Evaluator最新版本
		err := r.evaluatorDao.UpdateEvaluatorDraftSubmitted(ctx, po.EvaluatorID, false, gptr.Indirect(evaluator.BaseInfo.UpdatedBy.UserID), opt)
		if err != nil {
			return err
		}
		err = r.evaluatorVersionDao.UpdateEvaluatorDraft(ctx, po, opt)
		if err != nil {
			return err
		}
		return nil
	})
}

func (r *EvaluatorRepoImpl) BatchGetEvaluatorMetaByID(ctx context.Context, ids []int64, includeDeleted bool) ([]*entity.Evaluator, error) {
	evaluatorPOS, err := r.evaluatorDao.BatchGetEvaluatorByID(ctx, ids, includeDeleted)
	if err != nil {
		return nil, err
	}
	evaluatorDOs := make([]*entity.Evaluator, 0)
	for _, evaluatorPO := range evaluatorPOS {
		evaluatorDO := convertor.ConvertEvaluatorPO2DO(evaluatorPO)
		evaluatorDOs = append(evaluatorDOs, evaluatorDO)
	}
	return evaluatorDOs, nil
}

func (r *EvaluatorRepoImpl) BatchGetEvaluatorByVersionID(ctx context.Context, spaceID *int64, ids []int64, includeDeleted bool) ([]*entity.Evaluator, error) {
	evaluatorVersionPOS, err := r.evaluatorVersionDao.BatchGetEvaluatorVersionByID(ctx, spaceID, ids, includeDeleted)
	if err != nil {
		return nil, err
	}

	evaluatorPOS, err := r.evaluatorDao.BatchGetEvaluatorByID(ctx, gslice.Map(evaluatorVersionPOS, func(t *model.EvaluatorVersion) int64 {
		return t.EvaluatorID
	}), includeDeleted)
	if err != nil {
		return nil, err
	}
	evaluatorMap := make(map[int64]*model.Evaluator)
	for _, evaluatorPO := range evaluatorPOS {
		evaluatorMap[evaluatorPO.ID] = evaluatorPO
	}
	evaluatorDOList := make([]*entity.Evaluator, 0, len(evaluatorVersionPOS))
	for _, evaluatorVersionPO := range evaluatorVersionPOS {
		if evaluatorVersionPO.EvaluatorType == nil {
			continue
		}
		switch *evaluatorVersionPO.EvaluatorType {
		case int32(entity.EvaluatorTypePrompt):
			evaluatorVersionDO, err := convertor.ConvertEvaluatorVersionPO2DO(evaluatorVersionPO)
			if err != nil {
				return nil, err
			}
			evaluatorDO := convertor.ConvertEvaluatorPO2DO(evaluatorMap[evaluatorVersionPO.EvaluatorID])
			evaluatorDO.PromptEvaluatorVersion = evaluatorVersionDO.PromptEvaluatorVersion
			evaluatorDO.EvaluatorType = entity.EvaluatorTypePrompt
			evaluatorDOList = append(evaluatorDOList, evaluatorDO)
		case int32(entity.EvaluatorTypeCode):
			evaluatorVersionDO, err := convertor.ConvertEvaluatorVersionPO2DO(evaluatorVersionPO)
			if err != nil {
				return nil, err
			}
			evaluatorDO := convertor.ConvertEvaluatorPO2DO(evaluatorMap[evaluatorVersionPO.EvaluatorID])
			evaluatorDO.CodeEvaluatorVersion = evaluatorVersionDO.CodeEvaluatorVersion
			evaluatorDO.EvaluatorType = entity.EvaluatorTypeCode
			evaluatorDOList = append(evaluatorDOList, evaluatorDO)
		case int32(entity.EvaluatorTypeCustomRPC):
			evaluatorVersionDO, err := convertor.ConvertEvaluatorVersionPO2DO(evaluatorVersionPO)
			if err != nil {
				return nil, err
			}
			evaluatorDO := convertor.ConvertEvaluatorPO2DO(evaluatorMap[evaluatorVersionPO.EvaluatorID])
			evaluatorDO.CustomRPCEvaluatorVersion = evaluatorVersionDO.CustomRPCEvaluatorVersion
			evaluatorDO.EvaluatorType = entity.EvaluatorTypeCustomRPC
			evaluatorDOList = append(evaluatorDOList, evaluatorDO)
		default:
			continue
		}
	}
	return evaluatorDOList, nil
}

func (r *EvaluatorRepoImpl) BatchGetEvaluatorDraftByEvaluatorID(ctx context.Context, spaceID int64, ids []int64, includeDeleted bool) ([]*entity.Evaluator, error) {
	var opts []db.Option
	if r.lwt.CheckWriteFlagBySearchParam(ctx, platestwrite.ResourceTypeEvaluator, strconv.FormatInt(spaceID, 10)) {
		opts = append(opts, db.WithMaster())
	}
	evaluatorVersionPOS, err := r.evaluatorVersionDao.BatchGetEvaluatorDraftByEvaluatorID(ctx, ids, includeDeleted, opts...)
	if err != nil {
		return nil, err
	}
	evaluatorID2VersionPO := make(map[int64]*model.EvaluatorVersion)
	for _, evaluatorVersionPO := range evaluatorVersionPOS {
		evaluatorID2VersionPO[evaluatorVersionPO.EvaluatorID] = evaluatorVersionPO
	}
	evaluatorPOS, err := r.evaluatorDao.BatchGetEvaluatorByID(ctx, ids, includeDeleted, opts...)
	if err != nil {
		return nil, err
	}
	evaluatorMap := make(map[int64]*model.Evaluator)
	for _, evaluatorPO := range evaluatorPOS {
		evaluatorMap[evaluatorPO.ID] = evaluatorPO
	}
	// 如果是预置评估器，收集草稿版本ID用于批量查询tags（以版本ID为source_id）
	builtinVersionIDs := make([]int64, 0)
	for _, evaluatorPO := range evaluatorPOS {
		if evaluatorPO.Builtin == 1 {
			if evPO, ok := evaluatorID2VersionPO[evaluatorPO.ID]; ok && evPO != nil {
				builtinVersionIDs = append(builtinVersionIDs, evPO.ID)
			}
		}
	}
	// 批量查询所有tags
	var allTags []*model.EvaluatorTag
	if len(builtinVersionIDs) > 0 {
		allTags, err = r.tagDAO.BatchGetTagsBySourceIDsAndType(ctx, builtinVersionIDs, int32(entity.EvaluatorTagKeyType_Evaluator), contexts.CtxLocale(ctx), opts...)
		if err != nil {
			allTags = []*model.EvaluatorTag{}
		}
	}
	// 将tags按sourceID分组
	tagsBySourceID := make(map[int64][]*model.EvaluatorTag)
	for _, tag := range allTags {
		tagsBySourceID[tag.SourceID] = append(tagsBySourceID[tag.SourceID], tag)
	}
	evaluatorDOList := make([]*entity.Evaluator, 0, len(evaluatorPOS))
	for _, evaluatorPO := range evaluatorPOS {
		evaluatorDO := convertor.ConvertEvaluatorPO2DO(evaluatorPO)
		if evaluatorVersionPO, exist := evaluatorID2VersionPO[evaluatorPO.ID]; exist {
			evaluatorVersionDO, err := convertor.ConvertEvaluatorVersionPO2DO(evaluatorVersionPO)
			if err != nil {
				return nil, err
			}
			evaluatorDO.SetEvaluatorVersion(evaluatorVersionDO)
			// 如果是预置评估器，回填该草稿版本的tags（以版本ID为source_id）
			if evaluatorPO.Builtin == 1 {
				r.setEvaluatorTags(evaluatorDO, evaluatorVersionPO.ID, tagsBySourceID)
			}
		}
		evaluatorDOList = append(evaluatorDOList, evaluatorDO)
	}
	return evaluatorDOList, nil
}

func (r *EvaluatorRepoImpl) BatchGetEvaluatorVersionsByEvaluatorIDs(ctx context.Context, evaluatorIDs []int64, includeDeleted bool) ([]*entity.Evaluator, error) {
	evaluatorVersionPOS, err := r.evaluatorVersionDao.BatchGetEvaluatorVersionsByEvaluatorIDs(ctx, evaluatorIDs, includeDeleted)
	if err != nil {
		return nil, err
	}
	evaluatorVersionDOList := make([]*entity.Evaluator, 0)
	for _, evaluatorVersionPO := range evaluatorVersionPOS {
		evaluatorVersionDO, err := convertor.ConvertEvaluatorVersionPO2DO(evaluatorVersionPO)
		if err != nil {
			return nil, err
		}
		evaluatorVersionDOList = append(evaluatorVersionDOList, evaluatorVersionDO)
	}
	return evaluatorVersionDOList, nil
}

func (r *EvaluatorRepoImpl) ListEvaluatorVersion(ctx context.Context, req *repo.ListEvaluatorVersionRequest) (*repo.ListEvaluatorVersionResponse, error) {
	daoOrderBy := make([]*mysql.OrderBy, len(req.OrderBy))
	for i, orderBy := range req.OrderBy {
		daoOrderBy[i] = &mysql.OrderBy{
			Field:  gptr.Indirect(orderBy.Field),
			ByDesc: !gptr.Indirect(orderBy.IsAsc),
		}
	}
	daoReq := &mysql.ListEvaluatorVersionRequest{
		EvaluatorID:   req.EvaluatorID,
		QueryVersions: req.QueryVersions,
		PageSize:      req.PageSize,
		PageNum:       req.PageNum,
		OrderBy:       daoOrderBy,
	}

	evaluatorVersionDaoResp, err := r.evaluatorVersionDao.ListEvaluatorVersion(ctx, daoReq)
	if err != nil {
		return nil, err
	}

	evaluatorVersionDOList := make([]*entity.Evaluator, 0, len(evaluatorVersionDaoResp.Versions))
	for _, evaluatorVersionPO := range evaluatorVersionDaoResp.Versions {
		evaluatorVersionDO, err := convertor.ConvertEvaluatorVersionPO2DO(evaluatorVersionPO)
		if err != nil {
			return nil, err
		}
		evaluatorVersionDOList = append(evaluatorVersionDOList, evaluatorVersionDO)
	}
	return &repo.ListEvaluatorVersionResponse{
		TotalCount: evaluatorVersionDaoResp.TotalCount,
		Versions:   evaluatorVersionDOList,
	}, nil
}

func (r *EvaluatorRepoImpl) CheckVersionExist(ctx context.Context, evaluatorID int64, version string) (bool, error) {
	return r.evaluatorVersionDao.CheckVersionExist(ctx, evaluatorID, version)
}

// CreateEvaluator 创建 Evaluator
func (r *EvaluatorRepoImpl) CreateEvaluator(ctx context.Context, do *entity.Evaluator) (evaluatorID int64, err error) {
	// 生成主键ID
	genIDs, err := r.idgen.GenMultiIDs(ctx, 3)
	if err != nil {
		return 0, err
	}

	evaluatorPO := convertor.ConvertEvaluatorDO2PO(do)
	evaluatorPO.ID = genIDs[0]
	evaluatorID = evaluatorPO.ID
	evaluatorPO.DraftSubmitted = gptr.Of(true) // 初始化创建时草稿统一已提交
	evaluatorPO.LatestVersion = do.GetVersion()
	evaluatorVersionPO, err := convertor.ConvertEvaluatorVersionDO2PO(do)
	if err != nil {
		return 0, err
	}

	evaluatorVersionPO.EvaluatorID = evaluatorPO.ID

	err = r.dbProvider.Transaction(ctx, func(tx *gorm.DB) error {
		opt := db.WithTransaction(tx)

		err = r.evaluatorDao.CreateEvaluator(ctx, evaluatorPO, opt)
		if err != nil {
			return err
		}

		evaluatorVersionPO.ID = genIDs[1]
		err = r.evaluatorVersionDao.CreateEvaluatorVersion(ctx, evaluatorVersionPO, opt)
		if err != nil {
			return err
		}
		evaluatorVersionPO.ID = genIDs[2]
		evaluatorVersionPO.Version = consts.EvaluatorVersionDraftKey
		evaluatorVersionPO.Description = gptr.Of("")
		err = r.evaluatorVersionDao.CreateEvaluatorVersion(ctx, evaluatorVersionPO, opt)
		if err != nil {
			return err
		}
		// 创建成功后，根据模板ID为模板热度 +1（若可解析）
		r.incrTemplatePopularityByEvaluator(ctx, do, opt)
		return nil
	})
	if err != nil {
		return 0, err
	}

	r.lwt.SetWriteFlag(ctx, platestwrite.ResourceTypeEvaluator, evaluatorPO.ID, platestwrite.SetWithSearchParam(strconv.FormatInt(evaluatorPO.SpaceID, 10)))
	return evaluatorID, nil
}

// BatchGetEvaluatorDraft 批量根据ID 获取 Evaluator
func (r *EvaluatorRepoImpl) BatchGetEvaluatorDraft(ctx context.Context, ids []int64, includeDeleted bool) ([]*entity.Evaluator, error) {
	if len(ids) == 0 {
		return nil, nil
	}
	evaluatorPOList, err := r.evaluatorDao.BatchGetEvaluatorByID(ctx, ids, includeDeleted)
	if err != nil {
		return nil, err
	}
	evaluatorVersionPOList, err := r.evaluatorVersionDao.BatchGetEvaluatorVersionByID(ctx, nil, ids, includeDeleted)
	if err != nil {
		return nil, err
	}
	evaluatorVersionDOMap := make(map[int64]*entity.Evaluator)
	for _, evaluatorVersionPO := range evaluatorVersionPOList {
		evaluatorVersionDO, err := convertor.ConvertEvaluatorVersionPO2DO(evaluatorVersionPO)
		if err != nil {
			return nil, err
		}
		evaluatorVersionDOMap[evaluatorVersionPO.EvaluatorID] = evaluatorVersionDO
	}
	evaluatorDOList := make([]*entity.Evaluator, 0, len(evaluatorPOList))
	for _, evaluatorPO := range evaluatorPOList {
		evaluatorDO := convertor.ConvertEvaluatorPO2DO(evaluatorPO)
		if evaluatorVersionDO, exist := evaluatorVersionDOMap[evaluatorPO.ID]; exist {
			evaluatorDO.SetEvaluatorVersion(evaluatorVersionDO)
		}
		evaluatorDOList = append(evaluatorDOList, evaluatorDO)
	}
	return evaluatorDOList, nil
}

// UpdateEvaluatorMeta 更新 Evaluator
func (r *EvaluatorRepoImpl) UpdateEvaluatorMeta(ctx context.Context, req *entity.UpdateEvaluatorMetaRequest) error {
	po := &model.Evaluator{ID: req.ID, UpdatedBy: req.UpdatedBy}
	if req.Name != nil {
		po.Name = req.Name
	}
	if req.Description != nil {
		po.Description = req.Description
	}
	if req.Benchmark != nil {
		po.Benchmark = req.Benchmark
	}
	if req.Vendor != nil {
		po.Vendor = req.Vendor
	}
	if req.BuiltinVisibleVersion != nil {
		po.BuiltinVisibleVersion = gptr.Indirect(req.BuiltinVisibleVersion)
	}
	if req.Builtin != nil {
		// 将 bool 转为 1/2 存入
		if *req.Builtin {
			po.Builtin = 1
		} else {
			po.Builtin = 2
		}
	}
	return r.evaluatorDao.UpdateEvaluatorMeta(ctx, po)
}

// UpdateEvaluatorTags 根据评估器ID全量更新标签：不存在的新增，不在传入列表中的删除
func (r *EvaluatorRepoImpl) UpdateEvaluatorTags(ctx context.Context, evaluatorID int64, tags map[entity.EvaluatorTagLangType]map[entity.EvaluatorTagKey][]string) error {
	return r.dbProvider.Transaction(ctx, func(tx *gorm.DB) error {
		opt := db.WithTransaction(tx)
		// 针对每种语言分别做全量对齐
		userID := session.UserIDInCtxOrEmpty(ctx)
		for lang, tagMap := range tags {
			// 查询该语言下已有标签
			existingTags, err := r.tagDAO.BatchGetTagsBySourceIDsAndType(ctx, []int64{evaluatorID}, int32(entity.EvaluatorTagKeyType_Evaluator), string(lang), opt)
			if err != nil {
				return err
			}
			existing := make(map[string]map[string]bool)
			for _, t := range existingTags {
				if _, ok := existing[t.TagKey]; !ok {
					existing[t.TagKey] = make(map[string]bool)
				}
				existing[t.TagKey][t.TagValue] = true
			}
			target := make(map[string]map[string]bool)
			for k, vs := range tagMap {
				kstr := string(k)
				if _, ok := target[kstr]; !ok {
					target[kstr] = make(map[string]bool)
				}
				for _, v := range vs {
					target[kstr][v] = true
				}
			}
			// 需要删除的
			del := make(map[string][]string)
			for k, vals := range existing {
				for v := range vals {
					if !target[k][v] {
						del[k] = append(del[k], v)
					}
				}
			}
			if len(del) > 0 {
				if err := r.tagDAO.DeleteEvaluatorTagsByConditions(ctx, evaluatorID, int32(entity.EvaluatorTagKeyType_Evaluator), string(lang), del, opt); err != nil {
					return err
				}
			}
			// 需要新增的
			add := make(map[string][]string)
			for k, vals := range target {
				for v := range vals {
					if !existing[k][v] {
						add[k] = append(add[k], v)
					}
				}
			}
			if len(add) > 0 {
				// 统计需要新增的标签数量
				total := 0
				for _, vals := range add {
					total += len(vals)
				}
				if total > 0 {
					ids, err := r.idgen.GenMultiIDs(ctx, total)
					if err != nil {
						return err
					}
					idx := 0
					evaluatorTags := make([]*model.EvaluatorTag, 0, total)
					for k, vals := range add {
						for _, v := range vals {
							evaluatorTags = append(evaluatorTags, &model.EvaluatorTag{
								ID:        ids[idx],
								SourceID:  evaluatorID,
								TagType:   int32(entity.EvaluatorTagKeyType_Evaluator),
								TagKey:    k,
								TagValue:  v,
								LangType:  string(lang),
								CreatedBy: userID,
								UpdatedBy: userID,
							})
							idx++
						}
					}
					if err := r.tagDAO.BatchCreateEvaluatorTags(ctx, evaluatorTags, opt); err != nil {
						return err
					}
				}
			}
		}
		return nil
	})
}

// BatchDeleteEvaluator 根据 ID 删除 Evaluator
func (r *EvaluatorRepoImpl) BatchDeleteEvaluator(ctx context.Context, ids []int64, userID string) (err error) {
	return r.dbProvider.Transaction(ctx, func(tx *gorm.DB) error {
		opt := db.WithTransaction(tx)

		err = r.evaluatorDao.BatchDeleteEvaluator(ctx, ids, userID, opt)
		if err != nil {
			return err
		}
		err = r.evaluatorVersionDao.BatchDeleteEvaluatorVersionByEvaluatorIDs(ctx, ids, userID, opt)
		if err != nil {
			return err
		}
		return nil
	})
}

// CheckNameExist 校验当前名称是否存在
func (r *EvaluatorRepoImpl) CheckNameExist(ctx context.Context, spaceID, evaluatorID int64, name string) (bool, error) {
	return r.evaluatorDao.CheckNameExist(ctx, spaceID, evaluatorID, name)
}

func (r *EvaluatorRepoImpl) ListEvaluator(ctx context.Context, req *repo.ListEvaluatorRequest) (*repo.ListEvaluatorResponse, error) {
	evaluatorTypes := make([]int32, 0, len(req.EvaluatorType))
	for _, evaluatorType := range req.EvaluatorType {
		evaluatorTypes = append(evaluatorTypes, int32(evaluatorType))
	}
	orderBys := make([]*mysql.OrderBy, 0, len(req.OrderBy))
	for _, orderBy := range req.OrderBy {
		orderBys = append(orderBys, &mysql.OrderBy{
			Field:  gptr.Indirect(orderBy.Field), // ignore_security_alert
			ByDesc: !gptr.Indirect(orderBy.IsAsc),
		})
	}
	daoReq := &mysql.ListEvaluatorRequest{
		SpaceID:       req.SpaceID,
		SearchName:    req.SearchName,
		CreatorIDs:    req.CreatorIDs,
		EvaluatorType: evaluatorTypes,
		PageSize:      req.PageSize,
		PageNum:       req.PageNum,
		OrderBy:       orderBys,
	}
	evaluatorPOS, err := r.evaluatorDao.ListEvaluator(ctx, daoReq)
	if err != nil {
		return nil, err
	}
	resp := &repo.ListEvaluatorResponse{
		TotalCount: evaluatorPOS.TotalCount,
		Evaluators: make([]*entity.Evaluator, 0, len(evaluatorPOS.Evaluators)),
	}
	for _, evaluatorPO := range evaluatorPOS.Evaluators {
		evaluatorDO := convertor.ConvertEvaluatorPO2DO(evaluatorPO)
		resp.Evaluators = append(resp.Evaluators, evaluatorDO)
	}
	return resp, nil
}

// ListBuiltinEvaluator 根据筛选条件查询内置评估器列表，支持tag筛选和分页
func (r *EvaluatorRepoImpl) ListBuiltinEvaluator(ctx context.Context, req *repo.ListBuiltinEvaluatorRequest) (*repo.ListBuiltinEvaluatorResponse, error) {
	evaluatorIDs := []int64{}
	var err error

	// 处理筛选条件
	if req.FilterOption != nil {
		// 检查是否有有效的筛选条件
		hasValidFilters := false

		// 检查SearchKeyword是否有效
		if req.FilterOption.SearchKeyword != nil && *req.FilterOption.SearchKeyword != "" {
			hasValidFilters = true
		}

		// 检查FilterConditions是否有效
		if req.FilterOption.Filters != nil && len(req.FilterOption.Filters.FilterConditions) > 0 {
			hasValidFilters = true
		}

		// 如果有有效的筛选条件，进行标签查询
		if hasValidFilters {
			// 使用EvaluatorTagDAO查询符合条件的evaluator IDs（不分页）
			filteredIDs, _, err := r.tagDAO.GetSourceIDsByFilterConditions(ctx, int32(entity.EvaluatorTagKeyType_Evaluator), req.FilterOption, req.PageSize, req.PageNum, contexts.CtxLocale(ctx))
			if err != nil {
				return nil, err
			}

			if len(filteredIDs) == 0 {
				return &repo.ListBuiltinEvaluatorResponse{
					TotalCount: 0,
					Evaluators: []*entity.Evaluator{},
				}, nil
			}

			// 使用筛选后的IDs
			evaluatorIDs = filteredIDs
		}
	}

	// 构建DAO层查询请求（专用内置接口，默认按 name 排序）
	daoReq := &mysql.ListBuiltinEvaluatorRequest{
		IDs:      evaluatorIDs,
		PageSize: req.PageSize,
		PageNum:  req.PageNum,
		OrderBy:  []*mysql.OrderBy{{Field: "name", ByDesc: false}},
	}

	// 调用DAO层查询
	daoResp, err := r.evaluatorDao.ListBuiltinEvaluator(ctx, daoReq)
	if err != nil {
		return nil, err
	}

	// 直接以 evaluatorID 为 source_id 批量查标签
	var allTags []*model.EvaluatorTag
	if len(daoResp.Evaluators) > 0 {
		ids := make([]int64, 0, len(daoResp.Evaluators))
		for _, po := range daoResp.Evaluators {
			ids = append(ids, po.ID)
		}
		var tagErr error
		allTags, tagErr = r.tagDAO.BatchGetTagsBySourceIDsAndType(ctx, ids, int32(entity.EvaluatorTagKeyType_Evaluator), contexts.CtxLocale(ctx))
		if tagErr != nil {
			allTags = []*model.EvaluatorTag{}
		}
	}
	tagsBySourceID := make(map[int64][]*model.EvaluatorTag)
	for _, tag := range allTags {
		tagsBySourceID[tag.SourceID] = append(tagsBySourceID[tag.SourceID], tag)
	}
	evaluators := make([]*entity.Evaluator, 0, len(daoResp.Evaluators))
	for _, evaluatorPO := range daoResp.Evaluators {
		evaluatorDO := convertor.ConvertEvaluatorPO2DO(evaluatorPO)
		r.setEvaluatorTags(evaluatorDO, evaluatorPO.ID, tagsBySourceID)
		evaluators = append(evaluators, evaluatorDO)
	}
	return &repo.ListBuiltinEvaluatorResponse{TotalCount: daoResp.TotalCount, Evaluators: evaluators}, nil
}

// BatchGetBuiltinEvaluatorByVersionID 批量根据版本ID获取内置评估器，包含tag信息
func (r *EvaluatorRepoImpl) BatchGetBuiltinEvaluatorByVersionID(ctx context.Context, ids []int64, includeDeleted bool) ([]*entity.Evaluator, error) {
	// 先获取evaluator版本信息
	evaluatorVersionPOS, err := r.evaluatorVersionDao.BatchGetEvaluatorVersionByID(ctx, nil, ids, includeDeleted)
	if err != nil {
		return nil, err
	}

	// 获取evaluator基本信息
	evaluatorPOS, err := r.evaluatorDao.BatchGetEvaluatorByID(ctx, gslice.Map(evaluatorVersionPOS, func(t *model.EvaluatorVersion) int64 {
		return t.EvaluatorID
	}), includeDeleted)
	if err != nil {
		return nil, err
	}

	// 构建evaluator映射
	evaluatorMap := make(map[int64]*model.Evaluator)
	for _, evaluatorPO := range evaluatorPOS {
		evaluatorMap[evaluatorPO.ID] = evaluatorPO
	}

	// 收集所有 evaluator 的ID用于查询tags（以evaluator ID为source_id）
	evaluatorIDs := make([]int64, 0, len(evaluatorVersionPOS))
	for _, ev := range evaluatorVersionPOS {
		evaluatorIDs = append(evaluatorIDs, ev.EvaluatorID)
	}

	// 批量查询所有tags（以版本ID为source_id）
	var allTags []*model.EvaluatorTag
<<<<<<< HEAD
	if len(versionIDs) > 0 {
		allTags, err = r.tagDAO.BatchGetTagsBySourceIDsAndType(ctx, versionIDs, int32(entity.EvaluatorTagKeyType_Evaluator), contexts.CtxLocale(ctx))
=======
	if len(evaluatorIDs) > 0 {
		allTags, err = r.tagDAO.BatchGetTagsBySourceIDsAndType(ctx, evaluatorIDs, int32(entity.EvaluatorTagKeyType_Evaluator), contexts.CtxLocale(ctx))
>>>>>>> 48f97fb1
		if err != nil {
			// 如果批量查询tags失败，记录错误但继续处理
			allTags = []*model.EvaluatorTag{}
		}
	}

	// 将tags按sourceID分组
	tagsBySourceID := make(map[int64][]*model.EvaluatorTag)
	for _, tag := range allTags {
		tagsBySourceID[tag.SourceID] = append(tagsBySourceID[tag.SourceID], tag)
	}

	// 构建结果
	evaluatorDOList := make([]*entity.Evaluator, 0, len(evaluatorVersionPOS))
	for _, evaluatorVersionPO := range evaluatorVersionPOS {
		if evaluatorVersionPO.EvaluatorType == nil {
			continue
		}

		evaluatorPO, exists := evaluatorMap[evaluatorVersionPO.EvaluatorID]
		if !exists {
			continue
		}

		var evaluatorDO *entity.Evaluator
		switch *evaluatorVersionPO.EvaluatorType {
		case int32(entity.EvaluatorTypePrompt):
			evaluatorVersionDO, err := convertor.ConvertEvaluatorVersionPO2DO(evaluatorVersionPO)
			if err != nil {
				return nil, err
			}
			evaluatorDO = convertor.ConvertEvaluatorPO2DO(evaluatorPO)
			evaluatorDO.PromptEvaluatorVersion = evaluatorVersionDO.PromptEvaluatorVersion
			evaluatorDO.EvaluatorType = entity.EvaluatorTypePrompt

		case int32(entity.EvaluatorTypeCode):
			evaluatorVersionDO, err := convertor.ConvertEvaluatorVersionPO2DO(evaluatorVersionPO)
			if err != nil {
				return nil, err
			}
			evaluatorDO = convertor.ConvertEvaluatorPO2DO(evaluatorPO)
			evaluatorDO.CodeEvaluatorVersion = evaluatorVersionDO.CodeEvaluatorVersion
			evaluatorDO.EvaluatorType = entity.EvaluatorTypeCode

		case int32(entity.EvaluatorTypeCustomRPC):
			evaluatorVersionDO, err := convertor.ConvertEvaluatorVersionPO2DO(evaluatorVersionPO)
			if err != nil {
				return nil, err
			}
			evaluatorDO = convertor.ConvertEvaluatorPO2DO(evaluatorPO)
			evaluatorDO.CustomRPCEvaluatorVersion = evaluatorVersionDO.CustomRPCEvaluatorVersion
			evaluatorDO.EvaluatorType = entity.EvaluatorTypeCustomRPC

		default:
			continue
		}

		// 设置tags信息（以版本ID为source_id）
		r.setEvaluatorTags(evaluatorDO, evaluatorVersionPO.EvaluatorID, tagsBySourceID)

		evaluatorDOList = append(evaluatorDOList, evaluatorDO)
	}

	return evaluatorDOList, nil
}

// setEvaluatorTags 设置评估器的tag信息
func (r *EvaluatorRepoImpl) setEvaluatorTags(evaluatorDO *entity.Evaluator, evaluatorID int64, tagsBySourceID map[int64][]*model.EvaluatorTag) {
	if tags, exists := tagsBySourceID[evaluatorID]; exists && len(tags) > 0 {
		// 这里的 tags 已按语言过滤，因此直接构建单语言映射，并放入 DO 的多语言结构中
		tagMap := make(map[entity.EvaluatorTagKey][]string)
		for _, tag := range tags {
			tagKey := entity.EvaluatorTagKey(tag.TagKey)
			if tagMap[tagKey] == nil {
				tagMap[tagKey] = make([]string, 0)
			}
			tagMap[tagKey] = append(tagMap[tagKey], tag.TagValue)
		}
		if evaluatorDO.Tags == nil {
			evaluatorDO.Tags = make(map[entity.EvaluatorTagLangType]map[entity.EvaluatorTagKey][]string)
		}
		// 使用 tag 的语言（同一批 tags 语言相同）
		lang := entity.EvaluatorTagLangType(tags[0].LangType)
		evaluatorDO.Tags[lang] = tagMap
	}
}<|MERGE_RESOLUTION|>--- conflicted
+++ resolved
@@ -731,13 +731,8 @@
 
 	// 批量查询所有tags（以版本ID为source_id）
 	var allTags []*model.EvaluatorTag
-<<<<<<< HEAD
-	if len(versionIDs) > 0 {
-		allTags, err = r.tagDAO.BatchGetTagsBySourceIDsAndType(ctx, versionIDs, int32(entity.EvaluatorTagKeyType_Evaluator), contexts.CtxLocale(ctx))
-=======
 	if len(evaluatorIDs) > 0 {
 		allTags, err = r.tagDAO.BatchGetTagsBySourceIDsAndType(ctx, evaluatorIDs, int32(entity.EvaluatorTagKeyType_Evaluator), contexts.CtxLocale(ctx))
->>>>>>> 48f97fb1
 		if err != nil {
 			// 如果批量查询tags失败，记录错误但继续处理
 			allTags = []*model.EvaluatorTag{}
