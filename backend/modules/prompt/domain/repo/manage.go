--- conflicted
+++ resolved
@@ -67,11 +67,7 @@
 
 	CommitVersion     string
 	CommitDescription string
-<<<<<<< HEAD
-	LabelKeys []string
-=======
 	LabelKeys         []string
->>>>>>> 7f278f38
 }
 
 type ListCommitInfoParam struct {
