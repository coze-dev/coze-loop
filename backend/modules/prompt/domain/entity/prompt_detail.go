--- conflicted
+++ resolved
@@ -34,7 +34,6 @@
 }
 
 type PromptTemplate struct {
-<<<<<<< HEAD
 	TemplateType TemplateType   `json:"template_type"`
 	Messages     []*Message     `json:"messages,omitempty"`
 	VariableDefs []*VariableDef `json:"variable_defs,omitempty"`
@@ -42,12 +41,6 @@
 	HasSnippets bool              `json:"has_snippets"`
 	Snippets    []*Prompt         `json:"snippets,omitempty"`
 	Metadata    map[string]string `json:"metadata,omitempty"`
-=======
-	TemplateType TemplateType      `json:"template_type"`
-	Messages     []*Message        `json:"messages,omitempty"`
-	VariableDefs []*VariableDef    `json:"variable_defs,omitempty"`
-	Metadata     map[string]string `json:"metadata,omitempty"`
->>>>>>> 3174aff0
 }
 
 type TemplateType string
