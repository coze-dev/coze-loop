--- conflicted
+++ resolved
@@ -34,12 +34,6 @@
 }
 
 type PromptTemplate struct {
-<<<<<<< HEAD
-	TemplateType TemplateType      `json:"template_type"`
-	Messages     []*Message        `json:"messages,omitempty"`
-	VariableDefs []*VariableDef    `json:"variable_defs,omitempty"`
-	Metadata     map[string]string `json:"metadata,omitempty"`
-=======
 	TemplateType TemplateType   `json:"template_type"`
 	Messages     []*Message     `json:"messages,omitempty"`
 	VariableDefs []*VariableDef `json:"variable_defs,omitempty"`
@@ -47,7 +41,6 @@
 	HasSnippets bool              `json:"has_snippets"`
 	Snippets    []*Prompt         `json:"snippets,omitempty"`
 	Metadata    map[string]string `json:"metadata,omitempty"`
->>>>>>> 8848d25d
 }
 
 type TemplateType string
@@ -193,17 +186,6 @@
 }
 
 type ModelConfig struct {
-<<<<<<< HEAD
-	ModelID          int64    `json:"model_id"`
-	MaxTokens        *int32   `json:"max_tokens,omitempty"`
-	Temperature      *float64 `json:"temperature,omitempty"`
-	TopK             *int32   `json:"top_k,omitempty"`
-	TopP             *float64 `json:"top_p,omitempty"`
-	PresencePenalty  *float64 `json:"presence_penalty,omitempty"`
-	FrequencyPenalty *float64 `json:"frequency_penalty,omitempty"`
-	JSONMode         *bool    `json:"json_mode,omitempty"`
-	Extra            *string  `json:"extra,omitempty"`
-=======
 	ModelID           int64               `json:"model_id"`
 	MaxTokens         *int32              `json:"max_tokens,omitempty"`
 	Temperature       *float64            `json:"temperature,omitempty"`
@@ -225,7 +207,6 @@
 type ParamOption struct {
 	Value string `json:"value"`
 	Label string `json:"label"`
->>>>>>> 8848d25d
 }
 
 func (pt *PromptTemplate) formatMessages(messages []*Message, variableVals []*VariableVal) ([]*Message, error) {
