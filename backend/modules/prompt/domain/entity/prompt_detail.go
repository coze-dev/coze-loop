// Copyright (c) 2025 coze-dev Authors
// SPDX-License-Identifier: Apache-2.0

package entity

import (
	"fmt"
	"io"
	"slices"
	"strconv"
	"strings"

	"github.com/google/go-cmp/cmp"
	"github.com/valyala/fasttemplate"

	prompterr "github.com/coze-dev/coze-loop/backend/modules/prompt/pkg/errno"
	"github.com/coze-dev/coze-loop/backend/modules/prompt/pkg/template"
	"github.com/coze-dev/coze-loop/backend/pkg/errorx"
	"github.com/coze-dev/coze-loop/backend/pkg/json"
	"github.com/coze-dev/coze-loop/backend/pkg/lang/ptr"
)

const (
	PromptNormalTemplateStartTag = "{{"
	PromptNormalTemplateEndTag   = "}}"
)

type PromptDetail struct {
	PromptTemplate *PromptTemplate   `json:"prompt_template,omitempty"`
	Tools          []*Tool           `json:"tools,omitempty"`
	ToolCallConfig *ToolCallConfig   `json:"tool_call_config,omitempty"`
	ModelConfig    *ModelConfig      `json:"model_config,omitempty"`
	ExtInfos       map[string]string `json:"ext_infos,omitempty"`
}

type PromptTemplate struct {
	TemplateType TemplateType   `json:"template_type"`
	Messages     []*Message     `json:"messages,omitempty"`
	VariableDefs []*VariableDef `json:"variable_defs,omitempty"`

	HasSnippets bool              `json:"has_snippets"`
	Snippets    []*Prompt         `json:"snippets,omitempty"`
	Metadata    map[string]string `json:"metadata,omitempty"`
}

type TemplateType string

const (
	TemplateTypeNormal          TemplateType = "normal"
	TemplateTypeJinja2          TemplateType = "jinja2"
	TemplateTypeGoTemplate      TemplateType = "go_template"
	TemplateTYpeCustomTemplateM TemplateType = "custom_template_m"
)

type Message struct {
	Role             Role           `json:"role"`
	ReasoningContent *string        `json:"reasoning_content,omitempty"`
	Content          *string        `json:"content,omitempty"`
	Parts            []*ContentPart `json:"parts,omitempty"`
	ToolCallID       *string        `json:"tool_call_id,omitempty"`
	ToolCalls        []*ToolCall    `json:"tool_calls,omitempty"`

	Metadata map[string]string `json:"metadata,omitempty"`
}

type Role string

const (
	RoleSystem      Role = "system"
	RoleUser        Role = "user"
	RoleAssistant   Role = "assistant"
	RoleTool        Role = "tool"
	RolePlaceholder Role = "placeholder"
)

type ContentPart struct {
	Type        ContentType  `json:"type"`
	Text        *string      `json:"text,omitempty"`
	ImageURL    *ImageURL    `json:"image_url,omitempty"`
	VideoURL    *VideoURL    `json:"video_url,omitempty"`
	Base64Data  *string      `json:"base64_data,omitempty"`
	MediaConfig *MediaConfig `json:"media_config,omitempty"`
}

type ContentType string

const (
	ContentTypeText              ContentType = "text"
	ContentTypeImageURL          ContentType = "image_url"
	ContentTypeVideoURL          ContentType = "video_url"
	ContentTypeBase64Data        ContentType = "base64_data"
	ContentTypeMultiPartVariable ContentType = "multi_part_variable"
)

type ImageURL struct {
	URI string `json:"uri"`
	URL string `json:"url"`
}

type VideoURL struct {
	URI string `json:"uri"`
	URL string `json:"url"`
}

type MediaConfig struct {
	Fps *float64 `json:"fps,omitempty"`
}

type VariableDef struct {
	Key      string       `json:"key"`
	Desc     string       `json:"desc"`
	Type     VariableType `json:"type"`
	TypeTags []string     `json:"type_tags,omitempty"`
}

type VariableType string

const (
	VariableTypeString       VariableType = "string"
	VariableTypePlaceholder  VariableType = "placeholder"
	VariableTypeBoolean      VariableType = "boolean"
	VariableTypeInteger      VariableType = "integer"
	VariableTypeFloat        VariableType = "float"
	VariableTypeObject       VariableType = "object"
	VariableTypeArrayString  VariableType = "array<string>"
	VariableTypeArrayBoolean VariableType = "array<boolean>"
	VariableTypeArrayInteger VariableType = "array<integer>"
	VariableTypeArrayFloat   VariableType = "array<float>"
	VariableTypeArrayObject  VariableType = "array<object>"
	VariableTypeMultiPart    VariableType = "multi_part"
)

type VariableVal struct {
	Key                 string         `json:"key"`
	Value               *string        `json:"value,omitempty"`
	PlaceholderMessages []*Message     `json:"placeholder_messages,omitempty"`
	MultiPartValues     []*ContentPart `json:"multi_part_values,omitempty"`
}

type Tool struct {
	Type     ToolType  `json:"type"`
	Function *Function `json:"function,omitempty"`
}

type ToolType string

const (
	ToolTypeFunction     ToolType = "function"
	ToolTypeGoogleSearch ToolType = "google_search"
)

type Function struct {
	Name        string `json:"name"`
	Description string `json:"description"`
	Parameters  string `json:"parameters"`
}

type ToolCallConfig struct {
	ToolChoice              ToolChoiceType           `json:"tool_choice"`
	ToolChoiceSpecification *ToolChoiceSpecification `json:"tool_choice_specification,omitempty"`
}

type ToolChoiceType string

const (
	ToolChoiceTypeNone     ToolChoiceType = "none"
	ToolChoiceTypeAuto     ToolChoiceType = "auto"
	ToolChoiceTypeSpecific ToolChoiceType = "specific"
)

type ToolChoiceSpecification struct {
	Type ToolType `json:"type"`
	Name string   `json:"name"`
}

type ToolCall struct {
	Index        int64         `json:"index"`
	ID           string        `json:"id"`
	Type         ToolType      `json:"type"`
	FunctionCall *FunctionCall `json:"function_call,omitempty"`
}

type FunctionCall struct {
	Name      string  `json:"name"`
	Arguments *string `json:"arguments,omitempty"`
}

type ModelConfig struct {
<<<<<<< HEAD
	ModelID          int64    `json:"model_id"`
	MaxTokens        *int32   `json:"max_tokens,omitempty"`
	Temperature      *float64 `json:"temperature,omitempty"`
	TopK             *int32   `json:"top_k,omitempty"`
	TopP             *float64 `json:"top_p,omitempty"`
	PresencePenalty  *float64 `json:"presence_penalty,omitempty"`
	FrequencyPenalty *float64 `json:"frequency_penalty,omitempty"`
	JSONMode         *bool    `json:"json_mode,omitempty"`
	Extra            *string  `json:"extra,omitempty"`
=======
	ModelID           int64               `json:"model_id"`
	MaxTokens         *int32              `json:"max_tokens,omitempty"`
	Temperature       *float64            `json:"temperature,omitempty"`
	TopK              *int32              `json:"top_k,omitempty"`
	TopP              *float64            `json:"top_p,omitempty"`
	PresencePenalty   *float64            `json:"presence_penalty,omitempty"`
	FrequencyPenalty  *float64            `json:"frequency_penalty,omitempty"`
	JSONMode          *bool               `json:"json_mode,omitempty"`
	ParamConfigValues []*ParamConfigValue `json:"param_config_values,omitempty"`
}

type ParamConfigValue struct {
	Name  string       `json:"name"`
	Label string       `json:"label"`
	Value *ParamOption `json:"value,omitempty"`
}

type ParamOption struct {
	Value string `json:"value"`
	Label string `json:"label"`
>>>>>>> ff51019e
}

func (pt *PromptTemplate) formatMessages(messages []*Message, variableVals []*VariableVal) ([]*Message, error) {
	if pt == nil {
		return nil, nil
	}
	messagesToFormat := pt.getTemplateMessages(messages)

	defMap := make(map[string]*VariableDef)
	for _, variableDef := range pt.VariableDefs {
		if variableDef != nil {
			defMap[variableDef.Key] = variableDef
		}
	}
	valMap := make(map[string]*VariableVal)
	for _, variableVal := range variableVals {
		if variableVal != nil {
			valMap[variableVal.Key] = variableVal
		}
	}

	var formattedMessages []*Message
	for _, message := range messagesToFormat {
		if message == nil {
			continue
		}
		switch message.Role {
		case RolePlaceholder:
			if placeholderVal, ok := valMap[ptr.From(message.Content)]; ok && placeholderVal != nil {
				for _, placeholderMessage := range placeholderVal.PlaceholderMessages {
					if placeholderMessage == nil {
						continue
					}
					if !slices.Contains([]Role{RoleSystem, RoleUser, RoleAssistant, RoleTool}, placeholderMessage.Role) {
						return nil, errorx.NewByCode(prompterr.CommonInvalidParamCode)
					}
					formattedMessages = append(formattedMessages, placeholderMessage)
				}
			}
		default:
			if templateStr := ptr.From(message.Content); templateStr != "" {
				formattedStr, err := formatText(pt.TemplateType, templateStr, defMap, valMap)
				if err != nil {
					return nil, err
				}
				message.Content = ptr.Of(formattedStr)
			}
			for _, part := range message.Parts {
				if part.Type == ContentTypeText && ptr.From(part.Text) != "" {
					formattedStr, err := formatText(pt.TemplateType, ptr.From(part.Text), defMap, valMap)
					if err != nil {
						return nil, err
					}
					part.Text = ptr.Of(formattedStr)
				}
			}
			message.Parts = formatMultiPart(message.Parts, defMap, valMap)
			formattedMessages = append(formattedMessages, message)
		}
	}
	return formattedMessages, nil
}

func (pt *PromptTemplate) getTemplateMessages(messages []*Message) []*Message {
	if pt == nil {
		return nil
	}
	var messagesToFormat []*Message
	messagesToFormat = append(messagesToFormat, pt.Messages...)
	messagesToFormat = append(messagesToFormat, messages...)
	return messagesToFormat
}

func formatMultiPart(parts []*ContentPart, defMap map[string]*VariableDef, valMap map[string]*VariableVal) []*ContentPart {
	var formatedParts []*ContentPart
	for _, part := range parts {
		if part.Type == ContentTypeMultiPartVariable && ptr.From(part.Text) != "" {
			multiPartVariableKey := ptr.From(part.Text)
			if vardef, ok := defMap[multiPartVariableKey]; ok {
				if value, ok := valMap[multiPartVariableKey]; ok {
					if vardef != nil && value != nil && vardef.Type == VariableTypeMultiPart {
						formatedParts = append(formatedParts, value.MultiPartValues...)
					}
				}
			}
		} else {
			formatedParts = append(formatedParts, part)
		}
	}
	var filtered []*ContentPart
	for _, pt := range formatedParts {
		if pt == nil {
			continue
		}
		if ptr.From(pt.Text) != "" || pt.ImageURL != nil || pt.VideoURL != nil || ptr.From(pt.Base64Data) != "" {
			filtered = append(filtered, pt)
		}
	}
	return filtered
}

func formatText(templateType TemplateType, templateStr string, defMap map[string]*VariableDef, valMap map[string]*VariableVal) (string, error) {
	switch templateType {
	case TemplateTypeNormal:
		return fasttemplate.ExecuteFuncString(templateStr, PromptNormalTemplateStartTag, PromptNormalTemplateEndTag,
			func(w io.Writer, tag string) (int, error) {
				// If not in variable definition, don't replace and return directly
				if defMap[tag] == nil {
					return w.Write([]byte(PromptNormalTemplateStartTag + tag + PromptNormalTemplateEndTag))
				}
				// Otherwise replace
				if val, ok := valMap[tag]; ok {
					return w.Write([]byte(ptr.From(val.Value)))
				}
				return 0, nil
			}), nil
	case TemplateTypeJinja2:
		return renderJinja2Template(templateStr, defMap, valMap)
	case TemplateTypeGoTemplate:
		return renderGoTemplate(templateStr, defMap, valMap)
	default:
		return "", errorx.NewByCode(prompterr.UnsupportedTemplateTypeCode, errorx.WithExtraMsg("unknown template type: "+string(templateType)))
	}
}

// renderJinja2Template 渲染 Jinja2 模板
func renderJinja2Template(templateStr string, defMap map[string]*VariableDef, valMap map[string]*VariableVal) (string, error) {
	// 转换变量为 map[string]any 格式
	variables, err := convertVariablesToMap(defMap, valMap)
	if err != nil {
		return "", err
	}

	return template.InterpolateJinja2(templateStr, variables)
}

// renderGoTemplate 渲染 Go Template 模板
func renderGoTemplate(templateStr string, defMap map[string]*VariableDef, valMap map[string]*VariableVal) (string, error) {
	// 转换变量为 map[string]any 格式
	variables, err := convertVariablesToMap(defMap, valMap)
	if err != nil {
		return "", err
	}

	return template.InterpolateGoTemplate(templateStr, variables)
}

// convertVariablesToMap 将变量定义和变量值转换为模板引擎可用的 map
func convertVariablesToMap(defMap map[string]*VariableDef, valMap map[string]*VariableVal) (map[string]any, error) {
	if len(defMap) == 0 || len(valMap) == 0 {
		return nil, nil
	}

	result := make(map[string]any)

	// 遍历变量值
	for key, v := range valMap {
		if v == nil || v.Value == nil || ptr.From(v.Value) == "" {
			continue
		}

		// 查找对应的变量定义
		if def, ok := defMap[key]; ok {
			switch def.Type {
			case VariableTypeBoolean:
				result[key] = ptr.From(v.Value) == "true"

			case VariableTypeInteger:
				valueStr := ptr.From(v.Value)
				vInt64, err := strconv.ParseInt(valueStr, 10, 64) // 解析为 int64
				if err != nil {
					return nil, errorx.NewByCode(prompterr.CommonInvalidParamCode,
						errorx.WithExtraMsg(fmt.Sprintf("parse variable %s error with type:%s, value:%s",
							v.Key, def.Type, json.Jsonify(v))))
				}
				result[key] = vInt64

			case VariableTypeFloat:
				valueStr := ptr.From(v.Value)
				vFloat64, err := strconv.ParseFloat(valueStr, 64) // 解析为 float64
				if err != nil {
					return nil, errorx.NewByCode(prompterr.CommonInvalidParamCode,
						errorx.WithExtraMsg(fmt.Sprintf("parse variable %s error with type:%s, value:%s",
							v.Key, def.Type, json.Jsonify(v))))
				}
				result[key] = vFloat64

			case VariableTypeArrayString:
				var vArray []string
				err := Decode(&vArray, def, v)
				if err != nil {
					return nil, err
				}
				result[key] = vArray

			case VariableTypeArrayBoolean:
				var vArray []bool
				err := Decode(&vArray, def, v)
				if err != nil {
					return nil, err
				}
				result[key] = vArray

			case VariableTypeArrayInteger:
				var vArray []int64
				err := Decode(&vArray, def, v)
				if err != nil {
					return nil, err
				}
				result[key] = vArray

			case VariableTypeArrayFloat:
				var vArray []float64
				err := Decode(&vArray, def, v)
				if err != nil {
					return nil, err
				}
				result[key] = vArray

			case VariableTypeObject, VariableTypeArrayObject:
				var vAny interface{}
				err := Decode(&vAny, def, v)
				if err != nil {
					return nil, err
				}
				result[key] = vAny

			default:
				result[key] = ptr.From(v.Value)
			}
		}
	}

	return result, nil
}

func (pd *PromptDetail) DeepEqual(other *PromptDetail) bool {
	return cmp.Equal(pd, other)
}

func Decode(vAny interface{}, def *VariableDef, v *VariableVal) error {
	decoder := json.NewDecoder(strings.NewReader(ptr.From(v.Value)))
	if err := decoder.Decode(&vAny); err != nil {
		return errorx.WrapByCode(err, prompterr.CommonInvalidParamCode,
			errorx.WithExtraMsg(fmt.Sprintf("parse variable %s error with type:%s, value:%s",
				v.Key, def.Type, json.Jsonify(v))))
	}
	return nil
}<|MERGE_RESOLUTION|>--- conflicted
+++ resolved
@@ -186,17 +186,6 @@
 }
 
 type ModelConfig struct {
-<<<<<<< HEAD
-	ModelID          int64    `json:"model_id"`
-	MaxTokens        *int32   `json:"max_tokens,omitempty"`
-	Temperature      *float64 `json:"temperature,omitempty"`
-	TopK             *int32   `json:"top_k,omitempty"`
-	TopP             *float64 `json:"top_p,omitempty"`
-	PresencePenalty  *float64 `json:"presence_penalty,omitempty"`
-	FrequencyPenalty *float64 `json:"frequency_penalty,omitempty"`
-	JSONMode         *bool    `json:"json_mode,omitempty"`
-	Extra            *string  `json:"extra,omitempty"`
-=======
 	ModelID           int64               `json:"model_id"`
 	MaxTokens         *int32              `json:"max_tokens,omitempty"`
 	Temperature       *float64            `json:"temperature,omitempty"`
@@ -205,6 +194,7 @@
 	PresencePenalty   *float64            `json:"presence_penalty,omitempty"`
 	FrequencyPenalty  *float64            `json:"frequency_penalty,omitempty"`
 	JSONMode          *bool               `json:"json_mode,omitempty"`
+	Extra            *string  `json:"extra,omitempty"`
 	ParamConfigValues []*ParamConfigValue `json:"param_config_values,omitempty"`
 }
 
@@ -217,7 +207,6 @@
 type ParamOption struct {
 	Value string `json:"value"`
 	Label string `json:"label"`
->>>>>>> ff51019e
 }
 
 func (pt *PromptTemplate) formatMessages(messages []*Message, variableVals []*VariableVal) ([]*Message, error) {
