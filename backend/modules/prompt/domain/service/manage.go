// Copyright (c) 2025 coze-dev Authors
// SPDX-License-Identifier: Apache-2.0

package service

import (
	"context"
	"fmt"

	"github.com/coze-dev/coze-loop/backend/modules/prompt/domain/entity"
	"github.com/coze-dev/coze-loop/backend/modules/prompt/domain/repo"
	prompterr "github.com/coze-dev/coze-loop/backend/modules/prompt/pkg/errno"
	"github.com/coze-dev/coze-loop/backend/pkg/errorx"
)

func (p *PromptServiceImpl) MGetPromptIDs(ctx context.Context, spaceID int64, promptKeys []string) (PromptKeyIDMap map[string]int64, err error) {
	promptKeyIDMap := make(map[string]int64)
	if len(promptKeys) == 0 {
		return promptKeyIDMap, nil
	}
	basics, err := p.manageRepo.MGetPromptBasicByPromptKey(ctx, spaceID, promptKeys, repo.WithPromptBasicCacheEnable())
	if err != nil {
		return nil, err
	}
	for _, basic := range basics {
		promptKeyIDMap[basic.PromptKey] = basic.ID
	}
	for _, promptKey := range promptKeys {
		if _, ok := promptKeyIDMap[promptKey]; !ok {
			return nil, errorx.NewByCode(prompterr.ResourceNotFoundCode,
				errorx.WithExtraMsg(fmt.Sprintf("prompt key: %s not found", promptKey)),
				errorx.WithExtra(map[string]string{"prompt_key": promptKey}))
		}
	}
	return promptKeyIDMap, nil
}

<<<<<<< HEAD
func (p *PromptServiceImpl) MCompleteMultiModalFileURL(ctx context.Context, messages []*entity.Message) error {
=======
func (p *PromptServiceImpl) MParseCommitVersionByPromptKey(ctx context.Context, spaceID int64, pairs []PromptKeyVersionPair) (promptKeyCommitVersionMap map[PromptKeyVersionPair]string, err error) {
	promptKeyCommitVersionMap = make(map[PromptKeyVersionPair]string)
	var emptyVersionPromptKeys []string
	for _, pair := range pairs {
		if pair.Version == "" {
			emptyVersionPromptKeys = append(emptyVersionPromptKeys, pair.PromptKey)
		}
		// 不管原始版本号是否为空，都先用原始版本号占位
		promptKeyCommitVersionMap[pair] = pair.Version
	}
	if len(emptyVersionPromptKeys) == 0 {
		return promptKeyCommitVersionMap, nil
	}
	basics, err := p.manageRepo.MGetPromptBasicByPromptKey(ctx, spaceID, emptyVersionPromptKeys, repo.WithPromptBasicCacheEnable())
	if err != nil {
		return nil, err
	}
	for _, basic := range basics {
		if basic != nil && basic.PromptBasic != nil {
			lastestCommitVersion := basic.PromptBasic.LatestVersion
			if lastestCommitVersion == "" {
				return nil, errorx.NewByCode(prompterr.PromptUncommittedCode, errorx.WithExtraMsg(fmt.Sprintf("prompt key: %s", basic.PromptKey)), errorx.WithExtra(map[string]string{"prompt_key": basic.PromptKey}))
			}
			promptKeyCommitVersionMap[PromptKeyVersionPair{PromptKey: basic.PromptKey}] = lastestCommitVersion
		}
	}
	return promptKeyCommitVersionMap, nil
}

func (p *PromptServiceImpl) MCompleteMultiModalFileURL(ctx context.Context, messages []*entity.Message, variableVals []*entity.VariableVal) error {
>>>>>>> da062392
	var fileKeys []string
	for _, message := range messages {
		if message == nil || len(message.Parts) == 0 {
			continue
		}
		for _, part := range message.Parts {
			if part == nil || part.ImageURL == nil {
				continue
			}
			fileKeys = append(fileKeys, part.ImageURL.URI)
		}
	}
	for _, val := range variableVals {
		if val == nil || len(val.MultiPartValues) == 0 {
			continue
		}
		for _, part := range val.MultiPartValues {
			if part == nil || part.ImageURL == nil {
				continue
			}
			fileKeys = append(fileKeys, part.ImageURL.URI)
		}
	}
	if len(fileKeys) == 0 {
		return nil
	}
	urlMap, err := p.file.MGetFileURL(ctx, fileKeys)
	if err != nil {
		return err
	}
	// 回填url
	for _, message := range messages {
		if message == nil || len(message.Parts) == 0 {
			continue
		}
		for _, part := range message.Parts {
			if part == nil || part.ImageURL == nil {
				continue
			}
			part.ImageURL.URL = urlMap[part.ImageURL.URI]
		}
	}
	for _, val := range variableVals {
		if val == nil || len(val.MultiPartValues) == 0 {
			continue
		}
		for _, part := range val.MultiPartValues {
			if part == nil || part.ImageURL == nil {
				continue
			}
			part.ImageURL.URL = urlMap[part.ImageURL.URI]
		}
	}
	return nil
}

// MParseCommitVersion 统一解析提交版本，支持version和label两种方式
func (p *PromptServiceImpl) MParseCommitVersion(ctx context.Context, spaceID int64, params []PromptQueryParam) (promptKeyCommitVersionMap map[PromptQueryParam]string, err error) {
	promptKeyCommitVersionMap = make(map[PromptQueryParam]string)
	if len(params) == 0 {
		return promptKeyCommitVersionMap, nil
	}

	// 分类处理：分别处理version查询和label查询
	var latestVersionPromptKeys []string
	var labelParams []PromptQueryParam

	// 先为所有参数创建映射关系，并分类收集查询条件
	for _, param := range params {
		if param.Label != "" && param.Version == "" {
			// 使用label查询，优先级低于version
			labelParams = append(labelParams, param)
		} else {
			// 使用version查询，如果version为空，需要获取最新版本
			if param.Version == "" {
				latestVersionPromptKeys = append(latestVersionPromptKeys, param.PromptKey)
			}
			// 先用原始版本号占位
			promptKeyCommitVersionMap[param] = param.Version
		}
	}

	// 处理version查询中需要获取最新版本的情况
	if len(latestVersionPromptKeys) > 0 {
		basics, err := p.manageRepo.MGetPromptBasicByPromptKey(ctx, spaceID, latestVersionPromptKeys, repo.WithPromptBasicCacheEnable())
		if err != nil {
			return nil, err
		}
		for _, basic := range basics {
			if basic != nil && basic.PromptBasic != nil {
				latestCommitVersion := basic.PromptBasic.LatestVersion
				if latestCommitVersion == "" {
					return nil, errorx.NewByCode(prompterr.PromptUncommittedCode,
						errorx.WithExtraMsg(fmt.Sprintf("prompt key: %s", basic.PromptKey)),
						errorx.WithExtra(map[string]string{"prompt_key": basic.PromptKey}))
				}
				// 更新对应参数的版本号
				for _, param := range params {
					if param.PromptKey == basic.PromptKey && param.Version == "" && param.Label == "" {
						promptKeyCommitVersionMap[param] = latestCommitVersion
						break
					}
				}
			}
		}
	}

	// 处理label查询
	if len(labelParams) > 0 {
		// 构建查询参数，直接使用传入的 promptID
		promptIDLabelQueries := make([]repo.PromptLabelQuery, 0, len(labelParams))
		for _, param := range labelParams {
			promptIDLabelQueries = append(promptIDLabelQueries, repo.PromptLabelQuery{
				PromptID: param.PromptID,
				LabelKey: param.Label,
			})
		}

		if len(promptIDLabelQueries) > 0 {
			// 调用repo层获取数据，启用缓存
			mappings, err := p.labelRepo.BatchGetPromptVersionByLabel(ctx, promptIDLabelQueries, repo.WithLabelMappingCacheEnable())
			if err != nil {
				return nil, err
			}

			// 建立映射关系
			for _, param := range labelParams {
				version := mappings[repo.PromptLabelQuery{
					PromptID: param.PromptID,
					LabelKey: param.Label,
				}]
				if version == "" {
					return nil, errorx.NewByCode(prompterr.PromptLabelUnAssociatedCode,
						errorx.WithExtraMsg(fmt.Sprintf("prompt key: %s, label: %s", param.PromptKey, param.Label)),
						errorx.WithExtra(map[string]string{"prompt_key": param.PromptKey, "label": param.Label}))
				}
				promptKeyCommitVersionMap[param] = version
			}
		}
	}

	return promptKeyCommitVersionMap, nil
}<|MERGE_RESOLUTION|>--- conflicted
+++ resolved
@@ -35,40 +35,7 @@
 	return promptKeyIDMap, nil
 }
 
-<<<<<<< HEAD
-func (p *PromptServiceImpl) MCompleteMultiModalFileURL(ctx context.Context, messages []*entity.Message) error {
-=======
-func (p *PromptServiceImpl) MParseCommitVersionByPromptKey(ctx context.Context, spaceID int64, pairs []PromptKeyVersionPair) (promptKeyCommitVersionMap map[PromptKeyVersionPair]string, err error) {
-	promptKeyCommitVersionMap = make(map[PromptKeyVersionPair]string)
-	var emptyVersionPromptKeys []string
-	for _, pair := range pairs {
-		if pair.Version == "" {
-			emptyVersionPromptKeys = append(emptyVersionPromptKeys, pair.PromptKey)
-		}
-		// 不管原始版本号是否为空，都先用原始版本号占位
-		promptKeyCommitVersionMap[pair] = pair.Version
-	}
-	if len(emptyVersionPromptKeys) == 0 {
-		return promptKeyCommitVersionMap, nil
-	}
-	basics, err := p.manageRepo.MGetPromptBasicByPromptKey(ctx, spaceID, emptyVersionPromptKeys, repo.WithPromptBasicCacheEnable())
-	if err != nil {
-		return nil, err
-	}
-	for _, basic := range basics {
-		if basic != nil && basic.PromptBasic != nil {
-			lastestCommitVersion := basic.PromptBasic.LatestVersion
-			if lastestCommitVersion == "" {
-				return nil, errorx.NewByCode(prompterr.PromptUncommittedCode, errorx.WithExtraMsg(fmt.Sprintf("prompt key: %s", basic.PromptKey)), errorx.WithExtra(map[string]string{"prompt_key": basic.PromptKey}))
-			}
-			promptKeyCommitVersionMap[PromptKeyVersionPair{PromptKey: basic.PromptKey}] = lastestCommitVersion
-		}
-	}
-	return promptKeyCommitVersionMap, nil
-}
-
 func (p *PromptServiceImpl) MCompleteMultiModalFileURL(ctx context.Context, messages []*entity.Message, variableVals []*entity.VariableVal) error {
->>>>>>> da062392
 	var fileKeys []string
 	for _, message := range messages {
 		if message == nil || len(message.Parts) == 0 {
