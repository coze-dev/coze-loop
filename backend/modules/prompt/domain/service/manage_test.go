--- conflicted
+++ resolved
@@ -658,8 +658,6 @@
 			}
 		})
 	}
-<<<<<<< HEAD
-=======
 }
 
 func TestPromptServiceImpl_MParseCommitVersion(t *testing.T) {
@@ -1212,5 +1210,4 @@
 			}
 		})
 	}
->>>>>>> 7f278f38
 }