--- conflicted
+++ resolved
@@ -127,11 +127,8 @@
 		TemplateType: TemplateTypeDTO2DO(dto.GetTemplateType()),
 		Messages:     BatchMessageDTO2DO(dto.Messages),
 		VariableDefs: BatchVariableDefDTO2DO(dto.VariableDefs),
-<<<<<<< HEAD
 		HasSnippets:  dto.GetHasSnippet(),
 		Snippets:     BatchPromptDTO2DO(dto.Snippets),
-=======
->>>>>>> 3174aff0
 		Metadata:     dto.Metadata,
 	}
 }
@@ -978,11 +975,8 @@
 		TemplateType: ptr.Of(prompt.TemplateType(do.TemplateType)),
 		Messages:     BatchMessageDO2DTO(do.Messages),
 		VariableDefs: BatchVariableDefDO2DTO(do.VariableDefs),
-<<<<<<< HEAD
 		HasSnippet:   ptr.Of(do.HasSnippets),
 		Snippets:     BatchPromptDO2DTO(do.Snippets),
-=======
->>>>>>> 3174aff0
 		Metadata:     do.Metadata,
 	}
 }
