--- conflicted
+++ resolved
@@ -127,11 +127,8 @@
 		TemplateType: TemplateTypeDTO2DO(dto.GetTemplateType()),
 		Messages:     BatchMessageDTO2DO(dto.Messages),
 		VariableDefs: BatchVariableDefDTO2DO(dto.VariableDefs),
-<<<<<<< HEAD
-=======
 		HasSnippets:  dto.GetHasSnippet(),
 		Snippets:     BatchPromptDTO2DO(dto.Snippets),
->>>>>>> 8848d25d
 		Metadata:     dto.Metadata,
 	}
 }
@@ -469,17 +466,6 @@
 	}
 
 	return &entity.ModelConfig{
-<<<<<<< HEAD
-		ModelID:          dto.GetModelID(),
-		MaxTokens:        dto.MaxTokens,
-		Temperature:      dto.Temperature,
-		TopK:             dto.TopK,
-		TopP:             dto.TopP,
-		PresencePenalty:  dto.PresencePenalty,
-		FrequencyPenalty: dto.FrequencyPenalty,
-		JSONMode:         dto.JSONMode,
-		Extra:            dto.Extra,
-=======
 		ModelID:           dto.GetModelID(),
 		MaxTokens:         dto.MaxTokens,
 		Temperature:       dto.Temperature,
@@ -525,7 +511,6 @@
 	return &entity.ParamOption{
 		Value: ptr.From(dto.Value),
 		Label: ptr.From(dto.Label),
->>>>>>> 8848d25d
 	}
 }
 
@@ -951,17 +936,6 @@
 		return nil
 	}
 	return &prompt.ModelConfig{
-<<<<<<< HEAD
-		ModelID:          ptr.Of(do.ModelID),
-		MaxTokens:        do.MaxTokens,
-		Temperature:      do.Temperature,
-		TopK:             do.TopK,
-		TopP:             do.TopP,
-		PresencePenalty:  do.PresencePenalty,
-		FrequencyPenalty: do.FrequencyPenalty,
-		JSONMode:         do.JSONMode,
-		Extra:            do.Extra,
-=======
 		ModelID:           ptr.Of(do.ModelID),
 		MaxTokens:         do.MaxTokens,
 		Temperature:       do.Temperature,
@@ -1007,7 +981,6 @@
 	return &prompt.ParamOption{
 		Value: ptr.Of(do.Value),
 		Label: ptr.Of(do.Label),
->>>>>>> 8848d25d
 	}
 }
 
@@ -1074,11 +1047,8 @@
 		TemplateType: ptr.Of(prompt.TemplateType(do.TemplateType)),
 		Messages:     BatchMessageDO2DTO(do.Messages),
 		VariableDefs: BatchVariableDefDO2DTO(do.VariableDefs),
-<<<<<<< HEAD
-=======
 		HasSnippet:   ptr.Of(do.HasSnippets),
 		Snippets:     BatchPromptDO2DTO(do.Snippets),
->>>>>>> 8848d25d
 		Metadata:     do.Metadata,
 	}
 }
