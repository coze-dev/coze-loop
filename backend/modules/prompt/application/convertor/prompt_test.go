// Copyright (c) 2025 coze-dev Authors
// SPDX-License-Identifier: Apache-2.0

package convertor

import (
	"testing"
	"time"

	"github.com/stretchr/testify/assert"

	"github.com/coze-dev/coze-loop/backend/kitex_gen/coze/loop/prompt/domain/prompt"
	"github.com/coze-dev/coze-loop/backend/modules/prompt/domain/entity"
	"github.com/coze-dev/coze-loop/backend/pkg/lang/ptr"
)

type promptTestCase struct {
	name string
	dto  *prompt.Prompt
	do   *entity.Prompt
}

func mockPromptCases() []promptTestCase {
	now := time.Now()
	nowMilli := now.UnixMilli()
	// 定义共享的测试用例
	return []promptTestCase{
		{
			name: "nil input",
			dto:  nil,
			do:   nil,
		},
		{
			name: "empty prompt",
			dto: &prompt.Prompt{
				ID:          ptr.Of(int64(0)),
				WorkspaceID: ptr.Of(int64(0)),
				PromptKey:   ptr.Of(""),
			},
			do: &entity.Prompt{
				ID:        0,
				SpaceID:   0,
				PromptKey: "",
			},
		},
		{
			name: "basic prompt with only ID and workspace",
			dto: &prompt.Prompt{
				ID:          ptr.Of(int64(123)),
				WorkspaceID: ptr.Of(int64(456)),
				PromptKey:   ptr.Of("test_prompt"),
			},
			do: &entity.Prompt{
				ID:        123,
				SpaceID:   456,
				PromptKey: "test_prompt",
			},
		},
		{
			name: "complete prompt with all fields",
			dto: &prompt.Prompt{
				ID:          ptr.Of(int64(123)),
				WorkspaceID: ptr.Of(int64(456)),
				PromptKey:   ptr.Of("test_prompt"),
				PromptBasic: &prompt.PromptBasic{
					PromptType:    ptr.Of(prompt.PromptTypeNormal),
					DisplayName:   ptr.Of("Test Prompt"),
					Description:   ptr.Of("Test PromptDescription"),
					LatestVersion: ptr.Of("1.0.0"),
					CreatedBy:     ptr.Of("test_user"),
					UpdatedBy:     ptr.Of("test_user"),
					CreatedAt:     ptr.Of(nowMilli),
					UpdatedAt:     ptr.Of(nowMilli),
				},
				PromptCommit: &prompt.PromptCommit{
					CommitInfo: &prompt.CommitInfo{
						Version:     ptr.Of("1.0.0"),
						BaseVersion: ptr.Of(""),
						Description: ptr.Of("Initial version"),
						CommittedBy: ptr.Of("test_user"),
						CommittedAt: ptr.Of(nowMilli),
					},
					Detail: &prompt.PromptDetail{
						PromptTemplate: &prompt.PromptTemplate{
							TemplateType: ptr.Of(prompt.TemplateTypeNormal),
							HasSnippet:   ptr.Of(false),
							Messages: []*prompt.Message{
								{
									Role:    ptr.Of(prompt.RoleSystem),
									Content: ptr.Of("You are a helpful assistant."),
								},
								{
									Role: ptr.Of(prompt.RoleUser),
									Parts: []*prompt.ContentPart{
										{
											Type: ptr.Of(prompt.ContentTypeImageURL),
											ImageURL: &prompt.ImageURL{
												URI: ptr.Of("test_uri"),
												URL: ptr.Of("test_url"),
											},
										},
										{
											Type: ptr.Of(prompt.ContentTypeText),
											Text: ptr.Of("describe the content of the image"),
										},
									},
								},
							},
							VariableDefs: []*prompt.VariableDef{
								{
									Key:  ptr.Of("var1"),
									Desc: ptr.Of("Variable 1"),
									Type: ptr.Of(prompt.VariableTypeString),
								},
							},
						},
						ModelConfig: &prompt.ModelConfig{
							ModelID:     ptr.Of(int64(789)),
							Temperature: ptr.Of(0.7),
							MaxTokens:   ptr.Of(int32(1000)),
							ParamConfigValues: []*prompt.ParamConfigValue{
								{
									Name:  ptr.Of("temperature"),
									Label: ptr.Of("Temperature"),
									Value: &prompt.ParamOption{
										Value: ptr.Of("0.7"),
										Label: ptr.Of("0.7"),
									},
								},
								{
									Name:  ptr.Of("top_p"),
									Label: ptr.Of("Top P"),
									Value: &prompt.ParamOption{
										Value: ptr.Of("0.9"),
										Label: ptr.Of("0.9"),
									},
								},
							},
						},
						Tools: []*prompt.Tool{
							{
								Type: ptr.Of(prompt.ToolTypeFunction),
								Function: &prompt.Function{
									Name:        ptr.Of("test_function"),
									Description: ptr.Of("Test Function"),
									Parameters:  ptr.Of(`{"type":"object","properties":{}}`),
								},
							},
						},
						ToolCallConfig: &prompt.ToolCallConfig{
							ToolChoice: ptr.Of(prompt.ToolChoiceTypeAuto),
						},
					},
				},
				PromptDraft: &prompt.PromptDraft{
					DraftInfo: &prompt.DraftInfo{
						UserID:      ptr.Of("test_user"),
						BaseVersion: ptr.Of("1.0.0"),
						IsModified:  ptr.Of(true),
						CreatedAt:   ptr.Of(nowMilli),
						UpdatedAt:   ptr.Of(nowMilli),
					},
					Detail: &prompt.PromptDetail{
						PromptTemplate: &prompt.PromptTemplate{
							TemplateType: ptr.Of(prompt.TemplateTypeNormal),
							HasSnippet:   ptr.Of(false),
							Messages: []*prompt.Message{
								{
									Role:    ptr.Of(prompt.RoleSystem),
									Content: ptr.Of("You are a helpful assistant. Draft version."),
								},
							},
						},
					},
				},
			},
			do: &entity.Prompt{
				ID:        123,
				SpaceID:   456,
				PromptKey: "test_prompt",
				PromptBasic: &entity.PromptBasic{
					PromptType:    entity.PromptTypeNormal,
					DisplayName:   "Test Prompt",
					Description:   "Test PromptDescription",
					LatestVersion: "1.0.0",
					CreatedBy:     "test_user",
					UpdatedBy:     "test_user",
					CreatedAt:     time.UnixMilli(nowMilli),
					UpdatedAt:     time.UnixMilli(nowMilli),
				},
				PromptCommit: &entity.PromptCommit{
					CommitInfo: &entity.CommitInfo{
						Version:     "1.0.0",
						BaseVersion: "",
						Description: "Initial version",
						CommittedBy: "test_user",
						CommittedAt: time.UnixMilli(nowMilli),
					},
					PromptDetail: &entity.PromptDetail{
						PromptTemplate: &entity.PromptTemplate{
							TemplateType: entity.TemplateTypeNormal,
							Messages: []*entity.Message{
								{
									Role:    entity.RoleSystem,
									Content: ptr.Of("You are a helpful assistant."),
								},
								{
									Role: entity.RoleUser,
									Parts: []*entity.ContentPart{
										{
											Type: entity.ContentTypeImageURL,
											ImageURL: &entity.ImageURL{
												URI: "test_uri",
												URL: "test_url",
											},
										},
										{
											Type: entity.ContentTypeText,
											Text: ptr.Of("describe the content of the image"),
										},
									},
								},
							},
							VariableDefs: []*entity.VariableDef{
								{
									Key:  "var1",
									Desc: "Variable 1",
									Type: entity.VariableTypeString,
								},
							},
						},
						ModelConfig: &entity.ModelConfig{
							ModelID:     789,
							Temperature: ptr.Of(0.7),
							MaxTokens:   ptr.Of(int32(1000)),
							ParamConfigValues: []*entity.ParamConfigValue{
								{
									Name:  "temperature",
									Label: "Temperature",
									Value: &entity.ParamOption{
										Value: "0.7",
										Label: "0.7",
									},
								},
								{
									Name:  "top_p",
									Label: "Top P",
									Value: &entity.ParamOption{
										Value: "0.9",
										Label: "0.9",
									},
								},
							},
						},
						Tools: []*entity.Tool{
							{
								Type: entity.ToolTypeFunction,
								Function: &entity.Function{
									Name:        "test_function",
									Description: "Test Function",
									Parameters:  `{"type":"object","properties":{}}`,
								},
							},
						},
						ToolCallConfig: &entity.ToolCallConfig{
							ToolChoice: entity.ToolChoiceTypeAuto,
						},
					},
				},
				PromptDraft: &entity.PromptDraft{
					DraftInfo: &entity.DraftInfo{
						UserID:      "test_user",
						BaseVersion: "1.0.0",
						IsModified:  true,
						CreatedAt:   time.UnixMilli(nowMilli),
						UpdatedAt:   time.UnixMilli(nowMilli),
					},
					PromptDetail: &entity.PromptDetail{
						PromptTemplate: &entity.PromptTemplate{
							TemplateType: entity.TemplateTypeNormal,
							Messages: []*entity.Message{
								{
									Role:    entity.RoleSystem,
									Content: ptr.Of("You are a helpful assistant. Draft version."),
								},
							},
						},
					},
				},
			},
		},
		{
			name: "prompt with only basic info",
			dto: &prompt.Prompt{
				ID:          ptr.Of(int64(123)),
				WorkspaceID: ptr.Of(int64(456)),
				PromptKey:   ptr.Of("test_prompt"),
				PromptBasic: &prompt.PromptBasic{
					PromptType:    ptr.Of(prompt.PromptTypeNormal),
					DisplayName:   ptr.Of("Test Prompt"),
					Description:   ptr.Of("Test PromptDescription"),
					LatestVersion: ptr.Of("1.0.0"),
					CreatedBy:     ptr.Of("test_user"),
					UpdatedBy:     ptr.Of("test_user"),
					CreatedAt:     ptr.Of(nowMilli),
					UpdatedAt:     ptr.Of(nowMilli),
				},
			},
			do: &entity.Prompt{
				ID:        123,
				SpaceID:   456,
				PromptKey: "test_prompt",
				PromptBasic: &entity.PromptBasic{
					PromptType:    entity.PromptTypeNormal,
					DisplayName:   "Test Prompt",
					Description:   "Test PromptDescription",
					LatestVersion: "1.0.0",
					CreatedBy:     "test_user",
					UpdatedBy:     "test_user",
					CreatedAt:     time.UnixMilli(nowMilli),
					UpdatedAt:     time.UnixMilli(nowMilli),
				},
			},
		},
		{
			name: "prompt with only commit info",
			dto: &prompt.Prompt{
				ID:          ptr.Of(int64(123)),
				WorkspaceID: ptr.Of(int64(456)),
				PromptKey:   ptr.Of("test_prompt"),
				PromptCommit: &prompt.PromptCommit{
					CommitInfo: &prompt.CommitInfo{
						Version:     ptr.Of("1.0.0"),
						BaseVersion: ptr.Of(""),
						Description: ptr.Of("Initial version"),
						CommittedBy: ptr.Of("test_user"),
						CommittedAt: ptr.Of(nowMilli),
					},
				},
			},
			do: &entity.Prompt{
				ID:        123,
				SpaceID:   456,
				PromptKey: "test_prompt",
				PromptCommit: &entity.PromptCommit{
					CommitInfo: &entity.CommitInfo{
						Version:     "1.0.0",
						BaseVersion: "",
						Description: "Initial version",
						CommittedBy: "test_user",
						CommittedAt: time.UnixMilli(nowMilli),
					},
				},
			},
		},
		{
			name: "prompt with only draft info",
			dto: &prompt.Prompt{
				ID:          ptr.Of(int64(123)),
				WorkspaceID: ptr.Of(int64(456)),
				PromptKey:   ptr.Of("test_prompt"),
				PromptDraft: &prompt.PromptDraft{
					DraftInfo: &prompt.DraftInfo{
						UserID:      ptr.Of("test_user"),
						BaseVersion: ptr.Of("1.0.0"),
						IsModified:  ptr.Of(true),
						CreatedAt:   ptr.Of(nowMilli),
						UpdatedAt:   ptr.Of(nowMilli),
					},
				},
			},
			do: &entity.Prompt{
				ID:        123,
				SpaceID:   456,
				PromptKey: "test_prompt",
				PromptDraft: &entity.PromptDraft{
					DraftInfo: &entity.DraftInfo{
						UserID:      "test_user",
						BaseVersion: "1.0.0",
						IsModified:  true,
						CreatedAt:   time.UnixMilli(nowMilli),
						UpdatedAt:   time.UnixMilli(nowMilli),
					},
				},
			},
		},
		{
			name: "prompt template metadata",
			dto: &prompt.Prompt{
				ID:          ptr.Of(int64(0)),
				WorkspaceID: ptr.Of(int64(0)),
				PromptKey:   ptr.Of(""),
				PromptCommit: &prompt.PromptCommit{
					Detail: &prompt.PromptDetail{
						PromptTemplate: &prompt.PromptTemplate{
							TemplateType: ptr.Of(prompt.TemplateTypeNormal),
							HasSnippet:   ptr.Of(false),
							Metadata:     map[string]string{"commit-meta": "value"},
						},
					},
				},
				PromptDraft: &prompt.PromptDraft{
					Detail: &prompt.PromptDetail{
						PromptTemplate: &prompt.PromptTemplate{
							TemplateType: ptr.Of(prompt.TemplateTypeNormal),
							HasSnippet:   ptr.Of(false),
							Metadata:     map[string]string{"draft-meta": "value"},
						},
					},
				},
			},
			do: &entity.Prompt{
				PromptCommit: &entity.PromptCommit{
					PromptDetail: &entity.PromptDetail{
						PromptTemplate: &entity.PromptTemplate{
							TemplateType: entity.TemplateTypeNormal,
							HasSnippets:  false,
							Metadata:     map[string]string{"commit-meta": "value"},
						},
					},
				},
				PromptDraft: &entity.PromptDraft{
					PromptDetail: &entity.PromptDetail{
						PromptTemplate: &entity.PromptTemplate{
							TemplateType: entity.TemplateTypeNormal,
							HasSnippets:  false,
							Metadata:     map[string]string{"draft-meta": "value"},
						},
					},
				},
			},
		},
		{
			name: "snippet prompt with snippets",
			dto: &prompt.Prompt{
				ID:          ptr.Of(int64(789)),
				WorkspaceID: ptr.Of(int64(321)),
				PromptKey:   ptr.Of("snippet_prompt"),
				PromptBasic: &prompt.PromptBasic{
					PromptType:    ptr.Of(prompt.PromptTypeSnippet),
					DisplayName:   ptr.Of("Snippet Prompt"),
					Description:   ptr.Of("Snippet description"),
					LatestVersion: ptr.Of("2.0.0"),
					CreatedBy:     ptr.Of("snippet_creator"),
					UpdatedBy:     ptr.Of("snippet_updater"),
					CreatedAt:     ptr.Of(nowMilli),
					UpdatedAt:     ptr.Of(nowMilli),
				},
				PromptCommit: &prompt.PromptCommit{
					CommitInfo: &prompt.CommitInfo{
						Version:     ptr.Of("2.0.0"),
						BaseVersion: ptr.Of("1.0.0"),
						Description: ptr.Of("Snippet version"),
						CommittedBy: ptr.Of("snippet_creator"),
						CommittedAt: ptr.Of(nowMilli),
					},
					Detail: &prompt.PromptDetail{
						PromptTemplate: &prompt.PromptTemplate{
							TemplateType: ptr.Of(prompt.TemplateTypeNormal),
							HasSnippet:   ptr.Of(true),
							Messages: []*prompt.Message{
								{
									Role:    ptr.Of(prompt.RoleSystem),
									Content: ptr.Of("Snippet content"),
								},
							},
						},
					},
				},
				PromptDraft: &prompt.PromptDraft{
					DraftInfo: &prompt.DraftInfo{
						UserID:      ptr.Of("snippet_creator"),
						BaseVersion: ptr.Of("2.0.0"),
						IsModified:  ptr.Of(false),
						CreatedAt:   ptr.Of(nowMilli),
						UpdatedAt:   ptr.Of(nowMilli),
					},
					Detail: &prompt.PromptDetail{
						PromptTemplate: &prompt.PromptTemplate{
							TemplateType: ptr.Of(prompt.TemplateTypeNormal),
							HasSnippet:   ptr.Of(true),
							Messages: []*prompt.Message{
								{
									Role:    ptr.Of(prompt.RoleUser),
									Content: ptr.Of("Draft snippet content"),
								},
							},
						},
					},
				},
			},
			do: &entity.Prompt{
				ID:        789,
				SpaceID:   321,
				PromptKey: "snippet_prompt",
				PromptBasic: &entity.PromptBasic{
					PromptType:    entity.PromptTypeSnippet,
					DisplayName:   "Snippet Prompt",
					Description:   "Snippet description",
					LatestVersion: "2.0.0",
					CreatedBy:     "snippet_creator",
					UpdatedBy:     "snippet_updater",
					CreatedAt:     time.UnixMilli(nowMilli),
					UpdatedAt:     time.UnixMilli(nowMilli),
				},
				PromptCommit: &entity.PromptCommit{
					CommitInfo: &entity.CommitInfo{
						Version:     "2.0.0",
						BaseVersion: "1.0.0",
						Description: "Snippet version",
						CommittedBy: "snippet_creator",
						CommittedAt: time.UnixMilli(nowMilli),
					},
					PromptDetail: &entity.PromptDetail{
						PromptTemplate: &entity.PromptTemplate{
							TemplateType: entity.TemplateTypeNormal,
							HasSnippets:  true,
							Messages: []*entity.Message{
								{
									Role:    entity.RoleSystem,
									Content: ptr.Of("Snippet content"),
								},
							},
						},
					},
				},
				PromptDraft: &entity.PromptDraft{
					DraftInfo: &entity.DraftInfo{
						UserID:      "snippet_creator",
						BaseVersion: "2.0.0",
						IsModified:  false,
						CreatedAt:   time.UnixMilli(nowMilli),
						UpdatedAt:   time.UnixMilli(nowMilli),
					},
					PromptDetail: &entity.PromptDetail{
						PromptTemplate: &entity.PromptTemplate{
							TemplateType: entity.TemplateTypeNormal,
							HasSnippets:  true,
							Messages: []*entity.Message{
								{
									Role:    entity.RoleUser,
									Content: ptr.Of("Draft snippet content"),
								},
							},
						},
					},
				},
			},
		},
	}
}

func TestPromptDTO2DO(t *testing.T) {
	for _, tt := range mockPromptCases() {
		t.Run(tt.name, func(t *testing.T) {
			t.Parallel()
			assert.Equal(t, tt.do, PromptDTO2DO(tt.dto))
		})
	}
}

func TestPromptDO2DTO(t *testing.T) {
	for _, tt := range mockPromptCases() {
		t.Run(tt.name, func(t *testing.T) {
			t.Parallel()
			assert.Equal(t, tt.dto, PromptDO2DTO(tt.do))
		})
	}
}

type messageTestCase struct {
	name string
	dto  *prompt.Message
	do   *entity.Message
}

func mockMessageCases() []messageTestCase {
	return []messageTestCase{
		{
			name: "nil input",
			dto:  nil,
			do:   nil,
		},
		{
			name: "empty message",
			dto: &prompt.Message{
				Role: ptr.Of(prompt.RoleUser),
			},
			do: &entity.Message{
				Role: entity.RoleUser, // 默认值
			},
		},
		{
			name: "system role message with content",
			dto: &prompt.Message{
				Role:    ptr.Of(prompt.RoleSystem),
				Content: ptr.Of("You are a helpful assistant."),
			},
			do: &entity.Message{
				Role:    entity.RoleSystem,
				Content: ptr.Of("You are a helpful assistant."),
			},
		},
		{
			name: "user role message with content",
			dto: &prompt.Message{
				Role:    ptr.Of(prompt.RoleUser),
				Content: ptr.Of("Help me with this task."),
			},
			do: &entity.Message{
				Role:    entity.RoleUser,
				Content: ptr.Of("Help me with this task."),
			},
		},
		{
			name: "assistant role message with content",
			dto: &prompt.Message{
				Role:    ptr.Of(prompt.RoleAssistant),
				Content: ptr.Of("I'll help you with your task."),
			},
			do: &entity.Message{
				Role:    entity.RoleAssistant,
				Content: ptr.Of("I'll help you with your task."),
			},
		},
		{
			name: "tool role message with content",
			dto: &prompt.Message{
				Role:       ptr.Of(prompt.RoleTool),
				Content:    ptr.Of("Tool execution result"),
				ToolCallID: ptr.Of("tool-call-123"),
			},
			do: &entity.Message{
				Role:       entity.RoleTool,
				Content:    ptr.Of("Tool execution result"),
				ToolCallID: ptr.Of("tool-call-123"),
			},
		},
		{
			name: "placeholder role message",
			dto: &prompt.Message{
				Role:    ptr.Of(prompt.RolePlaceholder),
				Content: ptr.Of("placeholder-var"),
			},
			do: &entity.Message{
				Role:    entity.RolePlaceholder,
				Content: ptr.Of("placeholder-var"),
			},
		},
		{
			name: "user message with multimodal content",
			dto: &prompt.Message{
				Role: ptr.Of(prompt.RoleUser),
				Parts: []*prompt.ContentPart{
					{
						Type: ptr.Of(prompt.ContentTypeImageURL),
						ImageURL: &prompt.ImageURL{
							URI: ptr.Of("image-uri"),
							URL: ptr.Of("image-url"),
						},
					},
					{
						Type: ptr.Of(prompt.ContentTypeText),
						Text: ptr.Of("Describe this image"),
					},
				},
			},
			do: &entity.Message{
				Role: entity.RoleUser,
				Parts: []*entity.ContentPart{
					{
						Type: entity.ContentTypeImageURL,
						ImageURL: &entity.ImageURL{
							URI: "image-uri",
							URL: "image-url",
						},
					},
					{
						Type: entity.ContentTypeText,
						Text: ptr.Of("Describe this image"),
					},
				},
			},
		},
		{
			name: "user message with video content",
			dto: &prompt.Message{
				Role: ptr.Of(prompt.RoleUser),
				Parts: []*prompt.ContentPart{
					{
						Type: ptr.Of(prompt.ContentTypeVideoURL),
						VideoURL: &prompt.VideoURL{
							URL: ptr.Of("https://example.com/video.mp4"),
							URI: ptr.Of("video-uri"),
						},
						MediaConfig: &prompt.MediaConfig{
							Fps: ptr.Of(2.5),
						},
					},
				},
			},
			do: &entity.Message{
				Role: entity.RoleUser,
				Parts: []*entity.ContentPart{
					{
						Type: entity.ContentTypeVideoURL,
						VideoURL: &entity.VideoURL{
							URL: "https://example.com/video.mp4",
							URI: "video-uri",
						},
						MediaConfig: &entity.MediaConfig{
							Fps: ptr.Of(2.5),
						},
					},
				},
			},
		},
		{
			name: "assistant message with tool calls",
			dto: &prompt.Message{
				Role: ptr.Of(prompt.RoleAssistant),
				ToolCalls: []*prompt.ToolCall{
					{
						Index: ptr.Of(int64(0)),
						ID:    ptr.Of("tool-call-123"),
						Type:  ptr.Of(prompt.ToolTypeFunction),
						FunctionCall: &prompt.FunctionCall{
							Name:      ptr.Of("get_weather"),
							Arguments: ptr.Of(`{"location": "New York"}`),
						},
					},
				},
			},
			do: &entity.Message{
				Role: entity.RoleAssistant,
				ToolCalls: []*entity.ToolCall{
					{
						Index: 0,
						ID:    "tool-call-123",
						Type:  entity.ToolTypeFunction,
						FunctionCall: &entity.FunctionCall{
							Name:      "get_weather",
							Arguments: ptr.Of(`{"location": "New York"}`),
						},
					},
				},
			},
		},
		{
			name: "message with reasoning content",
			dto: &prompt.Message{
				Role:             ptr.Of(prompt.RoleAssistant),
				Content:          ptr.Of("Final answer"),
				ReasoningContent: ptr.Of("This is my reasoning process..."),
			},
			do: &entity.Message{
				Role:             entity.RoleAssistant,
				Content:          ptr.Of("Final answer"),
				ReasoningContent: ptr.Of("This is my reasoning process..."),
			},
		},
		{
			name: "message with metadata",
			dto: &prompt.Message{
				Role:     ptr.Of(prompt.RoleAssistant),
				Metadata: map[string]string{"key": "value"},
			},
			do: &entity.Message{
				Role:     entity.RoleAssistant,
				Metadata: map[string]string{"key": "value"},
			},
		},
	}
}

func TestMessageDTO2DO(t *testing.T) {
	for _, tt := range mockMessageCases() {
		t.Run(tt.name, func(t *testing.T) {
			t.Parallel()
			assert.Equal(t, tt.do, MessageDTO2DO(tt.dto))
		})
	}
	extraTests := []struct {
		name string
		dto  *prompt.Message
		want *entity.Message
	}{
		{
			name: "message with invalid role",
			dto: &prompt.Message{
				Role:    ptr.Of("invalid"), // 无效值
				Content: ptr.Of("Some content"),
			},
			want: &entity.Message{
				Role:    entity.RoleUser, // 默认为user
				Content: ptr.Of("Some content"),
			},
		},
	}
	for _, tt := range extraTests {
		t.Run(tt.name, func(t *testing.T) {
			t.Parallel()
			assert.Equal(t, tt.want, MessageDTO2DO(tt.dto))
		})
	}
}

func TestMessageDO2DTO(t *testing.T) {
	for _, tt := range mockMessageCases() {
		t.Run(tt.name, func(t *testing.T) {
			t.Parallel()
			assert.Equal(t, tt.dto, MessageDO2DTO(tt.do))
		})
	}
}

<<<<<<< HEAD
func TestModelConfigExtraConversion(t *testing.T) {
	extra := ptr.Of(`{"foo":"bar"}`)
	dto := &prompt.ModelConfig{
		Extra: extra,
	}

	do := ModelConfigDTO2DO(dto)
	assert.NotNil(t, do)
	assert.Equal(t, extra, do.Extra)

	dtoBack := ModelConfigDO2DTO(do)
	assert.NotNil(t, dtoBack)
	assert.Equal(t, extra, dtoBack.Extra)
}

func TestTemplateTypeDTO2DO(t *testing.T) {
	tests := []struct {
		name string
		dto  prompt.TemplateType
		want entity.TemplateType
	}{
		{
			name: "normal template type",
			dto:  prompt.TemplateTypeNormal,
			want: entity.TemplateTypeNormal,
		},
		{
			name: "jinja2 template type",
			dto:  prompt.TemplateTypeJinja2,
			want: entity.TemplateTypeJinja2,
		},
		{
			name: "go template type",
			dto:  prompt.TemplateTypeGoTemplate,
			want: entity.TemplateTypeGoTemplate,
		},
		{
			name: "custom template m type",
			dto:  prompt.TemplateTypeCustomTemplateM,
			want: entity.TemplateTYpeCustomTemplateM,
		},
		{
			name: "unknown template type defaults to normal",
			dto:  prompt.TemplateType("unknown"),
			want: entity.TemplateTypeNormal,
		},
	}

	for _, tt := range tests {
		t.Run(tt.name, func(t *testing.T) {
			t.Parallel()
			got := TemplateTypeDTO2DO(tt.dto)
			assert.Equal(t, tt.want, got)
		})
	}
}

func TestPromptTemplateWithDifferentTypes(t *testing.T) {
	t.Parallel()

	tests := []struct {
		name string
		dto  *prompt.PromptTemplate
		want *entity.PromptTemplate
	}{
		{
			name: "normal template",
			dto: &prompt.PromptTemplate{
				TemplateType: ptr.Of(prompt.TemplateTypeNormal),
				Messages: []*prompt.Message{
					{
						Role:    ptr.Of(prompt.RoleUser),
						Content: ptr.Of("Hello {{name}}"),
					},
				},
			},
			want: &entity.PromptTemplate{
				TemplateType: entity.TemplateTypeNormal,
				Messages: []*entity.Message{
					{
						Role:    entity.RoleUser,
						Content: ptr.Of("Hello {{name}}"),
					},
				},
			},
		},
		{
			name: "jinja2 template",
			dto: &prompt.PromptTemplate{
				TemplateType: ptr.Of(prompt.TemplateTypeJinja2),
				Messages: []*prompt.Message{
					{
						Role:    ptr.Of(prompt.RoleUser),
						Content: ptr.Of("Hello {{ name }}"),
					},
				},
			},
			want: &entity.PromptTemplate{
				TemplateType: entity.TemplateTypeJinja2,
				Messages: []*entity.Message{
					{
						Role:    entity.RoleUser,
						Content: ptr.Of("Hello {{ name }}"),
					},
				},
			},
		},
		{
			name: "go template",
			dto: &prompt.PromptTemplate{
				TemplateType: ptr.Of(prompt.TemplateTypeGoTemplate),
				Messages: []*prompt.Message{
					{
						Role:    ptr.Of(prompt.RoleUser),
						Content: ptr.Of("Hello {{.name}}"),
					},
				},
			},
			want: &entity.PromptTemplate{
				TemplateType: entity.TemplateTypeGoTemplate,
				Messages: []*entity.Message{
					{
						Role:    entity.RoleUser,
						Content: ptr.Of("Hello {{.name}}"),
					},
				},
			},
		},
		{
			name: "custom template m",
			dto: &prompt.PromptTemplate{
				TemplateType: ptr.Of(prompt.TemplateTypeCustomTemplateM),
				Messages: []*prompt.Message{
					{
						Role:    ptr.Of(prompt.RoleUser),
						Content: ptr.Of("Hello world"),
					},
				},
			},
			want: &entity.PromptTemplate{
				TemplateType: entity.TemplateTYpeCustomTemplateM,
				Messages: []*entity.Message{
					{
						Role:    entity.RoleUser,
						Content: ptr.Of("Hello world"),
					},
				},
			},
		},
	}

	for _, tt := range tests {
		t.Run(tt.name, func(t *testing.T) {
			t.Parallel()
			got := PromptTemplateDTO2DO(tt.dto)
			assert.Equal(t, tt.want, got)
		})
	}
}

func TestToolTypeDO2DTO(t *testing.T) {
	tests := []struct {
		name string
		do   entity.ToolType
		want prompt.ToolType
	}{
		{
			name: "function type",
			do:   entity.ToolTypeFunction,
			want: prompt.ToolTypeFunction,
		},
		{
			name: "google_search type",
			do:   entity.ToolTypeGoogleSearch,
			want: prompt.ToolTypeGoogleSearch,
		},
		{
			name: "unknown type defaults to function",
			do:   entity.ToolType("unknown"),
			want: prompt.ToolTypeFunction,
		},
	}
	for _, tt := range tests {
		t.Run(tt.name, func(t *testing.T) {
			t.Parallel()
			assert.Equal(t, tt.want, ToolTypeDO2DTO(tt.do))
		})
	}
}

func TestToolTypeDTO2DO(t *testing.T) {
	tests := []struct {
		name string
		dto  prompt.ToolType
		want entity.ToolType
	}{
		{
			name: "function type",
			dto:  prompt.ToolTypeFunction,
			want: entity.ToolTypeFunction,
		},
		{
			name: "google_search type",
			dto:  prompt.ToolTypeGoogleSearch,
			want: entity.ToolTypeGoogleSearch,
		},
		{
			name: "unknown type defaults to function",
			dto:  prompt.ToolType("unknown"),
			want: entity.ToolTypeFunction,
		},
	}
	for _, tt := range tests {
		t.Run(tt.name, func(t *testing.T) {
			t.Parallel()
			assert.Equal(t, tt.want, ToolTypeDTO2DO(tt.dto))
		})
	}
}

func TestToolChoiceSpecificationDO2DTO(t *testing.T) {
	tests := []struct {
		name string
		do   *entity.ToolChoiceSpecification
		want *prompt.ToolChoiceSpecification
	}{
		{
			name: "nil input",
			do:   nil,
			want: nil,
		},
		{
			name: "specification with function type",
			do: &entity.ToolChoiceSpecification{
				Type: entity.ToolTypeFunction,
				Name: "get_weather",
			},
			want: &prompt.ToolChoiceSpecification{
				Type: ptr.Of(prompt.ToolTypeFunction),
				Name: ptr.Of("get_weather"),
			},
		},
		{
			name: "specification with google_search type",
			do: &entity.ToolChoiceSpecification{
				Type: entity.ToolTypeGoogleSearch,
				Name: "search",
			},
			want: &prompt.ToolChoiceSpecification{
				Type: ptr.Of(prompt.ToolTypeGoogleSearch),
				Name: ptr.Of("search"),
			},
		},
	}
	for _, tt := range tests {
		t.Run(tt.name, func(t *testing.T) {
			t.Parallel()
			assert.Equal(t, tt.want, ToolChoiceSpecificationDO2DTO(tt.do))
		})
	}
}

func TestToolChoiceSpecificationDTO2DO(t *testing.T) {
	tests := []struct {
		name string
		dto  *prompt.ToolChoiceSpecification
		want *entity.ToolChoiceSpecification
	}{
		{
			name: "nil input",
			dto:  nil,
			want: nil,
		},
		{
			name: "specification with function type",
			dto: &prompt.ToolChoiceSpecification{
				Type: ptr.Of(prompt.ToolTypeFunction),
				Name: ptr.Of("get_weather"),
			},
			want: &entity.ToolChoiceSpecification{
				Type: entity.ToolTypeFunction,
				Name: "get_weather",
			},
		},
		{
			name: "specification with google_search type",
			dto: &prompt.ToolChoiceSpecification{
				Type: ptr.Of(prompt.ToolTypeGoogleSearch),
				Name: ptr.Of("search"),
			},
			want: &entity.ToolChoiceSpecification{
				Type: entity.ToolTypeGoogleSearch,
				Name: "search",
			},
		},
	}
	for _, tt := range tests {
		t.Run(tt.name, func(t *testing.T) {
			t.Parallel()
			assert.Equal(t, tt.want, ToolChoiceSpecificationDTO2DO(tt.dto))
		})
	}
}

func TestToolCallConfigDO2DTO_WithSpecification(t *testing.T) {
	tests := []struct {
		name string
		do   *entity.ToolCallConfig
		want *prompt.ToolCallConfig
	}{
		{
			name: "nil input",
			do:   nil,
			want: nil,
		},
		{
			name: "auto without specification",
			do: &entity.ToolCallConfig{
				ToolChoice: entity.ToolChoiceTypeAuto,
			},
			want: &prompt.ToolCallConfig{
				ToolChoice:              ptr.Of(prompt.ToolChoiceTypeAuto),
				ToolChoiceSpecification: nil,
			},
		},
		{
			name: "specific with specification",
			do: &entity.ToolCallConfig{
				ToolChoice: entity.ToolChoiceTypeSpecific,
				ToolChoiceSpecification: &entity.ToolChoiceSpecification{
					Type: entity.ToolTypeFunction,
					Name: "get_weather",
				},
			},
			want: &prompt.ToolCallConfig{
				ToolChoice: ptr.Of(prompt.ToolChoiceTypeSpecific),
				ToolChoiceSpecification: &prompt.ToolChoiceSpecification{
					Type: ptr.Of(prompt.ToolTypeFunction),
					Name: ptr.Of("get_weather"),
				},
			},
		},
		{
			name: "specific with google_search specification",
			do: &entity.ToolCallConfig{
				ToolChoice: entity.ToolChoiceTypeSpecific,
				ToolChoiceSpecification: &entity.ToolChoiceSpecification{
					Type: entity.ToolTypeGoogleSearch,
					Name: "search",
				},
			},
			want: &prompt.ToolCallConfig{
				ToolChoice: ptr.Of(prompt.ToolChoiceTypeSpecific),
				ToolChoiceSpecification: &prompt.ToolChoiceSpecification{
					Type: ptr.Of(prompt.ToolTypeGoogleSearch),
					Name: ptr.Of("search"),
				},
			},
		},
	}
	for _, tt := range tests {
		t.Run(tt.name, func(t *testing.T) {
			t.Parallel()
			assert.Equal(t, tt.want, ToolCallConfigDO2DTO(tt.do))
		})
	}
}

func TestToolCallConfigDTO2DO_WithSpecification(t *testing.T) {
	tests := []struct {
		name string
		dto  *prompt.ToolCallConfig
		want *entity.ToolCallConfig
	}{
		{
			name: "nil input",
			dto:  nil,
			want: nil,
		},
		{
			name: "auto without specification",
			dto: &prompt.ToolCallConfig{
				ToolChoice: ptr.Of(prompt.ToolChoiceTypeAuto),
			},
			want: &entity.ToolCallConfig{
				ToolChoice:              entity.ToolChoiceTypeAuto,
				ToolChoiceSpecification: nil,
			},
		},
		{
			name: "specific with specification",
			dto: &prompt.ToolCallConfig{
				ToolChoice: ptr.Of(prompt.ToolChoiceTypeSpecific),
				ToolChoiceSpecification: &prompt.ToolChoiceSpecification{
					Type: ptr.Of(prompt.ToolTypeFunction),
					Name: ptr.Of("get_weather"),
				},
			},
			want: &entity.ToolCallConfig{
				ToolChoice: entity.ToolChoiceTypeSpecific,
				ToolChoiceSpecification: &entity.ToolChoiceSpecification{
					Type: entity.ToolTypeFunction,
					Name: "get_weather",
				},
			},
		},
		{
			name: "specific with google_search specification",
			dto: &prompt.ToolCallConfig{
				ToolChoice: ptr.Of(prompt.ToolChoiceTypeSpecific),
				ToolChoiceSpecification: &prompt.ToolChoiceSpecification{
					Type: ptr.Of(prompt.ToolTypeGoogleSearch),
					Name: ptr.Of("search"),
				},
			},
			want: &entity.ToolCallConfig{
				ToolChoice: entity.ToolChoiceTypeSpecific,
				ToolChoiceSpecification: &entity.ToolChoiceSpecification{
					Type: entity.ToolTypeGoogleSearch,
					Name: "search",
				},
			},
		},
	}
	for _, tt := range tests {
		t.Run(tt.name, func(t *testing.T) {
			t.Parallel()
			assert.Equal(t, tt.want, ToolCallConfigDTO2DO(tt.dto))
		})
	}
}

func TestToolChoiceTypeDTO2DO(t *testing.T) {
	tests := []struct {
		name string
		dto  prompt.ToolChoiceType
		want entity.ToolChoiceType
	}{
		{
			name: "none type",
			dto:  prompt.ToolChoiceTypeNone,
			want: entity.ToolChoiceTypeNone,
		},
		{
			name: "auto type",
			dto:  prompt.ToolChoiceTypeAuto,
			want: entity.ToolChoiceTypeAuto,
		},
		{
			name: "specific type",
			dto:  prompt.ToolChoiceTypeSpecific,
			want: entity.ToolChoiceTypeSpecific,
		},
		{
			name: "unknown type defaults to auto",
			dto:  prompt.ToolChoiceType("unknown"),
			want: entity.ToolChoiceTypeAuto,
		},
	}
	for _, tt := range tests {
		t.Run(tt.name, func(t *testing.T) {
			t.Parallel()
			assert.Equal(t, tt.want, ToolChoiceTypeDTO2DO(tt.dto))
=======
type paramOptionTestCase struct {
	name string
	dto  *prompt.ParamOption
	do   *entity.ParamOption
}

func mockParamOptionCases() []paramOptionTestCase {
	return []paramOptionTestCase{
		{
			name: "nil input",
			dto:  nil,
			do:   nil,
		},
		{
			name: "empty param option",
			dto: &prompt.ParamOption{
				Value: ptr.Of(""),
				Label: ptr.Of(""),
			},
			do: &entity.ParamOption{
				Value: "",
				Label: "",
			},
		},
		{
			name: "basic param option",
			dto: &prompt.ParamOption{
				Value: ptr.Of("value1"),
				Label: ptr.Of("Label 1"),
			},
			do: &entity.ParamOption{
				Value: "value1",
				Label: "Label 1",
			},
		},
		{
			name: "param option with special characters",
			dto: &prompt.ParamOption{
				Value: ptr.Of("option_value_123"),
				Label: ptr.Of("Option Label (Special: 测试)"),
			},
			do: &entity.ParamOption{
				Value: "option_value_123",
				Label: "Option Label (Special: 测试)",
			},
		},
	}
}

func TestParamOptionDTO2DO(t *testing.T) {
	for _, tt := range mockParamOptionCases() {
		t.Run(tt.name, func(t *testing.T) {
			t.Parallel()
			assert.Equal(t, tt.do, ParamOptionDTO2DO(tt.dto))
		})
	}
}

func TestParamOptionDO2DTO(t *testing.T) {
	for _, tt := range mockParamOptionCases() {
		t.Run(tt.name, func(t *testing.T) {
			t.Parallel()
			assert.Equal(t, tt.dto, ParamOptionDO2DTO(tt.do))
		})
	}
}

type paramConfigValueTestCase struct {
	name string
	dto  *prompt.ParamConfigValue
	do   *entity.ParamConfigValue
}

func mockParamConfigValueCases() []paramConfigValueTestCase {
	return []paramConfigValueTestCase{
		{
			name: "nil input",
			dto:  nil,
			do:   nil,
		},
		{
			name: "empty param config value",
			dto: &prompt.ParamConfigValue{
				Name:  ptr.Of(""),
				Label: ptr.Of(""),
				Value: nil,
			},
			do: &entity.ParamConfigValue{
				Name:  "",
				Label: "",
				Value: nil,
			},
		},
		{
			name: "basic param config value",
			dto: &prompt.ParamConfigValue{
				Name:  ptr.Of("temperature"),
				Label: ptr.Of("Temperature"),
				Value: &prompt.ParamOption{
					Value: ptr.Of("0.7"),
					Label: ptr.Of("0.7"),
				},
			},
			do: &entity.ParamConfigValue{
				Name:  "temperature",
				Label: "Temperature",
				Value: &entity.ParamOption{
					Value: "0.7",
					Label: "0.7",
				},
			},
		},
		{
			name: "param config value with complex option",
			dto: &prompt.ParamConfigValue{
				Name:  ptr.Of("top_p"),
				Label: ptr.Of("Top P"),
				Value: &prompt.ParamOption{
					Value: ptr.Of("0.9"),
					Label: ptr.Of("Top P: 0.9 (Recommended)"),
				},
			},
			do: &entity.ParamConfigValue{
				Name:  "top_p",
				Label: "Top P",
				Value: &entity.ParamOption{
					Value: "0.9",
					Label: "Top P: 0.9 (Recommended)",
				},
			},
		},
		{
			name: "param config value without value",
			dto: &prompt.ParamConfigValue{
				Name:  ptr.Of("max_tokens"),
				Label: ptr.Of("Max Tokens"),
				Value: nil,
			},
			do: &entity.ParamConfigValue{
				Name:  "max_tokens",
				Label: "Max Tokens",
				Value: nil,
			},
		},
	}
}

func TestParamConfigValueDTO2DO(t *testing.T) {
	for _, tt := range mockParamConfigValueCases() {
		t.Run(tt.name, func(t *testing.T) {
			t.Parallel()
			assert.Equal(t, tt.do, ParamConfigValueDTO2DO(tt.dto))
		})
	}
}

func TestParamConfigValueDO2DTO(t *testing.T) {
	for _, tt := range mockParamConfigValueCases() {
		t.Run(tt.name, func(t *testing.T) {
			t.Parallel()
			assert.Equal(t, tt.dto, ParamConfigValueDO2DTO(tt.do))
		})
	}
}

func TestBatchParamConfigValueDTO2DO(t *testing.T) {
	tests := []struct {
		name string
		dtos []*prompt.ParamConfigValue
		dos  []*entity.ParamConfigValue
	}{
		{
			name: "nil input",
			dtos: nil,
			dos:  nil,
		},
		{
			name: "empty slice",
			dtos: []*prompt.ParamConfigValue{},
			dos:  []*entity.ParamConfigValue{},
		},
		{
			name: "single param config value",
			dtos: []*prompt.ParamConfigValue{
				{
					Name:  ptr.Of("temperature"),
					Label: ptr.Of("Temperature"),
					Value: &prompt.ParamOption{
						Value: ptr.Of("0.7"),
						Label: ptr.Of("0.7"),
					},
				},
			},
			dos: []*entity.ParamConfigValue{
				{
					Name:  "temperature",
					Label: "Temperature",
					Value: &entity.ParamOption{
						Value: "0.7",
						Label: "0.7",
					},
				},
			},
		},
		{
			name: "multiple param config values",
			dtos: []*prompt.ParamConfigValue{
				{
					Name:  ptr.Of("temperature"),
					Label: ptr.Of("Temperature"),
					Value: &prompt.ParamOption{
						Value: ptr.Of("0.7"),
						Label: ptr.Of("0.7"),
					},
				},
				{
					Name:  ptr.Of("top_p"),
					Label: ptr.Of("Top P"),
					Value: &prompt.ParamOption{
						Value: ptr.Of("0.9"),
						Label: ptr.Of("0.9"),
					},
				},
			},
			dos: []*entity.ParamConfigValue{
				{
					Name:  "temperature",
					Label: "Temperature",
					Value: &entity.ParamOption{
						Value: "0.7",
						Label: "0.7",
					},
				},
				{
					Name:  "top_p",
					Label: "Top P",
					Value: &entity.ParamOption{
						Value: "0.9",
						Label: "0.9",
					},
				},
			},
		},
		{
			name: "with nil elements (should be skipped)",
			dtos: []*prompt.ParamConfigValue{
				{
					Name:  ptr.Of("temperature"),
					Label: ptr.Of("Temperature"),
					Value: &prompt.ParamOption{
						Value: ptr.Of("0.7"),
						Label: ptr.Of("0.7"),
					},
				},
				nil,
				{
					Name:  ptr.Of("top_p"),
					Label: ptr.Of("Top P"),
					Value: &prompt.ParamOption{
						Value: ptr.Of("0.9"),
						Label: ptr.Of("0.9"),
					},
				},
			},
			dos: []*entity.ParamConfigValue{
				{
					Name:  "temperature",
					Label: "Temperature",
					Value: &entity.ParamOption{
						Value: "0.7",
						Label: "0.7",
					},
				},
				{
					Name:  "top_p",
					Label: "Top P",
					Value: &entity.ParamOption{
						Value: "0.9",
						Label: "0.9",
					},
				},
			},
		},
	}

	for _, tt := range tests {
		t.Run(tt.name, func(t *testing.T) {
			t.Parallel()
			assert.Equal(t, tt.dos, BatchParamConfigValueDTO2DO(tt.dtos))
		})
	}
}

func TestBatchParamConfigValueDO2DTO(t *testing.T) {
	tests := []struct {
		name string
		dos  []*entity.ParamConfigValue
		dtos []*prompt.ParamConfigValue
	}{
		{
			name: "nil input",
			dos:  nil,
			dtos: nil,
		},
		{
			name: "empty slice",
			dos:  []*entity.ParamConfigValue{},
			dtos: []*prompt.ParamConfigValue{},
		},
		{
			name: "single param config value",
			dos: []*entity.ParamConfigValue{
				{
					Name:  "temperature",
					Label: "Temperature",
					Value: &entity.ParamOption{
						Value: "0.7",
						Label: "0.7",
					},
				},
			},
			dtos: []*prompt.ParamConfigValue{
				{
					Name:  ptr.Of("temperature"),
					Label: ptr.Of("Temperature"),
					Value: &prompt.ParamOption{
						Value: ptr.Of("0.7"),
						Label: ptr.Of("0.7"),
					},
				},
			},
		},
		{
			name: "multiple param config values",
			dos: []*entity.ParamConfigValue{
				{
					Name:  "temperature",
					Label: "Temperature",
					Value: &entity.ParamOption{
						Value: "0.7",
						Label: "0.7",
					},
				},
				{
					Name:  "top_p",
					Label: "Top P",
					Value: &entity.ParamOption{
						Value: "0.9",
						Label: "0.9",
					},
				},
			},
			dtos: []*prompt.ParamConfigValue{
				{
					Name:  ptr.Of("temperature"),
					Label: ptr.Of("Temperature"),
					Value: &prompt.ParamOption{
						Value: ptr.Of("0.7"),
						Label: ptr.Of("0.7"),
					},
				},
				{
					Name:  ptr.Of("top_p"),
					Label: ptr.Of("Top P"),
					Value: &prompt.ParamOption{
						Value: ptr.Of("0.9"),
						Label: ptr.Of("0.9"),
					},
				},
			},
		},
		{
			name: "with nil elements (should be skipped)",
			dos: []*entity.ParamConfigValue{
				{
					Name:  "temperature",
					Label: "Temperature",
					Value: &entity.ParamOption{
						Value: "0.7",
						Label: "0.7",
					},
				},
				nil,
				{
					Name:  "top_p",
					Label: "Top P",
					Value: &entity.ParamOption{
						Value: "0.9",
						Label: "0.9",
					},
				},
			},
			dtos: []*prompt.ParamConfigValue{
				{
					Name:  ptr.Of("temperature"),
					Label: ptr.Of("Temperature"),
					Value: &prompt.ParamOption{
						Value: ptr.Of("0.7"),
						Label: ptr.Of("0.7"),
					},
				},
				{
					Name:  ptr.Of("top_p"),
					Label: ptr.Of("Top P"),
					Value: &prompt.ParamOption{
						Value: ptr.Of("0.9"),
						Label: ptr.Of("0.9"),
					},
				},
			},
		},
	}

	for _, tt := range tests {
		t.Run(tt.name, func(t *testing.T) {
			t.Parallel()
			assert.Equal(t, tt.dtos, BatchParamConfigValueDO2DTO(tt.dos))
>>>>>>> ff51019e
		})
	}
}<|MERGE_RESOLUTION|>--- conflicted
+++ resolved
@@ -814,7 +814,6 @@
 	}
 }
 
-<<<<<<< HEAD
 func TestModelConfigExtraConversion(t *testing.T) {
 	extra := ptr.Of(`{"foo":"bar"}`)
 	dto := &prompt.ModelConfig{
@@ -1278,7 +1277,10 @@
 		t.Run(tt.name, func(t *testing.T) {
 			t.Parallel()
 			assert.Equal(t, tt.want, ToolChoiceTypeDTO2DO(tt.dto))
-=======
+		})
+	}
+}
+
 type paramOptionTestCase struct {
 	name string
 	dto  *prompt.ParamOption
@@ -1696,7 +1698,6 @@
 		t.Run(tt.name, func(t *testing.T) {
 			t.Parallel()
 			assert.Equal(t, tt.dtos, BatchParamConfigValueDO2DTO(tt.dos))
->>>>>>> ff51019e
 		})
 	}
 }