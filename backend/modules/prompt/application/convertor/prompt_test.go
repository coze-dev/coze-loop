--- conflicted
+++ resolved
@@ -394,10 +394,7 @@
 					Detail: &prompt.PromptDetail{
 						PromptTemplate: &prompt.PromptTemplate{
 							TemplateType: ptr.Of(prompt.TemplateTypeNormal),
-<<<<<<< HEAD
-=======
 							HasSnippet:   ptr.Of(false),
->>>>>>> 8848d25d
 							Metadata:     map[string]string{"commit-meta": "value"},
 						},
 					},
@@ -406,10 +403,7 @@
 					Detail: &prompt.PromptDetail{
 						PromptTemplate: &prompt.PromptTemplate{
 							TemplateType: ptr.Of(prompt.TemplateTypeNormal),
-<<<<<<< HEAD
-=======
 							HasSnippet:   ptr.Of(false),
->>>>>>> 8848d25d
 							Metadata:     map[string]string{"draft-meta": "value"},
 						},
 					},
@@ -420,10 +414,7 @@
 					PromptDetail: &entity.PromptDetail{
 						PromptTemplate: &entity.PromptTemplate{
 							TemplateType: entity.TemplateTypeNormal,
-<<<<<<< HEAD
-=======
 							HasSnippets:  false,
->>>>>>> 8848d25d
 							Metadata:     map[string]string{"commit-meta": "value"},
 						},
 					},
@@ -432,18 +423,13 @@
 					PromptDetail: &entity.PromptDetail{
 						PromptTemplate: &entity.PromptTemplate{
 							TemplateType: entity.TemplateTypeNormal,
-<<<<<<< HEAD
-=======
 							HasSnippets:  false,
->>>>>>> 8848d25d
 							Metadata:     map[string]string{"draft-meta": "value"},
 						},
 					},
 				},
 			},
 		},
-<<<<<<< HEAD
-=======
 		{
 			name: "snippet prompt with snippets",
 			dto: &prompt.Prompt{
@@ -561,7 +547,6 @@
 				},
 			},
 		},
->>>>>>> 8848d25d
 	}
 }
 
@@ -987,8 +972,6 @@
 			assert.Equal(t, tt.want, got)
 		})
 	}
-<<<<<<< HEAD
-=======
 }
 
 func TestToolTypeDO2DTO(t *testing.T) {
@@ -1717,5 +1700,4 @@
 			assert.Equal(t, tt.dtos, BatchParamConfigValueDO2DTO(tt.dos))
 		})
 	}
->>>>>>> 8848d25d
 }