--- conflicted
+++ resolved
@@ -461,11 +461,7 @@
 				continue
 			}
 			for _, part := range val.MultiPartValues {
-<<<<<<< HEAD
-				if part == nil || part.ImageURL == nil {
-=======
 				if part == nil || part.ImageURL == nil || part.ImageURL.URI == "" {
->>>>>>> 5f1b5222
 					continue
 				}
 				fileKeys = append(fileKeys, part.ImageURL.URI)
@@ -498,11 +494,7 @@
 				continue
 			}
 			for _, part := range val.MultiPartValues {
-<<<<<<< HEAD
-				if part == nil || part.ImageURL == nil {
-=======
 				if part == nil || part.ImageURL == nil || part.ImageURL.URI == "" {
->>>>>>> 5f1b5222
 					continue
 				}
 				part.ImageURL.URL = urlMap[part.ImageURL.URI]
