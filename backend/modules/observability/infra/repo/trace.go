// Copyright (c) 2025 coze-dev Authors
// SPDX-License-Identifier: Apache-2.0

package repo

import (
	"context"
	"encoding/base64"
	"fmt"
	"strconv"
	"time"

	"github.com/coze-dev/coze-loop/backend/infra/idgen"
	"github.com/coze-dev/coze-loop/backend/modules/observability/domain/component/config"
	"github.com/coze-dev/coze-loop/backend/modules/observability/domain/component/mq"
	metric_repo "github.com/coze-dev/coze-loop/backend/modules/observability/domain/metric/repo"
	"github.com/coze-dev/coze-loop/backend/modules/observability/domain/trace/entity"
	"github.com/coze-dev/coze-loop/backend/modules/observability/domain/trace/entity/loop_span"
	"github.com/coze-dev/coze-loop/backend/modules/observability/domain/trace/repo"
	"github.com/coze-dev/coze-loop/backend/modules/observability/infra/repo/ck"
	"github.com/coze-dev/coze-loop/backend/modules/observability/infra/repo/ck/convertor"
	"github.com/coze-dev/coze-loop/backend/modules/observability/infra/repo/ck/gorm_gen/model"
<<<<<<< HEAD
	"github.com/coze-dev/coze-loop/backend/modules/observability/infra/repo/mysql"
	convertor2 "github.com/coze-dev/coze-loop/backend/modules/observability/infra/repo/mysql/convertor"
	model2 "github.com/coze-dev/coze-loop/backend/modules/observability/infra/repo/mysql/gorm_gen/model"
	"github.com/coze-dev/coze-loop/backend/modules/observability/infra/repo/redis/dao"
=======
	"github.com/coze-dev/coze-loop/backend/modules/observability/infra/repo/redis"
>>>>>>> 69e4503f
	obErrorx "github.com/coze-dev/coze-loop/backend/modules/observability/pkg/errno"
	"github.com/coze-dev/coze-loop/backend/pkg/errorx"
	"github.com/coze-dev/coze-loop/backend/pkg/json"
	"github.com/coze-dev/coze-loop/backend/pkg/lang/ptr"
	"github.com/coze-dev/coze-loop/backend/pkg/logs"
	time_util "github.com/coze-dev/coze-loop/backend/pkg/time"
	"github.com/samber/lo"
)

func NewTraceCKRepoImpl(
	spanDao ck.ISpansDao,
	annoDao ck.IAnnotationDao,
	traceConfig config.ITraceConfig,
<<<<<<< HEAD
	spanRedisDao dao.ISpansRedisDao,
	trajectoryConfDao mysql.ITrajectoryConfigDao,
) (repo.ITraceRepo, error) {
	return &TraceCkRepoImpl{
		spansDao:          spanDao,
		annoDao:           annoDao,
		traceConfig:       traceConfig,
		spanRedisDao:      spanRedisDao,
		trajectoryConfDao: trajectoryConfDao,
=======
	spanRedisDao redis.ISpansRedisDao,
	spanProducer mq.ISpanProducer,
) (repo.ITraceRepo, error) {
	return &TraceCkRepoImpl{
		spansDao:     spanDao,
		annoDao:      annoDao,
		traceConfig:  traceConfig,
		spanRedisDao: spanRedisDao,
		spanProducer: spanProducer,
>>>>>>> 69e4503f
	}, nil
}

func NewTraceMetricCKRepoImpl(
	spanDao ck.ISpansDao,
	annoDao ck.IAnnotationDao,
	traceConfig config.ITraceConfig,
	idGenerator idgen.IIDGenerator,
) (metric_repo.IMetricRepo, error) {
	return &TraceCkRepoImpl{
		spansDao:    spanDao,
		annoDao:     annoDao,
		traceConfig: traceConfig,
		idGenerator: idGenerator,
	}, nil
}

type TraceCkRepoImpl struct {
<<<<<<< HEAD
	spansDao          ck.ISpansDao
	annoDao           ck.IAnnotationDao
	traceConfig       config.ITraceConfig
	spanRedisDao      dao.ISpansRedisDao
	trajectoryConfDao mysql.ITrajectoryConfigDao
	idGenerator       idgen.IIDGenerator
}

func (t *TraceCkRepoImpl) UpsertTrajectoryConfig(ctx context.Context, param *repo.UpsertTrajectoryConfigParam) error {
	trajectoryConfig, err := t.trajectoryConfDao.GetTrajectoryConfig(ctx, param.WorkspaceId)
	if err != nil {
		return err
	}

	if trajectoryConfig == nil {
		id, err := t.idGenerator.GenID(ctx)
		if err != nil {
			return err
		}
		traConfPo := &model2.ObservabilityTrajectoryConfig{
			ID:          id,
			WorkspaceID: param.WorkspaceId,
			Filter:      &param.Filters,
			CreatedAt:   time.Now(),
			CreatedBy:   param.UserID,
			UpdatedAt:   time.Now(),
			UpdatedBy:   param.UserID,
		}
		return t.trajectoryConfDao.CreateTrajectoryConfig(ctx, traConfPo)
	}

	trajectoryConfig.Filter = &param.Filters
	trajectoryConfig.UpdatedAt = time.Now()
	trajectoryConfig.UpdatedBy = param.UserID
	return t.trajectoryConfDao.UpdateTrajectoryConfig(ctx, trajectoryConfig)
}

func (t *TraceCkRepoImpl) GetTrajectoryConfig(ctx context.Context, param repo.GetTrajectoryConfigParam) (*entity.TrajectoryConfig, error) {
	trajectoryConfig, err := t.trajectoryConfDao.GetTrajectoryConfig(ctx, param.WorkspaceId)
	if err != nil {
		return nil, err
	}

	return convertor2.TrajectoryConfigPO2DO(trajectoryConfig), nil
=======
	spansDao     ck.ISpansDao
	annoDao      ck.IAnnotationDao
	traceConfig  config.ITraceConfig
	spanRedisDao redis.ISpansRedisDao
	spanProducer mq.ISpanProducer
>>>>>>> 69e4503f
}

func (t *TraceCkRepoImpl) GetPreSpanIDs(ctx context.Context, param *repo.GetPreSpanIDsParam) (preSpanIDs, responseIDs []string, err error) {
	return t.spanRedisDao.GetPreSpans(ctx, param.PreRespID)
}

type PageToken struct {
	StartTime int64  `json:"StartTime"`
	SpanID    string `json:"SpanID"`
}

func (t *TraceCkRepoImpl) InsertSpans(ctx context.Context, param *repo.InsertTraceParam) error {
	table, err := t.getSpanInsertTable(ctx, param.Tenant, param.TTL)
	if err != nil {
		return err
	}
	if err := t.spansDao.Insert(ctx, &ck.InsertParam{
		Table: table,
		Spans: convertor.SpanListDO2PO(param.Spans, param.TTL),
	}); err != nil {
		logs.CtxError(ctx, "fail to insert spans, %v", err)
		return err
	}
	logs.CtxInfo(ctx, "insert spans into table %s successfully, count %d", table, len(param.Spans))
	return nil
}

func (t *TraceCkRepoImpl) ListSpans(ctx context.Context, req *repo.ListSpansParam) (*repo.ListSpansResult, error) {
	pageToken, err := parsePageToken(req.PageToken)
	if err != nil {
		return nil, errorx.WrapByCode(err, obErrorx.CommercialCommonInvalidParamCodeCode, errorx.WithExtraMsg("invalid list spans request"))
	}
	if pageToken != nil {
		req.Filters = t.addPageTokenFilter(pageToken, req.Filters)
	}
	tableCfg, err := t.getQueryTenantTables(ctx, req.Tenants)
	if err != nil {
		return nil, err
	}
	st := time.Now()
	spans, err := t.spansDao.Get(ctx, &ck.QueryParam{
		QueryType:        ck.QueryTypeListSpans,
		Tables:           tableCfg.SpanTables,
		AnnoTableMap:     tableCfg.AnnoTableMap,
		StartTime:        time_util.MillSec2MicroSec(req.StartAt),
		EndTime:          time_util.MillSec2MicroSec(req.EndAt),
		Filters:          req.Filters,
		Limit:            req.Limit + 1,
		OrderByStartTime: req.DescByStartTime,
		OmitColumns:      req.OmitColumns,
		SelectColumns:    req.SelectColumns,
	})
	if err != nil {
		return nil, err
	}
	logs.CtxInfo(ctx, "list spans successfully, spans count %d, cost %v", len(spans), time.Since(st))
	spanDOList := convertor.SpanListPO2DO(spans)
	if tableCfg.NeedQueryAnno && !req.NotQueryAnnotation {
		spanIDs := lo.UniqMap(spans, func(item *model.ObservabilitySpan, _ int) string {
			return item.SpanID
		})
		st = time.Now()
		annotations, err := t.annoDao.List(ctx, &ck.ListAnnotationsParam{
			Tables:    tableCfg.AnnoTables,
			SpanIDs:   spanIDs,
			StartTime: time_util.MillSec2MicroSec(req.StartAt),
			EndTime:   time_util.MillSec2MicroSec(req.EndAt),
			Limit:     int32(min(len(spanIDs)*100, 10000)),
		})
		logs.CtxInfo(ctx, "get annotations successfully, annotations count %d, cost %v", len(annotations), time.Since(st))
		if err != nil {
			return nil, err
		}
		annoDOList := convertor.AnnotationListPO2DO(annotations)
		spanDOList.SetAnnotations(annoDOList)
	}
	result := &repo.ListSpansResult{
		Spans:   spanDOList,
		HasMore: len(spans) > int(req.Limit),
	}
	if result.HasMore {
		result.Spans = result.Spans[:len(result.Spans)-1]
	}
	if len(result.Spans) > 0 {
		lastSpan := result.Spans[len(result.Spans)-1]
		pageToken := &PageToken{
			StartTime: lastSpan.StartTime,
			SpanID:    lastSpan.SpanID,
		}
		pt, _ := json.Marshal(pageToken)
		result.PageToken = base64.StdEncoding.EncodeToString(pt)
	}
	result.Spans = result.Spans.Uniq()
	return result, nil
}

func (t *TraceCkRepoImpl) GetTrace(ctx context.Context, req *repo.GetTraceParam) (loop_span.SpanList, error) {
	tableCfg, err := t.getQueryTenantTables(ctx, req.Tenants)
	if err != nil {
		return nil, err
	}
	filter := &loop_span.FilterFields{
		QueryAndOr: ptr.Of(loop_span.QueryAndOrEnumAnd),
	}
	if req.TraceID != "" {
		filter.FilterFields = append(filter.FilterFields, &loop_span.FilterField{
			FieldName: loop_span.SpanFieldTraceId,
			FieldType: loop_span.FieldTypeString,
			Values:    []string{req.TraceID},
			QueryType: ptr.Of(loop_span.QueryTypeEnumEq),
		})
	} else {
		filter.FilterFields = append(filter.FilterFields, &loop_span.FilterField{
			FieldName: loop_span.SpanFieldLogID,
			FieldType: loop_span.FieldTypeString,
			Values:    []string{req.LogID},
			QueryType: ptr.Of(loop_span.QueryTypeEnumEq),
		})
	}
	if len(req.SpanIDs) > 0 {
		filter.FilterFields = append(filter.FilterFields, &loop_span.FilterField{
			FieldName: loop_span.SpanFieldSpanId,
			FieldType: loop_span.FieldTypeString,
			Values:    req.SpanIDs,
			QueryType: ptr.Of(loop_span.QueryTypeEnumIn),
		})
	}
	filter.FilterFields = append(filter.FilterFields, &loop_span.FilterField{
		SubFilter: req.Filters,
	})
	st := time.Now()
	spans, err := t.spansDao.Get(ctx, &ck.QueryParam{
		QueryType:     ck.QueryTypeGetTrace,
		Tables:        tableCfg.SpanTables,
		AnnoTableMap:  tableCfg.AnnoTableMap,
		StartTime:     time_util.MillSec2MicroSec(req.StartAt),
		EndTime:       time_util.MillSec2MicroSec(req.EndAt),
		Filters:       filter,
		Limit:         req.Limit,
		OmitColumns:   req.OmitColumns,
		SelectColumns: req.SelectColumns,
	})
	if err != nil {
		return nil, err
	}
	logs.CtxInfo(ctx, "get trace %s successfully, spans count %d, cost %v",
		req.TraceID, len(spans), time.Since(st))
	spanDOList := convertor.SpanListPO2DO(spans)
	if tableCfg.NeedQueryAnno && !req.NotQueryAnnotation {
		spanIDs := lo.UniqMap(spans, func(item *model.ObservabilitySpan, _ int) string {
			return item.SpanID
		})
		st = time.Now()
		annotations, err := t.annoDao.List(ctx, &ck.ListAnnotationsParam{
			Tables:    tableCfg.AnnoTables,
			SpanIDs:   spanIDs,
			StartTime: time_util.MillSec2MicroSec(req.StartAt),
			EndTime:   time_util.MillSec2MicroSec(req.EndAt),
			Limit:     int32(min(len(spanIDs)*100, 10000)),
		})
		logs.CtxInfo(ctx, "get annotations successfully, annotations count %d, cost %v", len(annotations), time.Since(st))
		if err != nil {
			return nil, err
		}
		annoDOList := convertor.AnnotationListPO2DO(annotations)
		spanDOList.SetAnnotations(annoDOList.Uniq())
	}
	return spanDOList.Uniq(), nil
}

func (t *TraceCkRepoImpl) ListAnnotations(ctx context.Context, param *repo.ListAnnotationsParam) (loop_span.AnnotationList, error) {
	if param.SpanID == "" || param.TraceID == "" || param.WorkspaceId <= 0 {
		return nil, errorx.NewByCode(obErrorx.CommercialCommonInvalidParamCodeCode)
	}
	tableCfg, err := t.getQueryTenantTables(ctx, param.Tenants)
	if err != nil {
		return nil, err
	} else if len(tableCfg.AnnoTables) == 0 {
		return loop_span.AnnotationList{}, nil
	}
	st := time.Now()
	annotations, err := t.annoDao.List(ctx, &ck.ListAnnotationsParam{
		Tables:          tableCfg.AnnoTables,
		SpanIDs:         []string{param.SpanID},
		StartTime:       time_util.MillSec2MicroSec(param.StartAt),
		EndTime:         time_util.MillSec2MicroSec(param.EndAt),
		DescByUpdatedAt: param.DescByUpdatedAt,
		Limit:           100,
	})
	if err != nil {
		return nil, err
	}
	logs.CtxInfo(ctx, "get annotations successfully, annotations count %d, cost %v", len(annotations), time.Since(st))
	workspaceIDStr := strconv.FormatInt(param.WorkspaceId, 10)
	annotations = lo.Filter(annotations, func(item *model.ObservabilityAnnotation, _ int) bool {
		return item.TraceID == param.TraceID && item.SpaceID == workspaceIDStr
	})
	return convertor.AnnotationListPO2DO(annotations).Uniq(), nil
}

func (t *TraceCkRepoImpl) GetAnnotation(ctx context.Context, param *repo.GetAnnotationParam) (*loop_span.Annotation, error) {
	tableCfg, err := t.getQueryTenantTables(ctx, param.Tenants)
	if err != nil {
		return nil, err
	} else if len(tableCfg.AnnoTables) == 0 {
		return nil, nil
	}
	st := time.Now()
	annotation, err := t.annoDao.Get(ctx, &ck.GetAnnotationParam{
		Tables:    tableCfg.AnnoTables,
		ID:        param.ID,
		StartTime: time_util.MillSec2MicroSec(param.StartAt),
		EndTime:   time_util.MillSec2MicroSec(param.EndAt),
		Limit:     2,
	})
	if err != nil {
		return nil, err
	}
	logs.CtxInfo(ctx, "get annotation successfully, cost %v", time.Since(st))
	return convertor.AnnotationPO2DO(annotation), nil
}

func (t *TraceCkRepoImpl) InsertAnnotations(ctx context.Context, param *repo.InsertAnnotationParam) error {
	table, err := t.getAnnoInsertTable(ctx, param.Tenant, param.TTL)
	if err != nil {
		return err
	}
	pos := make([]*model.ObservabilityAnnotation, 0, len(param.Span.Annotations))
	for _, annotation := range param.Span.Annotations {
		annotationPO, err := convertor.AnnotationDO2PO(annotation)
		if err != nil {
			return err
		}
		pos = append(pos, annotationPO)
	}
	err = t.annoDao.Insert(ctx, &ck.InsertAnnotationParam{
		Table:       table,
		Annotations: pos,
	})
	if err != nil {
		return nil
	}
	span := param.Span
	annotationType := ""
	if param.AnnotationType != nil {
		annotationType = string(*param.AnnotationType)
	}
	return t.spanProducer.SendSpanWithAnnotation(ctx, &entity.SpanEvent{
		Span: span,
	}, annotationType)
}

func (t *TraceCkRepoImpl) GetMetrics(ctx context.Context, param *metric_repo.GetMetricsParam) (*metric_repo.GetMetricsResult, error) {
	tableCfg, err := t.getQueryTenantTables(ctx, param.Tenants)
	if err != nil {
		return nil, err
	}
	st := time.Now()
	metrics, err := t.spansDao.GetMetrics(ctx, &ck.GetMetricsParam{
		Tables:       tableCfg.SpanTables,
		Aggregations: param.Aggregations,
		GroupBys:     param.GroupBys,
		Filters:      param.Filters,
		StartAt:      time_util.MillSec2MicroSec(param.StartAt),
		EndAt:        time_util.MillSec2MicroSec(param.EndAt),
		Granularity:  param.Granularity,
	})
	if err != nil {
		return nil, err
	}
	logs.CtxInfo(ctx, "get metrics successfully, cost %v", time.Since(st))
	return &metric_repo.GetMetricsResult{
		Data: metrics,
	}, nil
}

type queryTableCfg struct {
	SpanTables    []string
	AnnoTables    []string
	AnnoTableMap  map[string]string
	NeedQueryAnno bool
}

func (t *TraceCkRepoImpl) getQueryTenantTables(ctx context.Context, tenants []string) (*queryTableCfg, error) {
	tenantTableCfg, err := t.traceConfig.GetTenantConfig(ctx)
	if err != nil {
		logs.CtxError(ctx, "fail to get tenant table config, %v", err)
		return nil, errorx.WrapByCode(err, obErrorx.CommercialCommonInternalErrorCodeCode)
	}
	if len(tenants) == 0 {
		return nil, errorx.NewByCode(obErrorx.CommercialCommonInvalidParamCodeCode, errorx.WithExtraMsg("no tenants configured"))
	}
	ret := &queryTableCfg{
		SpanTables:   make([]string, 0),
		AnnoTableMap: make(map[string]string),
	}
	for _, tenant := range tenants {
		tables, ok := tenantTableCfg.TenantTables[tenant]
		if !ok {
			continue
		}
		for _, tableCfg := range tables {
			ret.SpanTables = append(ret.SpanTables, tableCfg.SpanTable)
			if tableCfg.AnnoTable != "" {
				ret.AnnoTables = append(ret.AnnoTables, tableCfg.AnnoTable)
				ret.AnnoTableMap[tableCfg.SpanTable] = tableCfg.AnnoTable
			}
		}
	}
	for _, tenant := range tenants {
		if tenantTableCfg.TenantsSupportAnnotation[tenant] {
			ret.NeedQueryAnno = true
			break
		}
	}
	ret.SpanTables = lo.Uniq(ret.SpanTables)
	ret.AnnoTables = lo.Uniq(ret.AnnoTables)
	return ret, nil
}

func (t *TraceCkRepoImpl) getSpanInsertTable(ctx context.Context, tenant string, ttl loop_span.TTL) (string, error) {
	tenantTableCfg, err := t.traceConfig.GetTenantConfig(ctx)
	if err != nil {
		logs.CtxError(ctx, "fail to get tenant config, %v", err)
		return "", err
	}
	tableCfg, ok := tenantTableCfg.TenantTables[tenant][ttl]
	if !ok {
		return "", fmt.Errorf("no table config found for tenant %s with ttl %s", tenant, ttl)
	} else if tableCfg.SpanTable == "" {
		return "", fmt.Errorf("no table config found for tenant %s with ttl %s", tenant, ttl)
	}
	return tableCfg.SpanTable, nil
}

func (t *TraceCkRepoImpl) getAnnoInsertTable(ctx context.Context, tenant string, ttl loop_span.TTL) (string, error) {
	tenantTableCfg, err := t.traceConfig.GetTenantConfig(ctx)
	if err != nil {
		logs.CtxError(ctx, "fail to get tenant config, %v", err)
		return "", err
	}
	tableCfg, ok := tenantTableCfg.TenantTables[tenant][ttl]
	if !ok {
		return "", fmt.Errorf("no annotation table config found for tenant %s with ttl %s", tenant, ttl)
	} else if tableCfg.AnnoTable == "" {
		return "", fmt.Errorf("no annotation table config found for tenant %s with ttl %s", tenant, ttl)
	}
	return tableCfg.AnnoTable, nil
}

func (t *TraceCkRepoImpl) addPageTokenFilter(pageToken *PageToken, filter *loop_span.FilterFields) *loop_span.FilterFields {
	timeStr := strconv.FormatInt(pageToken.StartTime, 10)
	filterFields := &loop_span.FilterFields{
		QueryAndOr: ptr.Of(loop_span.QueryAndOrEnumOr),
		FilterFields: []*loop_span.FilterField{
			{
				FieldName: loop_span.SpanFieldStartTime,
				FieldType: loop_span.FieldTypeLong,
				Values:    []string{timeStr},
				QueryType: ptr.Of(loop_span.QueryTypeEnumLt),
			},
			{
				FieldName:  loop_span.SpanFieldStartTime,
				FieldType:  loop_span.FieldTypeLong,
				Values:     []string{timeStr},
				QueryType:  ptr.Of(loop_span.QueryTypeEnumEq),
				QueryAndOr: ptr.Of(loop_span.QueryAndOrEnumAnd),
				SubFilter: &loop_span.FilterFields{
					QueryAndOr: ptr.Of(loop_span.QueryAndOrEnumAnd),
					FilterFields: []*loop_span.FilterField{
						{
							FieldName: loop_span.SpanFieldSpanId,
							FieldType: loop_span.FieldTypeString,
							Values:    []string{pageToken.SpanID},
							QueryType: ptr.Of(loop_span.QueryTypeEnumLt),
						},
					},
				},
			},
		},
	}
	if filter == nil {
		return filterFields
	} else {
		return &loop_span.FilterFields{
			QueryAndOr: ptr.Of(loop_span.QueryAndOrEnumAnd),
			FilterFields: []*loop_span.FilterField{
				{
					SubFilter: filterFields,
				},
				{
					SubFilter: filter,
				},
			},
		}
	}
}

func parsePageToken(pageToken string) (*PageToken, error) {
	if pageToken == "" {
		return nil, nil
	}
	ptStr, err := base64.StdEncoding.DecodeString(pageToken)
	if err != nil {
		return nil, fmt.Errorf("fail to decode pageToken %s, %v", pageToken, err)
	}
	pt := new(PageToken)
	if err := json.Unmarshal(ptStr, pt); err != nil {
		return nil, fmt.Errorf("fail to unmarshal pageToken %s, %v", string(ptStr), err)
	}
	return pt, nil
}<|MERGE_RESOLUTION|>--- conflicted
+++ resolved
@@ -20,14 +20,10 @@
 	"github.com/coze-dev/coze-loop/backend/modules/observability/infra/repo/ck"
 	"github.com/coze-dev/coze-loop/backend/modules/observability/infra/repo/ck/convertor"
 	"github.com/coze-dev/coze-loop/backend/modules/observability/infra/repo/ck/gorm_gen/model"
-<<<<<<< HEAD
 	"github.com/coze-dev/coze-loop/backend/modules/observability/infra/repo/mysql"
 	convertor2 "github.com/coze-dev/coze-loop/backend/modules/observability/infra/repo/mysql/convertor"
 	model2 "github.com/coze-dev/coze-loop/backend/modules/observability/infra/repo/mysql/gorm_gen/model"
-	"github.com/coze-dev/coze-loop/backend/modules/observability/infra/repo/redis/dao"
-=======
 	"github.com/coze-dev/coze-loop/backend/modules/observability/infra/repo/redis"
->>>>>>> 69e4503f
 	obErrorx "github.com/coze-dev/coze-loop/backend/modules/observability/pkg/errno"
 	"github.com/coze-dev/coze-loop/backend/pkg/errorx"
 	"github.com/coze-dev/coze-loop/backend/pkg/json"
@@ -41,8 +37,8 @@
 	spanDao ck.ISpansDao,
 	annoDao ck.IAnnotationDao,
 	traceConfig config.ITraceConfig,
-<<<<<<< HEAD
-	spanRedisDao dao.ISpansRedisDao,
+	spanRedisDao redis.ISpansRedisDao,
+	spanProducer mq.ISpanProducer,
 	trajectoryConfDao mysql.ITrajectoryConfigDao,
 ) (repo.ITraceRepo, error) {
 	return &TraceCkRepoImpl{
@@ -50,18 +46,8 @@
 		annoDao:           annoDao,
 		traceConfig:       traceConfig,
 		spanRedisDao:      spanRedisDao,
+		spanProducer:      spanProducer,
 		trajectoryConfDao: trajectoryConfDao,
-=======
-	spanRedisDao redis.ISpansRedisDao,
-	spanProducer mq.ISpanProducer,
-) (repo.ITraceRepo, error) {
-	return &TraceCkRepoImpl{
-		spansDao:     spanDao,
-		annoDao:      annoDao,
-		traceConfig:  traceConfig,
-		spanRedisDao: spanRedisDao,
-		spanProducer: spanProducer,
->>>>>>> 69e4503f
 	}, nil
 }
 
@@ -80,11 +66,11 @@
 }
 
 type TraceCkRepoImpl struct {
-<<<<<<< HEAD
 	spansDao          ck.ISpansDao
 	annoDao           ck.IAnnotationDao
 	traceConfig       config.ITraceConfig
-	spanRedisDao      dao.ISpansRedisDao
+	spanRedisDao      redis.ISpansRedisDao
+	spanProducer      mq.ISpanProducer
 	trajectoryConfDao mysql.ITrajectoryConfigDao
 	idGenerator       idgen.IIDGenerator
 }
@@ -125,13 +111,6 @@
 	}
 
 	return convertor2.TrajectoryConfigPO2DO(trajectoryConfig), nil
-=======
-	spansDao     ck.ISpansDao
-	annoDao      ck.IAnnotationDao
-	traceConfig  config.ITraceConfig
-	spanRedisDao redis.ISpansRedisDao
-	spanProducer mq.ISpanProducer
->>>>>>> 69e4503f
 }
 
 func (t *TraceCkRepoImpl) GetPreSpanIDs(ctx context.Context, param *repo.GetPreSpanIDsParam) (preSpanIDs, responseIDs []string, err error) {
