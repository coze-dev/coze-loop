// Copyright (c) 2025 coze-dev Authors
// SPDX-License-Identifier: Apache-2.0

package repo

import (
	"context"
	"encoding/base64"
	"fmt"
	"strconv"
	"time"

	"github.com/coze-dev/coze-loop/backend/modules/observability/domain/component/config"
	metric_repo "github.com/coze-dev/coze-loop/backend/modules/observability/domain/metric/repo"
	"github.com/coze-dev/coze-loop/backend/modules/observability/domain/trace/entity/loop_span"
	"github.com/coze-dev/coze-loop/backend/modules/observability/domain/trace/repo"
	"github.com/coze-dev/coze-loop/backend/modules/observability/infra/repo/ck"
	"github.com/coze-dev/coze-loop/backend/modules/observability/infra/repo/ck/convertor"
	"github.com/coze-dev/coze-loop/backend/modules/observability/infra/repo/ck/gorm_gen/model"
	obErrorx "github.com/coze-dev/coze-loop/backend/modules/observability/pkg/errno"
	"github.com/coze-dev/coze-loop/backend/pkg/errorx"
	"github.com/coze-dev/coze-loop/backend/pkg/json"
	"github.com/coze-dev/coze-loop/backend/pkg/lang/ptr"
	"github.com/coze-dev/coze-loop/backend/pkg/logs"
	time_util "github.com/coze-dev/coze-loop/backend/pkg/time"
	"github.com/samber/lo"
)

func NewTraceCKRepoImpl(
	spanDao ck.ISpansDao,
	annoDao ck.IAnnotationDao,
	traceConfig config.ITraceConfig,
) (repo.ITraceRepo, error) {
	return &TraceCkRepoImpl{
		spansDao:    spanDao,
		annoDao:     annoDao,
		traceConfig: traceConfig,
	}, nil
}

func NewTraceMetricCKRepoImpl(
	spanDao ck.ISpansDao,
	annoDao ck.IAnnotationDao,
	traceConfig config.ITraceConfig,
) (metric_repo.IMetricRepo, error) {
	return &TraceCkRepoImpl{
		spansDao:    spanDao,
		annoDao:     annoDao,
		traceConfig: traceConfig,
	}, nil
}

type TraceCkRepoImpl struct {
	spansDao    ck.ISpansDao
	annoDao     ck.IAnnotationDao
	traceConfig config.ITraceConfig
}

type PageToken struct {
	StartTime int64  `json:"StartTime"`
	SpanID    string `json:"SpanID"`
}

func (t *TraceCkRepoImpl) InsertSpans(ctx context.Context, param *repo.InsertTraceParam) error {
	table, err := t.getSpanInsertTable(ctx, param.Tenant, param.TTL)
	if err != nil {
		return err
	}
	if err := t.spansDao.Insert(ctx, &ck.InsertParam{
		Table: table,
		Spans: convertor.SpanListDO2PO(param.Spans, param.TTL),
	}); err != nil {
		logs.CtxError(ctx, "fail to insert spans, %v", err)
		return err
	}
	logs.CtxInfo(ctx, "insert spans into table %s successfully, count %d", table, len(param.Spans))
	return nil
}

func (t *TraceCkRepoImpl) ListSpans(ctx context.Context, req *repo.ListSpansParam) (*repo.ListSpansResult, error) {
	pageToken, err := parsePageToken(req.PageToken)
	if err != nil {
		return nil, errorx.WrapByCode(err, obErrorx.CommercialCommonInvalidParamCodeCode, errorx.WithExtraMsg("invalid list spans request"))
	}
	if pageToken != nil {
		req.Filters = t.addPageTokenFilter(pageToken, req.Filters)
	}
	tableCfg, err := t.getQueryTenantTables(ctx, req.Tenants)
	if err != nil {
		return nil, err
	}
	st := time.Now()
	spans, err := t.spansDao.Get(ctx, &ck.QueryParam{
		QueryType:        ck.QueryTypeListSpans,
		Tables:           tableCfg.SpanTables,
		AnnoTableMap:     tableCfg.AnnoTableMap,
		StartTime:        time_util.MillSec2MicroSec(req.StartAt),
		EndTime:          time_util.MillSec2MicroSec(req.EndAt),
		Filters:          req.Filters,
		Limit:            req.Limit + 1,
		OrderByStartTime: req.DescByStartTime,
		OmitColumns:      req.OmitColumns,
	})
	if err != nil {
		return nil, err
	}
	logs.CtxInfo(ctx, "list spans successfully, spans count %d, cost %v", len(spans), time.Since(st))
	spanDOList := convertor.SpanListPO2DO(spans)
	if tableCfg.NeedQueryAnno && !req.NotQueryAnnotation {
		spanIDs := lo.UniqMap(spans, func(item *model.ObservabilitySpan, _ int) string {
			return item.SpanID
		})
		st = time.Now()
		annotations, err := t.annoDao.List(ctx, &ck.ListAnnotationsParam{
			Tables:    tableCfg.AnnoTables,
			SpanIDs:   spanIDs,
			StartTime: time_util.MillSec2MicroSec(req.StartAt),
			EndTime:   time_util.MillSec2MicroSec(req.EndAt),
			Limit:     int32(min(len(spanIDs)*100, 10000)),
		})
		logs.CtxInfo(ctx, "get annotations successfully, annotations count %d, cost %v", len(annotations), time.Since(st))
		if err != nil {
			return nil, err
		}
		annoDOList := convertor.AnnotationListPO2DO(annotations)
		spanDOList.SetAnnotations(annoDOList)
	}
	result := &repo.ListSpansResult{
		Spans:   spanDOList,
		HasMore: len(spans) > int(req.Limit),
	}
	if result.HasMore {
		result.Spans = result.Spans[:len(result.Spans)-1]
	}
	if len(result.Spans) > 0 {
		lastSpan := result.Spans[len(result.Spans)-1]
		pageToken := &PageToken{
			StartTime: lastSpan.StartTime,
			SpanID:    lastSpan.SpanID,
		}
		pt, _ := json.Marshal(pageToken)
		result.PageToken = base64.StdEncoding.EncodeToString(pt)
	}
	result.Spans = result.Spans.Uniq()
	return result, nil
}

func (t *TraceCkRepoImpl) GetTrace(ctx context.Context, req *repo.GetTraceParam) (loop_span.SpanList, error) {
	tableCfg, err := t.getQueryTenantTables(ctx, req.Tenants)
	if err != nil {
		return nil, err
	}
	filter := &loop_span.FilterFields{
		QueryAndOr: ptr.Of(loop_span.QueryAndOrEnumAnd),
	}
	if req.TraceID != "" {
		filter.FilterFields = append(filter.FilterFields, &loop_span.FilterField{
			FieldName: loop_span.SpanFieldTraceId,
			FieldType: loop_span.FieldTypeString,
			Values:    []string{req.TraceID},
			QueryType: ptr.Of(loop_span.QueryTypeEnumEq),
		})
	} else {
		filter.FilterFields = append(filter.FilterFields, &loop_span.FilterField{
			FieldName: loop_span.SpanFieldLogID,
			FieldType: loop_span.FieldTypeString,
			Values:    []string{req.LogID},
			QueryType: ptr.Of(loop_span.QueryTypeEnumEq),
		})
	}
	if len(req.SpanIDs) > 0 {
		filter.FilterFields = append(filter.FilterFields, &loop_span.FilterField{
			FieldName: loop_span.SpanFieldSpanId,
			FieldType: loop_span.FieldTypeString,
			Values:    req.SpanIDs,
			QueryType: ptr.Of(loop_span.QueryTypeEnumIn),
		})
	}
	filter.FilterFields = append(filter.FilterFields, &loop_span.FilterField{
		SubFilter: req.Filters,
	})
	st := time.Now()
	spans, err := t.spansDao.Get(ctx, &ck.QueryParam{
		QueryType:     ck.QueryTypeGetTrace,
		Tables:        tableCfg.SpanTables,
		AnnoTableMap:  tableCfg.AnnoTableMap,
		StartTime:     time_util.MillSec2MicroSec(req.StartAt),
		EndTime:       time_util.MillSec2MicroSec(req.EndAt),
		Filters:       filter,
		Limit:         req.Limit,
		OmitColumns:   req.OmitColumns,
		SelectColumns: req.SelectColumns,
	})
	if err != nil {
		return nil, err
	}
	logs.CtxInfo(ctx, "get trace %s successfully, spans count %d, cost %v",
		req.TraceID, len(spans), time.Since(st))
	spanDOList := convertor.SpanListPO2DO(spans)
	if tableCfg.NeedQueryAnno && !req.NotQueryAnnotation {
		spanIDs := lo.UniqMap(spans, func(item *model.ObservabilitySpan, _ int) string {
			return item.SpanID
		})
		st = time.Now()
		annotations, err := t.annoDao.List(ctx, &ck.ListAnnotationsParam{
			Tables:    tableCfg.AnnoTables,
			SpanIDs:   spanIDs,
			StartTime: time_util.MillSec2MicroSec(req.StartAt),
			EndTime:   time_util.MillSec2MicroSec(req.EndAt),
			Limit:     int32(min(len(spanIDs)*100, 10000)),
		})
		logs.CtxInfo(ctx, "get annotations successfully, annotations count %d, cost %v", len(annotations), time.Since(st))
		if err != nil {
			return nil, err
		}
		annoDOList := convertor.AnnotationListPO2DO(annotations)
		spanDOList.SetAnnotations(annoDOList.Uniq())
	}
	return spanDOList.Uniq(), nil
}

func (t *TraceCkRepoImpl) ListAnnotations(ctx context.Context, param *repo.ListAnnotationsParam) (loop_span.AnnotationList, error) {
	if param.SpanID == "" || param.TraceID == "" || param.WorkspaceId <= 0 {
		return nil, errorx.NewByCode(obErrorx.CommercialCommonInvalidParamCodeCode)
	}
	tableCfg, err := t.getQueryTenantTables(ctx, param.Tenants)
	if err != nil {
		return nil, err
	} else if len(tableCfg.AnnoTables) == 0 {
		return loop_span.AnnotationList{}, nil
	}
	st := time.Now()
	annotations, err := t.annoDao.List(ctx, &ck.ListAnnotationsParam{
		Tables:          tableCfg.AnnoTables,
		SpanIDs:         []string{param.SpanID},
		StartTime:       time_util.MillSec2MicroSec(param.StartAt),
		EndTime:         time_util.MillSec2MicroSec(param.EndAt),
		DescByUpdatedAt: param.DescByUpdatedAt,
		Limit:           100,
	})
	if err != nil {
		return nil, err
	}
	logs.CtxInfo(ctx, "get annotations successfully, annotations count %d, cost %v", len(annotations), time.Since(st))
	workspaceIDStr := strconv.FormatInt(param.WorkspaceId, 10)
	annotations = lo.Filter(annotations, func(item *model.ObservabilityAnnotation, _ int) bool {
		return item.TraceID == param.TraceID && item.SpaceID == workspaceIDStr
	})
	return convertor.AnnotationListPO2DO(annotations).Uniq(), nil
}

func (t *TraceCkRepoImpl) GetAnnotation(ctx context.Context, param *repo.GetAnnotationParam) (*loop_span.Annotation, error) {
	tableCfg, err := t.getQueryTenantTables(ctx, param.Tenants)
	if err != nil {
		return nil, err
	} else if len(tableCfg.AnnoTables) == 0 {
		return nil, nil
	}
	st := time.Now()
	annotation, err := t.annoDao.Get(ctx, &ck.GetAnnotationParam{
		Tables:    tableCfg.AnnoTables,
		ID:        param.ID,
		StartTime: time_util.MillSec2MicroSec(param.StartAt),
		EndTime:   time_util.MillSec2MicroSec(param.EndAt),
		Limit:     2,
	})
	if err != nil {
		return nil, err
	}
	logs.CtxInfo(ctx, "get annotation successfully, cost %v", time.Since(st))
	return convertor.AnnotationPO2DO(annotation), nil
}

func (t *TraceCkRepoImpl) InsertAnnotations(ctx context.Context, param *repo.InsertAnnotationParam) error {
	table, err := t.getAnnoInsertTable(ctx, param.Tenant, param.TTL)
	if err != nil {
		return err
	}
	pos := make([]*model.ObservabilityAnnotation, 0, len(param.Annotations))
	for _, annotation := range param.Annotations {
		annotationPO, err := convertor.AnnotationDO2PO(annotation)
		if err != nil {
			return err
		}
		pos = append(pos, annotationPO)
	}
	return t.annoDao.Insert(ctx, &ck.InsertAnnotationParam{
		Table:       table,
		Annotations: pos,
	})
}

<<<<<<< HEAD
func (t *TraceCkRepoImpl) GetMetrics(ctx context.Context, param *metric_repo.GetMetricsParam) (*metric_repo.GetMetricsResult, error) {
	tableCfg, err := t.getQueryTenantTables(ctx, param.Tenants)
	if err != nil {
		return nil, err
	}
	st := time.Now()
	metrics, err := t.spansDao.GetMetrics(ctx, &ck.GetMetricsParam{
		Tables:       tableCfg.SpanTables,
		Aggregations: param.Aggregations,
		GroupBys:     param.GroupBys,
		Filters:      param.Filters,
		StartAt:      time_util.MillSec2MicroSec(param.StartAt),
		EndAt:        time_util.MillSec2MicroSec(param.EndAt),
		Granularity:  param.Granularity,
	})
	if err != nil {
		return nil, err
	}
	logs.CtxInfo(ctx, "get metrics successfully, cost %v", time.Since(st))
	return &metric_repo.GetMetricsResult{
		Data: metrics,
	}, nil
=======
func (t *TraceCkRepoImpl) UpsertAnnotation(ctx context.Context, param *repo.UpsertAnnotationParam) error {
	return nil
>>>>>>> 43f34dbc
}

type queryTableCfg struct {
	SpanTables    []string
	AnnoTables    []string
	AnnoTableMap  map[string]string
	NeedQueryAnno bool
}

func (t *TraceCkRepoImpl) getQueryTenantTables(ctx context.Context, tenants []string) (*queryTableCfg, error) {
	tenantTableCfg, err := t.traceConfig.GetTenantConfig(ctx)
	if err != nil {
		logs.CtxError(ctx, "fail to get tenant table config, %v", err)
		return nil, errorx.WrapByCode(err, obErrorx.CommercialCommonInternalErrorCodeCode)
	}
	if len(tenants) == 0 {
		return nil, errorx.NewByCode(obErrorx.CommercialCommonInvalidParamCodeCode, errorx.WithExtraMsg("no tenants configured"))
	}
	ret := &queryTableCfg{
		SpanTables:   make([]string, 0),
		AnnoTableMap: make(map[string]string),
	}
	for _, tenant := range tenants {
		tables, ok := tenantTableCfg.TenantTables[tenant]
		if !ok {
			continue
		}
		for _, tableCfg := range tables {
			ret.SpanTables = append(ret.SpanTables, tableCfg.SpanTable)
			if tableCfg.AnnoTable != "" {
				ret.AnnoTables = append(ret.AnnoTables, tableCfg.AnnoTable)
				ret.AnnoTableMap[tableCfg.SpanTable] = tableCfg.AnnoTable
			}
		}
	}
	for _, tenant := range tenants {
		if tenantTableCfg.TenantsSupportAnnotation[tenant] {
			ret.NeedQueryAnno = true
			break
		}
	}
	ret.SpanTables = lo.Uniq(ret.SpanTables)
	ret.AnnoTables = lo.Uniq(ret.AnnoTables)
	return ret, nil
}

func (t *TraceCkRepoImpl) getSpanInsertTable(ctx context.Context, tenant string, ttl loop_span.TTL) (string, error) {
	tenantTableCfg, err := t.traceConfig.GetTenantConfig(ctx)
	if err != nil {
		logs.CtxError(ctx, "fail to get tenant config, %v", err)
		return "", err
	}
	tableCfg, ok := tenantTableCfg.TenantTables[tenant][ttl]
	if !ok {
		return "", fmt.Errorf("no table config found for tenant %s with ttl %s", tenant, ttl)
	} else if tableCfg.SpanTable == "" {
		return "", fmt.Errorf("no table config found for tenant %s with ttl %s", tenant, ttl)
	}
	return tableCfg.SpanTable, nil
}

func (t *TraceCkRepoImpl) getAnnoInsertTable(ctx context.Context, tenant string, ttl loop_span.TTL) (string, error) {
	tenantTableCfg, err := t.traceConfig.GetTenantConfig(ctx)
	if err != nil {
		logs.CtxError(ctx, "fail to get tenant config, %v", err)
		return "", err
	}
	tableCfg, ok := tenantTableCfg.TenantTables[tenant][ttl]
	if !ok {
		return "", fmt.Errorf("no annotation table config found for tenant %s with ttl %s", tenant, ttl)
	} else if tableCfg.AnnoTable == "" {
		return "", fmt.Errorf("no annotation table config found for tenant %s with ttl %s", tenant, ttl)
	}
	return tableCfg.AnnoTable, nil
}

func (t *TraceCkRepoImpl) addPageTokenFilter(pageToken *PageToken, filter *loop_span.FilterFields) *loop_span.FilterFields {
	timeStr := strconv.FormatInt(pageToken.StartTime, 10)
	filterFields := &loop_span.FilterFields{
		QueryAndOr: ptr.Of(loop_span.QueryAndOrEnumOr),
		FilterFields: []*loop_span.FilterField{
			{
				FieldName: loop_span.SpanFieldStartTime,
				FieldType: loop_span.FieldTypeLong,
				Values:    []string{timeStr},
				QueryType: ptr.Of(loop_span.QueryTypeEnumLt),
			},
			{
				FieldName:  loop_span.SpanFieldStartTime,
				FieldType:  loop_span.FieldTypeLong,
				Values:     []string{timeStr},
				QueryType:  ptr.Of(loop_span.QueryTypeEnumEq),
				QueryAndOr: ptr.Of(loop_span.QueryAndOrEnumAnd),
				SubFilter: &loop_span.FilterFields{
					QueryAndOr: ptr.Of(loop_span.QueryAndOrEnumAnd),
					FilterFields: []*loop_span.FilterField{
						{
							FieldName: loop_span.SpanFieldSpanId,
							FieldType: loop_span.FieldTypeString,
							Values:    []string{pageToken.SpanID},
							QueryType: ptr.Of(loop_span.QueryTypeEnumLt),
						},
					},
				},
			},
		},
	}
	if filter == nil {
		return filterFields
	} else {
		return &loop_span.FilterFields{
			QueryAndOr: ptr.Of(loop_span.QueryAndOrEnumAnd),
			FilterFields: []*loop_span.FilterField{
				{
					SubFilter: filterFields,
				},
				{
					SubFilter: filter,
				},
			},
		}
	}
}

func parsePageToken(pageToken string) (*PageToken, error) {
	if pageToken == "" {
		return nil, nil
	}
	ptStr, err := base64.StdEncoding.DecodeString(pageToken)
	if err != nil {
		return nil, fmt.Errorf("fail to decode pageToken %s, %v", pageToken, err)
	}
	pt := new(PageToken)
	if err := json.Unmarshal(ptStr, pt); err != nil {
		return nil, fmt.Errorf("fail to unmarshal pageToken %s, %v", string(ptStr), err)
	}
	return pt, nil
}<|MERGE_RESOLUTION|>--- conflicted
+++ resolved
@@ -290,7 +290,10 @@
 	})
 }
 
-<<<<<<< HEAD
+func (t *TraceCkRepoImpl) UpsertAnnotation(ctx context.Context, param *repo.UpsertAnnotationParam) error {
+	return nil
+}
+
 func (t *TraceCkRepoImpl) GetMetrics(ctx context.Context, param *metric_repo.GetMetricsParam) (*metric_repo.GetMetricsResult, error) {
 	tableCfg, err := t.getQueryTenantTables(ctx, param.Tenants)
 	if err != nil {
@@ -313,10 +316,6 @@
 	return &metric_repo.GetMetricsResult{
 		Data: metrics,
 	}, nil
-=======
-func (t *TraceCkRepoImpl) UpsertAnnotation(ctx context.Context, param *repo.UpsertAnnotationParam) error {
-	return nil
->>>>>>> 43f34dbc
 }
 
 type queryTableCfg struct {
