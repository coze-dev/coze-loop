--- conflicted
+++ resolved
@@ -18,13 +18,8 @@
 	"github.com/coze-dev/coze-loop/backend/modules/observability/domain/trace/entity/loop_span"
 	"github.com/coze-dev/coze-loop/backend/modules/observability/domain/trace/repo"
 	"github.com/coze-dev/coze-loop/backend/modules/observability/infra/repo/ck"
-<<<<<<< HEAD
 	"github.com/coze-dev/coze-loop/backend/modules/observability/infra/repo/dao/converter"
-=======
-	"github.com/coze-dev/coze-loop/backend/modules/observability/infra/repo/ck/convertor"
-	"github.com/coze-dev/coze-loop/backend/modules/observability/infra/repo/ck/gorm_gen/model"
-	"github.com/coze-dev/coze-loop/backend/modules/observability/infra/repo/redis/dao"
->>>>>>> 9ab4e709
+	redis_dao "github.com/coze-dev/coze-loop/backend/modules/observability/infra/repo/redis/dao"
 	obErrorx "github.com/coze-dev/coze-loop/backend/modules/observability/pkg/errno"
 	"github.com/coze-dev/coze-loop/backend/pkg/errorx"
 	"github.com/coze-dev/coze-loop/backend/pkg/json"
@@ -69,25 +64,15 @@
 
 func NewTraceRepoImpl(
 	traceConfig config.ITraceConfig,
-<<<<<<< HEAD
 	storageProvider storage.IStorageProvider,
+	spanRedisDao redis_dao.ISpansRedisDao,
 	opts ...TraceRepoOption,
 ) (repo.ITraceRepo, error) {
-	impl, err := newTraceRepoImpl(traceConfig, storageProvider, opts...)
+	impl, err := newTraceRepoImpl(traceConfig, storageProvider, spanRedisDao, opts...)
 	if err != nil {
 		return nil, err
 	}
 	return impl, nil
-=======
-	spanRedisDao dao.ISpansRedisDao,
-) (repo.ITraceRepo, error) {
-	return &TraceCkRepoImpl{
-		spansDao:     spanDao,
-		annoDao:      annoDao,
-		traceConfig:  traceConfig,
-		spanRedisDao: spanRedisDao,
-	}, nil
->>>>>>> 9ab4e709
 }
 
 func NewTraceMetricCKRepoImpl(
@@ -95,13 +80,13 @@
 	storageProvider storage.IStorageProvider,
 	opts ...TraceRepoOption,
 ) (metric_repo.IMetricRepo, error) {
-	return newTraceRepoImpl(traceConfig, storageProvider, opts...)
-}
-
-<<<<<<< HEAD
+	return newTraceRepoImpl(traceConfig, storageProvider, nil, opts...)
+}
+
 func newTraceRepoImpl(
 	traceConfig config.ITraceConfig,
 	storageProvider storage.IStorageProvider,
+	spanRedisDao redis_dao.ISpansRedisDao,
 	opts ...TraceRepoOption,
 ) (*TraceRepoImpl, error) {
 	impl := &TraceRepoImpl{
@@ -109,6 +94,7 @@
 		storageProvider: storageProvider,
 		spanDaos:        make(map[string]dao.ISpansDao),
 		annoDaos:        make(map[string]dao.IAnnotationDao),
+		spanRedisDao:    spanRedisDao,
 	}
 	for _, opt := range opts {
 		if opt != nil {
@@ -123,17 +109,11 @@
 	storageProvider storage.IStorageProvider
 	spanDaos        map[string]dao.ISpansDao
 	annoDaos        map[string]dao.IAnnotationDao
-=======
-type TraceCkRepoImpl struct {
-	spansDao     ck.ISpansDao
-	annoDao      ck.IAnnotationDao
-	traceConfig  config.ITraceConfig
-	spanRedisDao dao.ISpansRedisDao
-}
-
-func (t *TraceCkRepoImpl) GetPreSpanIDs(ctx context.Context, param *repo.GetPreSpanIDsParam) (preSpanIDs, responseIDs []string, err error) {
+	spanRedisDao    redis_dao.ISpansRedisDao
+}
+
+func (t *TraceRepoImpl) GetPreSpanIDs(ctx context.Context, param *repo.GetPreSpanIDsParam) (preSpanIDs, responseIDs []string, err error) {
 	return t.spanRedisDao.GetPreSpans(ctx, param.PreRespID)
->>>>>>> 9ab4e709
 }
 
 type PageToken struct {
@@ -194,11 +174,8 @@
 		Limit:            req.Limit + 1,
 		OrderByStartTime: req.DescByStartTime,
 		OmitColumns:      req.OmitColumns,
-<<<<<<< HEAD
 		Extra:            spanStorage.StorageConfig,
-=======
 		SelectColumns:    req.SelectColumns,
->>>>>>> 9ab4e709
 	})
 	if err != nil {
 		return nil, err
