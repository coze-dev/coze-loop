// Copyright (c) 2025 coze-dev Authors
// SPDX-License-Identifier: Apache-2.0

package repo

import (
	"context"
	"encoding/base64"
	"errors"
	"fmt"
	"strconv"
	"time"

	"github.com/coze-dev/coze-loop/backend/infra/idgen"
	"github.com/coze-dev/coze-loop/backend/modules/observability/domain/component/config"
	"github.com/coze-dev/coze-loop/backend/modules/observability/domain/component/mq"
	"github.com/coze-dev/coze-loop/backend/modules/observability/domain/component/storage"
	metric_repo "github.com/coze-dev/coze-loop/backend/modules/observability/domain/metric/repo"
	"github.com/coze-dev/coze-loop/backend/modules/observability/domain/trace/entity"
	"github.com/coze-dev/coze-loop/backend/modules/observability/domain/trace/entity/loop_span"
	"github.com/coze-dev/coze-loop/backend/modules/observability/domain/trace/repo"
	"github.com/coze-dev/coze-loop/backend/modules/observability/infra/repo/ck"
<<<<<<< HEAD
	"github.com/coze-dev/coze-loop/backend/modules/observability/infra/repo/ck/convertor"
	"github.com/coze-dev/coze-loop/backend/modules/observability/infra/repo/ck/gorm_gen/model"
	"github.com/coze-dev/coze-loop/backend/modules/observability/infra/repo/mysql"
	convertor2 "github.com/coze-dev/coze-loop/backend/modules/observability/infra/repo/mysql/convertor"
	model2 "github.com/coze-dev/coze-loop/backend/modules/observability/infra/repo/mysql/gorm_gen/model"
	"github.com/coze-dev/coze-loop/backend/modules/observability/infra/repo/redis"
=======
	"github.com/coze-dev/coze-loop/backend/modules/observability/infra/repo/dao"
	"github.com/coze-dev/coze-loop/backend/modules/observability/infra/repo/dao/converter"
	redis_dao "github.com/coze-dev/coze-loop/backend/modules/observability/infra/repo/redis"
>>>>>>> 51775324
	obErrorx "github.com/coze-dev/coze-loop/backend/modules/observability/pkg/errno"
	"github.com/coze-dev/coze-loop/backend/pkg/errorx"
	"github.com/coze-dev/coze-loop/backend/pkg/json"
	"github.com/coze-dev/coze-loop/backend/pkg/lang/ptr"
	"github.com/coze-dev/coze-loop/backend/pkg/logs"
	time_util "github.com/coze-dev/coze-loop/backend/pkg/time"
	"github.com/samber/lo"
)

type TraceRepoOption func(*TraceRepoImpl)

func WithTraceStorageDaos(storageType string, spanDao dao.ISpansDao, annoDao dao.IAnnotationDao) TraceRepoOption {
	return func(t *TraceRepoImpl) {
		WithTraceStorageSpanDao(storageType, spanDao)(t)
		WithTraceStorageAnnotationDao(storageType, annoDao)(t)
	}
}

func WithTraceStorageSpanDao(storageType string, spanDao dao.ISpansDao) TraceRepoOption {
	return func(t *TraceRepoImpl) {
		if storageType == "" || spanDao == nil {
			return
		}
		if t.spanDaos == nil {
			t.spanDaos = make(map[string]dao.ISpansDao)
		}
		t.spanDaos[storageType] = spanDao
	}
}

func WithTraceStorageAnnotationDao(storageType string, annoDao dao.IAnnotationDao) TraceRepoOption {
	return func(t *TraceRepoImpl) {
		if storageType == "" || annoDao == nil {
			return
		}
		if t.annoDaos == nil {
			t.annoDaos = make(map[string]dao.IAnnotationDao)
		}
		t.annoDaos[storageType] = annoDao
	}
}

func NewTraceRepoImpl(
	traceConfig config.ITraceConfig,
	storageProvider storage.IStorageProvider,
	spanRedisDao redis_dao.ISpansRedisDao,
	spanProducer mq.ISpanProducer,
<<<<<<< HEAD
	idGenerator idgen.IIDGenerator,
	trajectoryConfDao mysql.ITrajectoryConfigDao,
) (repo.ITraceRepo, error) {
	return &TraceCkRepoImpl{
		spansDao:          spanDao,
		annoDao:           annoDao,
		traceConfig:       traceConfig,
		spanRedisDao:      spanRedisDao,
		spanProducer:      spanProducer,
		idGenerator:       idGenerator,
		trajectoryConfDao: trajectoryConfDao,
	}, nil
=======
	opts ...TraceRepoOption,
) (repo.ITraceRepo, error) {
	impl, err := newTraceRepoImpl(traceConfig, storageProvider, spanRedisDao, spanProducer, opts...)
	if err != nil {
		return nil, err
	}
	return impl, nil
>>>>>>> 51775324
}

func NewTraceMetricCKRepoImpl(
	traceConfig config.ITraceConfig,
<<<<<<< HEAD
	idGenerator idgen.IIDGenerator,
) (metric_repo.IMetricRepo, error) {
	return &TraceCkRepoImpl{
		spansDao:    spanDao,
		annoDao:     annoDao,
		traceConfig: traceConfig,
		idGenerator: idGenerator,
	}, nil
}

type TraceCkRepoImpl struct {
	spansDao          ck.ISpansDao
	annoDao           ck.IAnnotationDao
	traceConfig       config.ITraceConfig
	spanRedisDao      redis.ISpansRedisDao
	spanProducer      mq.ISpanProducer
	trajectoryConfDao mysql.ITrajectoryConfigDao
	idGenerator       idgen.IIDGenerator
}

func (t *TraceCkRepoImpl) UpsertTrajectoryConfig(ctx context.Context, param *repo.UpsertTrajectoryConfigParam) error {
	trajectoryConfig, err := t.trajectoryConfDao.GetTrajectoryConfig(ctx, param.WorkspaceId)
	if err != nil {
		return err
	}

	if trajectoryConfig == nil {
		id, err := t.idGenerator.GenID(ctx)
		if err != nil {
			return err
		}
		traConfPo := &model2.ObservabilityTrajectoryConfig{
			ID:          id,
			WorkspaceID: param.WorkspaceId,
			Filter:      &param.Filters,
			CreatedAt:   time.Now(),
			CreatedBy:   param.UserID,
			UpdatedAt:   time.Now(),
			UpdatedBy:   param.UserID,
		}
		return t.trajectoryConfDao.CreateTrajectoryConfig(ctx, traConfPo)
	}

	trajectoryConfig.Filter = &param.Filters
	trajectoryConfig.UpdatedAt = time.Now()
	trajectoryConfig.UpdatedBy = param.UserID
	trajectoryConfig.IsDeleted = false
	return t.trajectoryConfDao.UpdateTrajectoryConfig(ctx, trajectoryConfig)
}

func (t *TraceCkRepoImpl) GetTrajectoryConfig(ctx context.Context, param repo.GetTrajectoryConfigParam) (*entity.TrajectoryConfig, error) {
	trajectoryConfig, err := t.trajectoryConfDao.GetTrajectoryConfig(ctx, param.WorkspaceId)
	if err != nil {
		return nil, err
	}

	return convertor2.TrajectoryConfigPO2DO(trajectoryConfig), nil
=======
	storageProvider storage.IStorageProvider,
	opts ...TraceRepoOption,
) (metric_repo.IMetricRepo, error) {
	return newTraceRepoImpl(traceConfig, storageProvider, nil, nil, opts...)
}

func newTraceRepoImpl(
	traceConfig config.ITraceConfig,
	storageProvider storage.IStorageProvider,
	spanRedisDao redis_dao.ISpansRedisDao,
	spanProducer mq.ISpanProducer,
	opts ...TraceRepoOption,
) (*TraceRepoImpl, error) {
	impl := &TraceRepoImpl{
		traceConfig:     traceConfig,
		storageProvider: storageProvider,
		spanDaos:        make(map[string]dao.ISpansDao),
		annoDaos:        make(map[string]dao.IAnnotationDao),
		spanRedisDao:    spanRedisDao,
		spanProducer:    spanProducer,
	}
	for _, opt := range opts {
		if opt != nil {
			opt(impl)
		}
	}
	return impl, nil
}

type TraceRepoImpl struct {
	traceConfig     config.ITraceConfig
	storageProvider storage.IStorageProvider
	spanDaos        map[string]dao.ISpansDao
	annoDaos        map[string]dao.IAnnotationDao
	spanRedisDao    redis_dao.ISpansRedisDao
	spanProducer    mq.ISpanProducer
>>>>>>> 51775324
}

func (t *TraceRepoImpl) GetPreSpanIDs(ctx context.Context, param *repo.GetPreSpanIDsParam) (preSpanIDs, responseIDs []string, err error) {
	return t.spanRedisDao.GetPreSpans(ctx, param.PreRespID)
}

type PageToken struct {
	StartTime int64  `json:"StartTime"`
	SpanID    string `json:"SpanID"`
}

func (t *TraceRepoImpl) InsertSpans(ctx context.Context, param *repo.InsertTraceParam) error {
	spanDao := t.spanDaos[ck.TraceStorageTypeCK]
	if spanDao == nil {
		return errorx.WrapByCode(errors.New("invalid storage"), obErrorx.CommercialCommonInvalidParamCodeCode)
	}
	table, err := t.getSpanInsertTable(ctx, param.Tenant, param.TTL)
	if err != nil {
		return err
	}
	if err := spanDao.Insert(ctx, &dao.InsertParam{
		Table: table,
		Spans: converter.SpanListDO2PO(param.Spans, param.TTL),
	}); err != nil {
		logs.CtxError(ctx, "fail to insert spans, %v", err)
		return err
	}
	logs.CtxInfo(ctx, "insert spans into table %s successfully, count %d", table, len(param.Spans))
	return nil
}

func (t *TraceRepoImpl) ListSpans(ctx context.Context, req *repo.ListSpansParam) (*repo.ListSpansResult, error) {
	spanStorage := t.storageProvider.GetTraceStorage(ctx, req.WorkSpaceID, req.Tenants)
	spanDao := t.spanDaos[spanStorage.StorageName]
	if spanDao == nil {
		return nil, errorx.WrapByCode(errors.New("invalid storage"), obErrorx.CommercialCommonInvalidParamCodeCode)
	}
	annoDao := t.annoDaos[spanStorage.StorageName]
	if annoDao == nil {
		return nil, errorx.WrapByCode(errors.New("invalid storage"), obErrorx.CommercialCommonInvalidParamCodeCode)
	}

	pageToken, err := parsePageToken(req.PageToken)
	if err != nil {
		return nil, errorx.WrapByCode(err, obErrorx.CommercialCommonInvalidParamCodeCode, errorx.WithExtraMsg("invalid list spans request"))
	}
	if pageToken != nil {
		req.Filters = t.addPageTokenFilter(pageToken, req.Filters)
	}
	tableCfg, err := t.getQueryTenantTables(ctx, req.Tenants)
	if err != nil {
		return nil, err
	}
	st := time.Now()
	spans, err := spanDao.Get(ctx, &dao.QueryParam{
		QueryType:        dao.QueryTypeListSpans,
		Tables:           tableCfg.SpanTables,
		AnnoTableMap:     tableCfg.AnnoTableMap,
		StartTime:        time_util.MillSec2MicroSec(req.StartAt),
		EndTime:          time_util.MillSec2MicroSec(req.EndAt),
		Filters:          req.Filters,
		Limit:            req.Limit + 1,
		OrderByStartTime: req.DescByStartTime,
		OmitColumns:      req.OmitColumns,
		Extra:            spanStorage.StorageConfig,
		SelectColumns:    req.SelectColumns,
	})
	if err != nil {
		return nil, err
	}
	logs.CtxInfo(ctx, "list spans successfully, spans count %d, cost %v", len(spans), time.Since(st))
	spanDOList := converter.SpanListPO2DO(spans)
	if tableCfg.NeedQueryAnno && !req.NotQueryAnnotation {
		spanIDs := lo.UniqMap(spans, func(item *dao.Span, _ int) string {
			return item.SpanID
		})
		st = time.Now()
		annotations, err := annoDao.List(ctx, &dao.ListAnnotationsParam{
			Tables:    tableCfg.AnnoTables,
			SpanIDs:   spanIDs,
			StartTime: time_util.MillSec2MicroSec(req.StartAt),
			EndTime:   time_util.MillSec2MicroSec(req.EndAt),
			Limit:     int32(min(len(spanIDs)*100, 10000)),
			Extra:     spanStorage.StorageConfig,
		})
		logs.CtxInfo(ctx, "get annotations successfully, annotations count %d, cost %v", len(annotations), time.Since(st))
		if err != nil {
			return nil, err
		}
		annoDOList := converter.AnnotationListPO2DO(annotations)
		spanDOList.SetAnnotations(annoDOList)
	}
	result := &repo.ListSpansResult{
		Spans:   spanDOList,
		HasMore: len(spans) > int(req.Limit),
	}
	if result.HasMore {
		result.Spans = result.Spans[:len(result.Spans)-1]
	}
	if len(result.Spans) > 0 {
		lastSpan := result.Spans[len(result.Spans)-1]
		pageToken := &PageToken{
			StartTime: lastSpan.StartTime,
			SpanID:    lastSpan.SpanID,
		}
		pt, _ := json.Marshal(pageToken)
		result.PageToken = base64.StdEncoding.EncodeToString(pt)
	}
	result.Spans = result.Spans.Uniq()
	return result, nil
}

<<<<<<< HEAD
func (t *TraceCkRepoImpl) ListSpansRepeat(ctx context.Context, req *repo.ListSpansParam) (*repo.ListSpansResult, error) {
	if req == nil {
		return nil, errorx.NewByCode(obErrorx.CommercialCommonInvalidParamCodeCode, errorx.WithExtraMsg("nil request"))
	}

	clonedReq := *req
	totalSpans := loop_span.SpanList{}

	for {
		resp, err := t.ListSpans(ctx, &clonedReq)
		if err != nil {
			return nil, err
		}
		totalSpans = append(totalSpans, resp.Spans...)
		if !resp.HasMore || resp.PageToken == "" {
			break
		}
		clonedReq.PageToken = resp.PageToken
	}

	return &repo.ListSpansResult{
		Spans:     totalSpans.Uniq(),
		PageToken: "",
		HasMore:   false,
	}, nil
}

func (t *TraceCkRepoImpl) GetTrace(ctx context.Context, req *repo.GetTraceParam) (loop_span.SpanList, error) {
=======
func (t *TraceRepoImpl) GetTrace(ctx context.Context, req *repo.GetTraceParam) (loop_span.SpanList, error) {
	spanStorage := t.storageProvider.GetTraceStorage(ctx, req.WorkSpaceID, req.Tenants)
	spanDao := t.spanDaos[spanStorage.StorageName]
	if spanDao == nil {
		return nil, errorx.WrapByCode(errors.New("invalid storage"), obErrorx.CommercialCommonInvalidParamCodeCode)
	}
	annoDao := t.annoDaos[spanStorage.StorageName]
	if annoDao == nil {
		return nil, errorx.WrapByCode(errors.New("invalid storage"), obErrorx.CommercialCommonInvalidParamCodeCode)
	}

>>>>>>> 51775324
	tableCfg, err := t.getQueryTenantTables(ctx, req.Tenants)
	if err != nil {
		return nil, err
	}
	filter := &loop_span.FilterFields{
		QueryAndOr: ptr.Of(loop_span.QueryAndOrEnumAnd),
	}
	if req.TraceID != "" {
		filter.FilterFields = append(filter.FilterFields, &loop_span.FilterField{
			FieldName: loop_span.SpanFieldTraceId,
			FieldType: loop_span.FieldTypeString,
			Values:    []string{req.TraceID},
			QueryType: ptr.Of(loop_span.QueryTypeEnumEq),
		})
	} else {
		filter.FilterFields = append(filter.FilterFields, &loop_span.FilterField{
			FieldName: loop_span.SpanFieldLogID,
			FieldType: loop_span.FieldTypeString,
			Values:    []string{req.LogID},
			QueryType: ptr.Of(loop_span.QueryTypeEnumEq),
		})
	}
	if len(req.SpanIDs) > 0 {
		filter.FilterFields = append(filter.FilterFields, &loop_span.FilterField{
			FieldName: loop_span.SpanFieldSpanId,
			FieldType: loop_span.FieldTypeString,
			Values:    req.SpanIDs,
			QueryType: ptr.Of(loop_span.QueryTypeEnumIn),
		})
	}
	filter.FilterFields = append(filter.FilterFields, &loop_span.FilterField{
		SubFilter: req.Filters,
	})
	st := time.Now()
	spans, err := spanDao.Get(ctx, &dao.QueryParam{
		QueryType:     dao.QueryTypeGetTrace,
		Tables:        tableCfg.SpanTables,
		AnnoTableMap:  tableCfg.AnnoTableMap,
		StartTime:     time_util.MillSec2MicroSec(req.StartAt),
		EndTime:       time_util.MillSec2MicroSec(req.EndAt),
		Filters:       filter,
		Limit:         req.Limit,
		OmitColumns:   req.OmitColumns,
		SelectColumns: req.SelectColumns,
		Extra:         spanStorage.StorageConfig,
	})
	if err != nil {
		return nil, err
	}
	logs.CtxInfo(ctx, "get trace %s successfully, spans count %d, cost %v",
		req.TraceID, len(spans), time.Since(st))
	spanDOList := converter.SpanListPO2DO(spans)
	if tableCfg.NeedQueryAnno && !req.NotQueryAnnotation {
		spanIDs := lo.UniqMap(spans, func(item *dao.Span, _ int) string {
			return item.SpanID
		})
		st = time.Now()
		annotations, err := annoDao.List(ctx, &dao.ListAnnotationsParam{
			Tables:    tableCfg.AnnoTables,
			SpanIDs:   spanIDs,
			StartTime: time_util.MillSec2MicroSec(req.StartAt),
			EndTime:   time_util.MillSec2MicroSec(req.EndAt),
			Limit:     int32(min(len(spanIDs)*100, 10000)),
			Extra:     spanStorage.StorageConfig,
		})
		logs.CtxInfo(ctx, "get annotations successfully, annotations count %d, cost %v", len(annotations), time.Since(st))
		if err != nil {
			return nil, err
		}
		annoDOList := converter.AnnotationListPO2DO(annotations)
		spanDOList.SetAnnotations(annoDOList.Uniq())
	}
	return spanDOList.Uniq(), nil
}

func (t *TraceRepoImpl) ListAnnotations(ctx context.Context, param *repo.ListAnnotationsParam) (loop_span.AnnotationList, error) {
	spanStorage := t.storageProvider.GetTraceStorage(ctx, param.WorkSpaceID, param.Tenants)
	annoDao := t.annoDaos[spanStorage.StorageName]
	if annoDao == nil {
		return nil, errorx.WrapByCode(errors.New("invalid storage"), obErrorx.CommercialCommonInvalidParamCodeCode)
	}

	if param.SpanID == "" || param.TraceID == "" || param.WorkspaceId <= 0 {
		return nil, errorx.NewByCode(obErrorx.CommercialCommonInvalidParamCodeCode)
	}
	tableCfg, err := t.getQueryTenantTables(ctx, param.Tenants)
	if err != nil {
		return nil, err
	} else if len(tableCfg.AnnoTables) == 0 {
		return loop_span.AnnotationList{}, nil
	}
	st := time.Now()
	annotations, err := annoDao.List(ctx, &dao.ListAnnotationsParam{
		Tables:          tableCfg.AnnoTables,
		SpanIDs:         []string{param.SpanID},
		StartTime:       time_util.MillSec2MicroSec(param.StartAt),
		EndTime:         time_util.MillSec2MicroSec(param.EndAt),
		DescByUpdatedAt: param.DescByUpdatedAt,
		Limit:           100,
		Extra:           spanStorage.StorageConfig,
	})
	if err != nil {
		return nil, err
	}
	logs.CtxInfo(ctx, "get annotations successfully, annotations count %d, cost %v", len(annotations), time.Since(st))
	workspaceIDStr := strconv.FormatInt(param.WorkspaceId, 10)
	annotations = lo.Filter(annotations, func(item *dao.Annotation, _ int) bool {
		return item.TraceID == param.TraceID && item.SpaceID == workspaceIDStr
	})
	return converter.AnnotationListPO2DO(annotations).Uniq(), nil
}

func (t *TraceRepoImpl) GetAnnotation(ctx context.Context, param *repo.GetAnnotationParam) (*loop_span.Annotation, error) {
	spanStorage := t.storageProvider.GetTraceStorage(ctx, param.WorkSpaceID, param.Tenants)
	annoDao := t.annoDaos[spanStorage.StorageName]
	if annoDao == nil {
		return nil, errorx.WrapByCode(errors.New("invalid storage"), obErrorx.CommercialCommonInvalidParamCodeCode)
	}

	tableCfg, err := t.getQueryTenantTables(ctx, param.Tenants)
	if err != nil {
		return nil, err
	} else if len(tableCfg.AnnoTables) == 0 {
		return nil, nil
	}
	st := time.Now()
	annotation, err := annoDao.Get(ctx, &dao.GetAnnotationParam{
		Tables:    tableCfg.AnnoTables,
		ID:        param.ID,
		StartTime: time_util.MillSec2MicroSec(param.StartAt),
		EndTime:   time_util.MillSec2MicroSec(param.EndAt),
		Limit:     2,
		Extra:     spanStorage.StorageConfig,
	})
	if err != nil {
		return nil, err
	}
	logs.CtxInfo(ctx, "get annotation successfully, cost %v", time.Since(st))
	return converter.AnnotationPO2DO(annotation), nil
}

func (t *TraceRepoImpl) InsertAnnotations(ctx context.Context, param *repo.InsertAnnotationParam) error {
	spanStorage := t.storageProvider.GetTraceStorage(ctx, param.WorkSpaceID, []string{param.Tenant})
	annoDao := t.annoDaos[spanStorage.StorageName]
	if annoDao == nil {
		return errorx.WrapByCode(errors.New("invalid storage"), obErrorx.CommercialCommonInvalidParamCodeCode)
	}

	table, err := t.getAnnoInsertTable(ctx, param.Tenant, param.TTL)
	if err != nil {
		return err
	}
	pos := make([]*dao.Annotation, 0, len(param.Span.Annotations))
	for _, annotation := range param.Span.Annotations {
		annotationPO, err := converter.AnnotationDO2PO(annotation)
		if err != nil {
			return err
		}
		pos = append(pos, annotationPO)
	}
	err = annoDao.Insert(ctx, &dao.InsertAnnotationParam{
		Table:       table,
		Annotations: pos,
		Extra:       spanStorage.StorageConfig,
	})
	if err != nil {
		return nil
	}
	span := param.Span
	annotationType := ""
	if param.AnnotationType != nil {
		annotationType = string(*param.AnnotationType)
	}
	return t.spanProducer.SendSpanWithAnnotation(ctx, &entity.SpanEvent{
		Span: span,
	}, annotationType)
}

func (t *TraceRepoImpl) GetMetrics(ctx context.Context, param *metric_repo.GetMetricsParam) (*metric_repo.GetMetricsResult, error) {
	spanStorage := t.storageProvider.GetTraceStorage(ctx, param.WorkSpaceID, param.Tenants)
	spanDao := t.spanDaos[spanStorage.StorageName]
	if spanDao == nil {
		return nil, errorx.WrapByCode(errors.New("invalid storage"), obErrorx.CommercialCommonInvalidParamCodeCode)
	}

	tableCfg, err := t.getQueryTenantTables(ctx, param.Tenants)
	if err != nil {
		return nil, err
	}
	st := time.Now()
	metrics, err := spanDao.GetMetrics(ctx, &dao.GetMetricsParam{
		Tables:       tableCfg.SpanTables,
		Aggregations: param.Aggregations,
		GroupBys:     param.GroupBys,
		Filters:      param.Filters,
		StartAt:      time_util.MillSec2MicroSec(param.StartAt),
		EndAt:        time_util.MillSec2MicroSec(param.EndAt),
		Granularity:  param.Granularity,
		Extra:        spanStorage.StorageConfig,
	})
	if err != nil {
		return nil, err
	}
	logs.CtxInfo(ctx, "get metrics successfully, cost %v", time.Since(st))
	return &metric_repo.GetMetricsResult{
		Data: metrics,
	}, nil
}

type queryTableCfg struct {
	SpanTables    []string
	AnnoTables    []string
	AnnoTableMap  map[string]string
	NeedQueryAnno bool
}

func (t *TraceRepoImpl) getQueryTenantTables(ctx context.Context, tenants []string) (*queryTableCfg, error) {
	tenantTableCfg, err := t.traceConfig.GetTenantConfig(ctx)
	if err != nil {
		logs.CtxError(ctx, "fail to get tenant table config, %v", err)
		return nil, errorx.WrapByCode(err, obErrorx.CommercialCommonInternalErrorCodeCode)
	}
	if len(tenants) == 0 {
		return nil, errorx.NewByCode(obErrorx.CommercialCommonInvalidParamCodeCode, errorx.WithExtraMsg("no tenants configured"))
	}
	ret := &queryTableCfg{
		SpanTables:   make([]string, 0),
		AnnoTableMap: make(map[string]string),
	}
	for _, tenant := range tenants {
		tables, ok := tenantTableCfg.TenantTables[tenant]
		if !ok {
			continue
		}
		for _, tableCfg := range tables {
			ret.SpanTables = append(ret.SpanTables, tableCfg.SpanTable)
			if tableCfg.AnnoTable != "" {
				ret.AnnoTables = append(ret.AnnoTables, tableCfg.AnnoTable)
				ret.AnnoTableMap[tableCfg.SpanTable] = tableCfg.AnnoTable
			}
		}
	}
	for _, tenant := range tenants {
		if tenantTableCfg.TenantsSupportAnnotation[tenant] {
			ret.NeedQueryAnno = true
			break
		}
	}
	ret.SpanTables = lo.Uniq(ret.SpanTables)
	ret.AnnoTables = lo.Uniq(ret.AnnoTables)
	return ret, nil
}

func (t *TraceRepoImpl) getSpanInsertTable(ctx context.Context, tenant string, ttl loop_span.TTL) (string, error) {
	tenantTableCfg, err := t.traceConfig.GetTenantConfig(ctx)
	if err != nil {
		logs.CtxError(ctx, "fail to get tenant config, %v", err)
		return "", err
	}
	tableCfg, ok := tenantTableCfg.TenantTables[tenant][ttl]
	if !ok {
		return "", fmt.Errorf("no table config found for tenant %s with ttl %s", tenant, ttl)
	} else if tableCfg.SpanTable == "" {
		return "", fmt.Errorf("no table config found for tenant %s with ttl %s", tenant, ttl)
	}
	return tableCfg.SpanTable, nil
}

func (t *TraceRepoImpl) getAnnoInsertTable(ctx context.Context, tenant string, ttl loop_span.TTL) (string, error) {
	tenantTableCfg, err := t.traceConfig.GetTenantConfig(ctx)
	if err != nil {
		logs.CtxError(ctx, "fail to get tenant config, %v", err)
		return "", err
	}
	tableCfg, ok := tenantTableCfg.TenantTables[tenant][ttl]
	if !ok {
		return "", nil
	} else if tableCfg.AnnoTable == "" {
		return "", nil
	}
	return tableCfg.AnnoTable, nil
}

func (t *TraceRepoImpl) addPageTokenFilter(pageToken *PageToken, filter *loop_span.FilterFields) *loop_span.FilterFields {
	timeStr := strconv.FormatInt(pageToken.StartTime, 10)
	filterFields := &loop_span.FilterFields{
		QueryAndOr: ptr.Of(loop_span.QueryAndOrEnumOr),
		FilterFields: []*loop_span.FilterField{
			{
				FieldName: loop_span.SpanFieldStartTime,
				FieldType: loop_span.FieldTypeLong,
				Values:    []string{timeStr},
				QueryType: ptr.Of(loop_span.QueryTypeEnumLt),
			},
			{
				FieldName:  loop_span.SpanFieldStartTime,
				FieldType:  loop_span.FieldTypeLong,
				Values:     []string{timeStr},
				QueryType:  ptr.Of(loop_span.QueryTypeEnumEq),
				QueryAndOr: ptr.Of(loop_span.QueryAndOrEnumAnd),
				SubFilter: &loop_span.FilterFields{
					QueryAndOr: ptr.Of(loop_span.QueryAndOrEnumAnd),
					FilterFields: []*loop_span.FilterField{
						{
							FieldName: loop_span.SpanFieldSpanId,
							FieldType: loop_span.FieldTypeString,
							Values:    []string{pageToken.SpanID},
							QueryType: ptr.Of(loop_span.QueryTypeEnumLt),
						},
					},
				},
			},
		},
	}
	if filter == nil {
		return filterFields
	} else {
		return &loop_span.FilterFields{
			QueryAndOr: ptr.Of(loop_span.QueryAndOrEnumAnd),
			FilterFields: []*loop_span.FilterField{
				{
					SubFilter: filterFields,
				},
				{
					SubFilter: filter,
				},
			},
		}
	}
}

func parsePageToken(pageToken string) (*PageToken, error) {
	if pageToken == "" {
		return nil, nil
	}
	ptStr, err := base64.StdEncoding.DecodeString(pageToken)
	if err != nil {
		return nil, fmt.Errorf("fail to decode pageToken %s, %v", pageToken, err)
	}
	pt := new(PageToken)
	if err := json.Unmarshal(ptStr, pt); err != nil {
		return nil, fmt.Errorf("fail to unmarshal pageToken %s, %v", string(ptStr), err)
	}
	return pt, nil
}<|MERGE_RESOLUTION|>--- conflicted
+++ resolved
@@ -20,18 +20,12 @@
 	"github.com/coze-dev/coze-loop/backend/modules/observability/domain/trace/entity/loop_span"
 	"github.com/coze-dev/coze-loop/backend/modules/observability/domain/trace/repo"
 	"github.com/coze-dev/coze-loop/backend/modules/observability/infra/repo/ck"
-<<<<<<< HEAD
-	"github.com/coze-dev/coze-loop/backend/modules/observability/infra/repo/ck/convertor"
-	"github.com/coze-dev/coze-loop/backend/modules/observability/infra/repo/ck/gorm_gen/model"
+	"github.com/coze-dev/coze-loop/backend/modules/observability/infra/repo/dao"
+	"github.com/coze-dev/coze-loop/backend/modules/observability/infra/repo/dao/converter"
 	"github.com/coze-dev/coze-loop/backend/modules/observability/infra/repo/mysql"
 	convertor2 "github.com/coze-dev/coze-loop/backend/modules/observability/infra/repo/mysql/convertor"
 	model2 "github.com/coze-dev/coze-loop/backend/modules/observability/infra/repo/mysql/gorm_gen/model"
-	"github.com/coze-dev/coze-loop/backend/modules/observability/infra/repo/redis"
-=======
-	"github.com/coze-dev/coze-loop/backend/modules/observability/infra/repo/dao"
-	"github.com/coze-dev/coze-loop/backend/modules/observability/infra/repo/dao/converter"
 	redis_dao "github.com/coze-dev/coze-loop/backend/modules/observability/infra/repo/redis"
->>>>>>> 51775324
 	obErrorx "github.com/coze-dev/coze-loop/backend/modules/observability/pkg/errno"
 	"github.com/coze-dev/coze-loop/backend/pkg/errorx"
 	"github.com/coze-dev/coze-loop/backend/pkg/json"
@@ -79,54 +73,74 @@
 	storageProvider storage.IStorageProvider,
 	spanRedisDao redis_dao.ISpansRedisDao,
 	spanProducer mq.ISpanProducer,
-<<<<<<< HEAD
+	trajectoryConfDao mysql.ITrajectoryConfigDao,
 	idGenerator idgen.IIDGenerator,
+	opts ...TraceRepoOption,
+) (repo.ITraceRepo, error) {
+	impl, err := newTraceRepoImpl(traceConfig, storageProvider, spanRedisDao, spanProducer, trajectoryConfDao, idGenerator, opts...)
+	if err != nil {
+		return nil, err
+	}
+	return impl, nil
+}
+
+func NewTraceMetricCKRepoImpl(
+	traceConfig config.ITraceConfig,
+	idGenerator idgen.IIDGenerator,
+	storageProvider storage.IStorageProvider,
+	opts ...TraceRepoOption,
+) (metric_repo.IMetricRepo, error) {
+	return newTraceRepoImpl(traceConfig, storageProvider, nil, nil, nil, idGenerator, opts...)
+}
+
+func newTraceRepoImpl(
+	traceConfig config.ITraceConfig,
+	storageProvider storage.IStorageProvider,
+	spanRedisDao redis_dao.ISpansRedisDao,
+	spanProducer mq.ISpanProducer,
 	trajectoryConfDao mysql.ITrajectoryConfigDao,
-) (repo.ITraceRepo, error) {
-	return &TraceCkRepoImpl{
-		spansDao:          spanDao,
-		annoDao:           annoDao,
+	idGenerator idgen.IIDGenerator,
+	opts ...TraceRepoOption,
+) (*TraceRepoImpl, error) {
+	impl := &TraceRepoImpl{
 		traceConfig:       traceConfig,
+		storageProvider:   storageProvider,
+		spanDaos:          make(map[string]dao.ISpansDao),
+		annoDaos:          make(map[string]dao.IAnnotationDao),
 		spanRedisDao:      spanRedisDao,
 		spanProducer:      spanProducer,
+		trajectoryConfDao: trajectoryConfDao,
 		idGenerator:       idGenerator,
-		trajectoryConfDao: trajectoryConfDao,
-	}, nil
-=======
-	opts ...TraceRepoOption,
-) (repo.ITraceRepo, error) {
-	impl, err := newTraceRepoImpl(traceConfig, storageProvider, spanRedisDao, spanProducer, opts...)
-	if err != nil {
-		return nil, err
+	}
+	for _, opt := range opts {
+		if opt != nil {
+			opt(impl)
+		}
 	}
 	return impl, nil
->>>>>>> 51775324
-}
-
-func NewTraceMetricCKRepoImpl(
-	traceConfig config.ITraceConfig,
-<<<<<<< HEAD
-	idGenerator idgen.IIDGenerator,
-) (metric_repo.IMetricRepo, error) {
-	return &TraceCkRepoImpl{
-		spansDao:    spanDao,
-		annoDao:     annoDao,
-		traceConfig: traceConfig,
-		idGenerator: idGenerator,
-	}, nil
-}
-
-type TraceCkRepoImpl struct {
-	spansDao          ck.ISpansDao
-	annoDao           ck.IAnnotationDao
+}
+
+type TraceRepoImpl struct {
 	traceConfig       config.ITraceConfig
-	spanRedisDao      redis.ISpansRedisDao
+	storageProvider   storage.IStorageProvider
+	spanDaos          map[string]dao.ISpansDao
+	annoDaos          map[string]dao.IAnnotationDao
+	spanRedisDao      redis_dao.ISpansRedisDao
 	spanProducer      mq.ISpanProducer
 	trajectoryConfDao mysql.ITrajectoryConfigDao
 	idGenerator       idgen.IIDGenerator
 }
 
-func (t *TraceCkRepoImpl) UpsertTrajectoryConfig(ctx context.Context, param *repo.UpsertTrajectoryConfigParam) error {
+func (t *TraceRepoImpl) GetPreSpanIDs(ctx context.Context, param *repo.GetPreSpanIDsParam) (preSpanIDs, responseIDs []string, err error) {
+	return t.spanRedisDao.GetPreSpans(ctx, param.PreRespID)
+}
+
+type PageToken struct {
+	StartTime int64  `json:"StartTime"`
+	SpanID    string `json:"SpanID"`
+}
+
+func (t *TraceRepoImpl) UpsertTrajectoryConfig(ctx context.Context, param *repo.UpsertTrajectoryConfigParam) error {
 	trajectoryConfig, err := t.trajectoryConfDao.GetTrajectoryConfig(ctx, param.WorkspaceId)
 	if err != nil {
 		return err
@@ -156,60 +170,13 @@
 	return t.trajectoryConfDao.UpdateTrajectoryConfig(ctx, trajectoryConfig)
 }
 
-func (t *TraceCkRepoImpl) GetTrajectoryConfig(ctx context.Context, param repo.GetTrajectoryConfigParam) (*entity.TrajectoryConfig, error) {
+func (t *TraceRepoImpl) GetTrajectoryConfig(ctx context.Context, param repo.GetTrajectoryConfigParam) (*entity.TrajectoryConfig, error) {
 	trajectoryConfig, err := t.trajectoryConfDao.GetTrajectoryConfig(ctx, param.WorkspaceId)
 	if err != nil {
 		return nil, err
 	}
 
 	return convertor2.TrajectoryConfigPO2DO(trajectoryConfig), nil
-=======
-	storageProvider storage.IStorageProvider,
-	opts ...TraceRepoOption,
-) (metric_repo.IMetricRepo, error) {
-	return newTraceRepoImpl(traceConfig, storageProvider, nil, nil, opts...)
-}
-
-func newTraceRepoImpl(
-	traceConfig config.ITraceConfig,
-	storageProvider storage.IStorageProvider,
-	spanRedisDao redis_dao.ISpansRedisDao,
-	spanProducer mq.ISpanProducer,
-	opts ...TraceRepoOption,
-) (*TraceRepoImpl, error) {
-	impl := &TraceRepoImpl{
-		traceConfig:     traceConfig,
-		storageProvider: storageProvider,
-		spanDaos:        make(map[string]dao.ISpansDao),
-		annoDaos:        make(map[string]dao.IAnnotationDao),
-		spanRedisDao:    spanRedisDao,
-		spanProducer:    spanProducer,
-	}
-	for _, opt := range opts {
-		if opt != nil {
-			opt(impl)
-		}
-	}
-	return impl, nil
-}
-
-type TraceRepoImpl struct {
-	traceConfig     config.ITraceConfig
-	storageProvider storage.IStorageProvider
-	spanDaos        map[string]dao.ISpansDao
-	annoDaos        map[string]dao.IAnnotationDao
-	spanRedisDao    redis_dao.ISpansRedisDao
-	spanProducer    mq.ISpanProducer
->>>>>>> 51775324
-}
-
-func (t *TraceRepoImpl) GetPreSpanIDs(ctx context.Context, param *repo.GetPreSpanIDsParam) (preSpanIDs, responseIDs []string, err error) {
-	return t.spanRedisDao.GetPreSpans(ctx, param.PreRespID)
-}
-
-type PageToken struct {
-	StartTime int64  `json:"StartTime"`
-	SpanID    string `json:"SpanID"`
 }
 
 func (t *TraceRepoImpl) InsertSpans(ctx context.Context, param *repo.InsertTraceParam) error {
@@ -313,8 +280,7 @@
 	return result, nil
 }
 
-<<<<<<< HEAD
-func (t *TraceCkRepoImpl) ListSpansRepeat(ctx context.Context, req *repo.ListSpansParam) (*repo.ListSpansResult, error) {
+func (t *TraceRepoImpl) ListSpansRepeat(ctx context.Context, req *repo.ListSpansParam) (*repo.ListSpansResult, error) {
 	if req == nil {
 		return nil, errorx.NewByCode(obErrorx.CommercialCommonInvalidParamCodeCode, errorx.WithExtraMsg("nil request"))
 	}
@@ -341,8 +307,6 @@
 	}, nil
 }
 
-func (t *TraceCkRepoImpl) GetTrace(ctx context.Context, req *repo.GetTraceParam) (loop_span.SpanList, error) {
-=======
 func (t *TraceRepoImpl) GetTrace(ctx context.Context, req *repo.GetTraceParam) (loop_span.SpanList, error) {
 	spanStorage := t.storageProvider.GetTraceStorage(ctx, req.WorkSpaceID, req.Tenants)
 	spanDao := t.spanDaos[spanStorage.StorageName]
@@ -354,7 +318,6 @@
 		return nil, errorx.WrapByCode(errors.New("invalid storage"), obErrorx.CommercialCommonInvalidParamCodeCode)
 	}
 
->>>>>>> 51775324
 	tableCfg, err := t.getQueryTenantTables(ctx, req.Tenants)
 	if err != nil {
 		return nil, err
