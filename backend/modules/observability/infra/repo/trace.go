--- conflicted
+++ resolved
@@ -14,20 +14,12 @@
 	"time"
 
 	"github.com/coze-dev/coze-loop/backend/modules/observability/domain/component/config"
-	"github.com/coze-dev/coze-loop/backend/modules/observability/domain/component/mq"
 	metric_repo "github.com/coze-dev/coze-loop/backend/modules/observability/domain/metric/repo"
-	"github.com/coze-dev/coze-loop/backend/modules/observability/domain/trace/entity"
 	"github.com/coze-dev/coze-loop/backend/modules/observability/domain/trace/entity/loop_span"
 	"github.com/coze-dev/coze-loop/backend/modules/observability/domain/trace/repo"
 	"github.com/coze-dev/coze-loop/backend/modules/observability/infra/repo/ck"
-<<<<<<< HEAD
 	"github.com/coze-dev/coze-loop/backend/modules/observability/infra/repo/dao/converter"
-	redis_dao "github.com/coze-dev/coze-loop/backend/modules/observability/infra/repo/redis/dao"
-=======
-	"github.com/coze-dev/coze-loop/backend/modules/observability/infra/repo/ck/convertor"
-	"github.com/coze-dev/coze-loop/backend/modules/observability/infra/repo/ck/gorm_gen/model"
-	"github.com/coze-dev/coze-loop/backend/modules/observability/infra/repo/redis"
->>>>>>> ff51019e
+	redis_dao "github.com/coze-dev/coze-loop/backend/modules/observability/infra/repo/redis"
 	obErrorx "github.com/coze-dev/coze-loop/backend/modules/observability/pkg/errno"
 	"github.com/coze-dev/coze-loop/backend/pkg/errorx"
 	"github.com/coze-dev/coze-loop/backend/pkg/json"
@@ -72,7 +64,6 @@
 
 func NewTraceRepoImpl(
 	traceConfig config.ITraceConfig,
-<<<<<<< HEAD
 	storageProvider storage.IStorageProvider,
 	spanRedisDao redis_dao.ISpansRedisDao,
 	opts ...TraceRepoOption,
@@ -82,18 +73,6 @@
 		return nil, err
 	}
 	return impl, nil
-=======
-	spanRedisDao redis.ISpansRedisDao,
-	spanProducer mq.ISpanProducer,
-) (repo.ITraceRepo, error) {
-	return &TraceCkRepoImpl{
-		spansDao:     spanDao,
-		annoDao:      annoDao,
-		traceConfig:  traceConfig,
-		spanRedisDao: spanRedisDao,
-		spanProducer: spanProducer,
-	}, nil
->>>>>>> ff51019e
 }
 
 func NewTraceMetricCKRepoImpl(
@@ -104,7 +83,6 @@
 	return newTraceRepoImpl(traceConfig, storageProvider, nil, opts...)
 }
 
-<<<<<<< HEAD
 func newTraceRepoImpl(
 	traceConfig config.ITraceConfig,
 	storageProvider storage.IStorageProvider,
@@ -124,14 +102,6 @@
 		}
 	}
 	return impl, nil
-=======
-type TraceCkRepoImpl struct {
-	spansDao     ck.ISpansDao
-	annoDao      ck.IAnnotationDao
-	traceConfig  config.ITraceConfig
-	spanRedisDao redis.ISpansRedisDao
-	spanProducer mq.ISpanProducer
->>>>>>> ff51019e
 }
 
 type TraceRepoImpl struct {
@@ -415,40 +385,19 @@
 	if err != nil {
 		return err
 	}
-<<<<<<< HEAD
 	pos := make([]*dao.Annotation, 0, len(param.Annotations))
 	for _, annotation := range param.Annotations {
 		annotationPO, err := converter.AnnotationDO2PO(annotation)
-=======
-	pos := make([]*model.ObservabilityAnnotation, 0, len(param.Span.Annotations))
-	for _, annotation := range param.Span.Annotations {
-		annotationPO, err := convertor.AnnotationDO2PO(annotation)
->>>>>>> ff51019e
 		if err != nil {
 			return err
 		}
 		pos = append(pos, annotationPO)
 	}
-<<<<<<< HEAD
 	return annoDao.Insert(ctx, &dao.InsertAnnotationParam{
-=======
-	err = t.annoDao.Insert(ctx, &ck.InsertAnnotationParam{
->>>>>>> ff51019e
 		Table:       table,
 		Annotations: pos,
 		Extra:       spanStorage.StorageConfig,
 	})
-	if err != nil {
-		return nil
-	}
-	span := param.Span
-	annotationType := ""
-	if param.AnnotationType != nil {
-		annotationType = string(*param.AnnotationType)
-	}
-	return t.spanProducer.SendSpanWithAnnotation(ctx, &entity.SpanEvent{
-		Span: span,
-	}, annotationType)
 }
 
 func (t *TraceRepoImpl) GetMetrics(ctx context.Context, param *metric_repo.GetMetricsParam) (*metric_repo.GetMetricsResult, error) {
