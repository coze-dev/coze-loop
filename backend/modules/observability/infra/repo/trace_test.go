--- conflicted
+++ resolved
@@ -795,16 +795,10 @@
 			ctrl := gomock.NewController(t)
 			defer ctrl.Finish()
 			fields := tt.fieldsGetter(ctrl)
-<<<<<<< HEAD
 			r := &TraceRepoImpl{
-				annoDao:     fields.annoDao,
-				traceConfig: fields.traceConfig,
-=======
-			r := &TraceCkRepoImpl{
 				annoDao:      fields.annoDao,
 				traceConfig:  fields.traceConfig,
 				spanProducer: fields.spanProducer,
->>>>>>> ff51019e
 			}
 			err := r.InsertAnnotations(tt.args.ctx, tt.args.param)
 			assert.Equal(t, tt.wantErr, err != nil)
