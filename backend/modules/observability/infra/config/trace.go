// Copyright (c) 2025 coze-dev Authors
// SPDX-License-Identifier: Apache-2.0

package config

import (
	"context"
	"fmt"

	"github.com/coze-dev/coze-loop/backend/modules/observability/domain/component/config"
	"github.com/coze-dev/coze-loop/backend/pkg/conf"
	"github.com/coze-dev/coze-loop/backend/pkg/logs"
)

const (
	systemViewsCfgKey          = "trace_system_view_cfg"
	platformTenantCfgKey       = "trace_platform_tenants"
	platformSpanHandlerCfgKey  = "trace_platform_span_handler_config"
	traceIngestTenantCfgKey    = "trace_ingest_tenant_config"
	annotationMqProducerCfgKey = "annotation_mq_producer_config"
	tenantTablesCfgKey         = "trace_tenant_cfg"
	traceCkCfgKey              = "trace_ck_cfg"
	traceFieldMetaInfoCfgKey   = "trace_field_meta_info"
	traceMaxDurationDay        = "trace_max_duration_day"
	annotationSourceCfgKey     = "annotation_source_cfg"
	queryTraceRateLimitCfgKey  = "query_trace_rate_limit_config"
<<<<<<< HEAD
	keyColumnsCfgKey           = "key_columns"
	keySpanTypeCfgKey          = "key_span_type"
=======
	backfillMqProducerCfgKey   = "backfill_mq_producer_config"
>>>>>>> 570bdb6c
)

type TraceConfigCenter struct {
	conf.IConfigLoader
	// glocal config, just in case
	traceDefaultTenant string
}

func (t *TraceConfigCenter) GetSystemViews(ctx context.Context) ([]*config.SystemView, error) {
	systemViews := make([]*config.SystemView, 0)
	if err := t.UnmarshalKey(ctx, systemViewsCfgKey, &systemViews); err != nil {
		return nil, err
	}
	return systemViews, nil
}

func (t *TraceConfigCenter) GetPlatformTenants(ctx context.Context) (*config.PlatformTenantsCfg, error) {
	cfg := new(config.PlatformTenantsCfg)
	if err := t.UnmarshalKey(ctx, platformTenantCfgKey, cfg); err != nil {
		return nil, err
	}
	return cfg, nil
}

func (t *TraceConfigCenter) GetPlatformSpansTrans(ctx context.Context) (*config.SpanTransHandlerConfig, error) {
	cfg := new(config.SpanTransHandlerConfig)
	if err := t.UnmarshalKey(ctx, platformSpanHandlerCfgKey, cfg); err != nil {
		return nil, err
	}
	return cfg, nil
}

func (t *TraceConfigCenter) GetTraceIngestTenantProducerCfg(ctx context.Context) (map[string]*config.IngestConfig, error) {
	cfg := make(map[string]*config.IngestConfig)
	if err := t.UnmarshalKey(context.Background(), traceIngestTenantCfgKey, &cfg); err != nil {
		return nil, err
	}
	return cfg, nil
}

func (t *TraceConfigCenter) GetAnnotationMqProducerCfg(ctx context.Context) (*config.MqProducerCfg, error) {
	cfg := new(config.MqProducerCfg)
	if err := t.UnmarshalKey(context.Background(), annotationMqProducerCfgKey, cfg); err != nil {
		return nil, err
	}
	return cfg, nil
}

func (t *TraceConfigCenter) GetBackfillMqProducerCfg(ctx context.Context) (*config.MqProducerCfg, error) {
	cfg := new(config.MqProducerCfg)
	if err := t.UnmarshalKey(context.Background(), backfillMqProducerCfgKey, cfg); err != nil {
		return nil, err
	}
	return cfg, nil
}

func (t *TraceConfigCenter) GetTraceCkCfg(ctx context.Context) (*config.TraceCKCfg, error) {
	cfg := new(config.TraceCKCfg)
	if err := t.UnmarshalKey(context.Background(), traceCkCfgKey, cfg); err != nil {
		return nil, err
	}
	return cfg, nil
}

func (t *TraceConfigCenter) GetTenantConfig(ctx context.Context) (*config.TenantCfg, error) {
	tenantTableCfg := new(config.TenantCfg)
	if err := t.UnmarshalKey(ctx, tenantTablesCfgKey, &tenantTableCfg); err != nil {
		return nil, err
	}
	return tenantTableCfg, nil
}

func (t *TraceConfigCenter) GetTraceFieldMetaInfo(ctx context.Context) (*config.TraceFieldMetaInfoCfg, error) {
	traceFieldMetaInfoCfg := new(config.TraceFieldMetaInfoCfg)
	if err := t.UnmarshalKey(ctx, traceFieldMetaInfoCfgKey, &traceFieldMetaInfoCfg); err != nil {
		return nil, err
	}
	return traceFieldMetaInfoCfg, nil
}

func (t *TraceConfigCenter) GetTraceDataMaxDurationDay(ctx context.Context, platformPtr *string) int64 {
	defaultDuration := int64(7)
	if platformPtr == nil {
		return defaultDuration
	}
	platformType := *platformPtr
	mp := make(map[string]int64)
	err := t.UnmarshalKey(ctx, traceMaxDurationDay, &mp)
	if err != nil {
		logs.CtxWarn(ctx, "fail to unmarshal max duration cfg, %v", err)
		return defaultDuration
	}
	if mp[platformType] > 0 {
		return mp[platformType]
	} else {
		return defaultDuration
	}
}

func (t *TraceConfigCenter) GetDefaultTraceTenant(ctx context.Context) string {
	return t.traceDefaultTenant
}

func (t *TraceConfigCenter) getDefaultTraceTenant(ctx context.Context) (string, error) {
	if t.traceDefaultTenant != "" {
		return t.traceDefaultTenant, nil
	}
	cfg, err := t.GetTenantConfig(ctx)
	if err != nil {
		return "", err
	} else if cfg.DefaultIngestTenant == "" {
		return "", fmt.Errorf("default trace tenant not exist")
	}
	return cfg.DefaultIngestTenant, nil
}

func (t *TraceConfigCenter) GetAnnotationSourceCfg(ctx context.Context) (*config.AnnotationSourceConfig, error) {
	annotationSourceCfg := new(config.AnnotationSourceConfig)
	if err := t.UnmarshalKey(ctx, annotationSourceCfgKey, &annotationSourceCfg); err != nil {
		return nil, err
	}
	return annotationSourceCfg, nil
}

func (t *TraceConfigCenter) GetQueryMaxQPS(ctx context.Context, key string) (int, error) {
	qpsConfig := new(config.QueryTraceRateLimitConfig)
	if err := t.UnmarshalKey(ctx, queryTraceRateLimitCfgKey, &qpsConfig); err != nil {
		return 0, err
	}
	if qps, ok := qpsConfig.SpaceMaxQPS[key]; ok {
		return qps, nil
	}
	return qpsConfig.DefaultMaxQPS, nil
}

func (t *TraceConfigCenter) GetKeyColumns(ctx context.Context) []string {
	keyColumns := make([]string, 0)
	if err := t.UnmarshalKey(ctx, keyColumnsCfgKey, &keyColumns); err != nil {
		return []string{"start_time", "span_id", "parent_id", "duration", "span_type", "span_name", "status_code", "tags_long", "logic_delete_date"}
	}
	return keyColumns
}

func (t *TraceConfigCenter) GetKeySpanTypes(ctx context.Context) map[string]map[string][]string {
	keyColumns := make(map[string]map[string][]string)
	if err := t.UnmarshalKey(ctx, keySpanTypeCfgKey, &keyColumns); err != nil {
		return keyColumns
	}
	return keyColumns
}

func NewTraceConfigCenter(confP conf.IConfigLoader) config.ITraceConfig {
	ret := &TraceConfigCenter{
		IConfigLoader: confP,
	}
	tenant, err := ret.getDefaultTraceTenant(context.Background())
	if err != nil {
		panic(err)
	}
	logs.Info("default trace ingest tenant is %s", tenant)
	ret.traceDefaultTenant = tenant
	return ret
}<|MERGE_RESOLUTION|>--- conflicted
+++ resolved
@@ -24,12 +24,9 @@
 	traceMaxDurationDay        = "trace_max_duration_day"
 	annotationSourceCfgKey     = "annotation_source_cfg"
 	queryTraceRateLimitCfgKey  = "query_trace_rate_limit_config"
-<<<<<<< HEAD
 	keyColumnsCfgKey           = "key_columns"
 	keySpanTypeCfgKey          = "key_span_type"
-=======
 	backfillMqProducerCfgKey   = "backfill_mq_producer_config"
->>>>>>> 570bdb6c
 )
 
 type TraceConfigCenter struct {
