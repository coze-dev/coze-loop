// Copyright (c) 2025 coze-dev Authors
// SPDX-License-Identifier: Apache-2.0

package service

import (
	"context"
	"fmt"
	"testing"
	"time"

	"github.com/stretchr/testify/assert"
	"go.uber.org/mock/gomock"

	"github.com/coze-dev/coze-loop/backend/modules/observability/domain/component/config"
	confmocks "github.com/coze-dev/coze-loop/backend/modules/observability/domain/component/config/mocks"
	"github.com/coze-dev/coze-loop/backend/modules/observability/domain/component/metrics"
	metricmocks "github.com/coze-dev/coze-loop/backend/modules/observability/domain/component/metrics/mocks"
	"github.com/coze-dev/coze-loop/backend/modules/observability/domain/component/mq"
	mqmocks "github.com/coze-dev/coze-loop/backend/modules/observability/domain/component/mq/mocks"
	"github.com/coze-dev/coze-loop/backend/modules/observability/domain/component/tenant"
	tenantmocks "github.com/coze-dev/coze-loop/backend/modules/observability/domain/component/tenant/mocks"
	"github.com/coze-dev/coze-loop/backend/modules/observability/domain/trace/entity"
	"github.com/coze-dev/coze-loop/backend/modules/observability/domain/trace/entity/loop_span"
	"github.com/coze-dev/coze-loop/backend/modules/observability/domain/trace/repo"
	repomocks "github.com/coze-dev/coze-loop/backend/modules/observability/domain/trace/repo/mocks"
	filtermocks "github.com/coze-dev/coze-loop/backend/modules/observability/domain/trace/service/trace/span_filter/mocks"
	"github.com/coze-dev/coze-loop/backend/modules/observability/domain/trace/service/trace/span_processor"
	obErrorx "github.com/coze-dev/coze-loop/backend/modules/observability/pkg/errno"
	"github.com/coze-dev/coze-loop/backend/pkg/errorx"
	"github.com/coze-dev/coze-loop/backend/pkg/lang/ptr"
)

func TestTraceServiceImpl_GetTracesAdvanceInfo(t *testing.T) {
	type fields struct {
		traceRepo          repo.ITraceRepo
		traceConfig        config.ITraceConfig
		traceProducer      mq.ITraceProducer
		annotationProducer mq.IAnnotationProducer
		metrics            metrics.ITraceMetrics
		buildHelper        TraceFilterProcessorBuilder
		tenantProvider     tenant.ITenantProvider
	}
	type args struct {
		ctx context.Context
		req *GetTracesAdvanceInfoReq
	}
	tests := []struct {
		name         string
		fieldsGetter func(ctrl *gomock.Controller) fields
		args         args
		want         *GetTracesAdvanceInfoResp
		wantErr      bool
	}{
		{
			name: "get traces advance info successfully",
			fieldsGetter: func(ctrl *gomock.Controller) fields {
				repoMock := repomocks.NewMockITraceRepo(ctrl)
				repoMock.EXPECT().GetTrace(gomock.Any(), gomock.Any()).Return(loop_span.SpanList{{
					TraceID: "123",
					SpanID:  "234",
				}}, nil)
				filterFactoryMock := filtermocks.NewMockPlatformFilterFactory(ctrl)
				buildHelper := NewTraceFilterProcessorBuilder(filterFactoryMock, nil, nil, nil, nil, nil, nil)
				metricsMock := metricmocks.NewMockITraceMetrics(ctrl)
				metricsMock.EXPECT().EmitGetTrace(gomock.Any(), gomock.Any(), gomock.Any()).Return()
				confMock := confmocks.NewMockITraceConfig(ctrl)
				tenantProviderMock := tenantmocks.NewMockITenantProvider(ctrl)
				tenantProviderMock.EXPECT().GetTenantsByPlatformType(gomock.Any(), gomock.Any()).Return([]string{"spans"}, nil).AnyTimes()
				return fields{
					traceRepo:      repoMock,
					traceConfig:    confMock,
					buildHelper:    buildHelper,
					metrics:        metricsMock,
					tenantProvider: tenantProviderMock,
				}
			},
			args: args{
				ctx: context.Background(),
				req: &GetTracesAdvanceInfoReq{
					WorkspaceID:  1,
					PlatformType: loop_span.PlatformCozeLoop,
					Traces: []*TraceQueryParam{{
						TraceID:   "123",
						StartTime: 0,
						EndTime:   0,
					}},
				},
			},
			want: &GetTracesAdvanceInfoResp{
				Infos: []*loop_span.TraceAdvanceInfo{{
					TraceId:    "123",
					InputCost:  0,
					OutputCost: 0,
				}},
			},
		},
		{
			name: "get traces advance info successfully with processor",
			fieldsGetter: func(ctrl *gomock.Controller) fields {
				repoMock := repomocks.NewMockITraceRepo(ctrl)
				repoMock.EXPECT().GetTrace(gomock.Any(), gomock.Any()).Return(loop_span.SpanList{{
					TraceID:     "123",
					SpanID:      "234",
					WorkspaceID: "123",
				}}, nil)
				filterFactoryMock := filtermocks.NewMockPlatformFilterFactory(ctrl)
				buildHelper := NewTraceFilterProcessorBuilder(filterFactoryMock,
					nil,
					nil,
					[]span_processor.Factory{span_processor.NewCheckProcessorFactory()},
					nil,
					nil,
					nil)
				metricsMock := metricmocks.NewMockITraceMetrics(ctrl)
				metricsMock.EXPECT().EmitGetTrace(gomock.Any(), gomock.Any(), gomock.Any()).Return()
				confMock := confmocks.NewMockITraceConfig(ctrl)
				tenantProviderMock := tenantmocks.NewMockITenantProvider(ctrl)
				tenantProviderMock.EXPECT().GetTenantsByPlatformType(gomock.Any(), gomock.Any()).Return([]string{"spans"}, nil).AnyTimes()
				return fields{
					traceRepo:      repoMock,
					traceConfig:    confMock,
					buildHelper:    buildHelper,
					metrics:        metricsMock,
					tenantProvider: tenantProviderMock,
				}
			},
			args: args{
				ctx: context.Background(),
				req: &GetTracesAdvanceInfoReq{
					WorkspaceID:  123,
					PlatformType: loop_span.PlatformCozeLoop,
					Traces: []*TraceQueryParam{{
						TraceID:   "123",
						StartTime: 0,
						EndTime:   0,
					}},
				},
			},
			want: &GetTracesAdvanceInfoResp{
				Infos: []*loop_span.TraceAdvanceInfo{{
					TraceId:    "123",
					InputCost:  0,
					OutputCost: 0,
				}},
			},
		},
		{
			name: "get traces advance info failed due to repo error",
			fieldsGetter: func(ctrl *gomock.Controller) fields {
				repoMock := repomocks.NewMockITraceRepo(ctrl)
				repoMock.EXPECT().GetTrace(gomock.Any(), gomock.Any()).Return(nil, fmt.Errorf("repo error"))
				confMock := confmocks.NewMockITraceConfig(ctrl)
				tenantProviderMock := tenantmocks.NewMockITenantProvider(ctrl)
				tenantProviderMock.EXPECT().GetTenantsByPlatformType(gomock.Any(), gomock.Any()).Return([]string{"spans"}, nil).AnyTimes()
				filterFactoryMock := filtermocks.NewMockPlatformFilterFactory(ctrl)
				buildHelper := NewTraceFilterProcessorBuilder(filterFactoryMock, nil, nil, nil, nil, nil, nil)
				metricsMock := metricmocks.NewMockITraceMetrics(ctrl)
				metricsMock.EXPECT().EmitGetTrace(gomock.Any(), gomock.Any(), gomock.Any()).Return()
				return fields{
					traceRepo:      repoMock,
					traceConfig:    confMock,
					metrics:        metricsMock,
					buildHelper:    buildHelper,
					tenantProvider: tenantProviderMock,
				}
			},
			args: args{
				ctx: context.Background(),
				req: &GetTracesAdvanceInfoReq{
					WorkspaceID:  1,
					PlatformType: loop_span.PlatformCozeLoop,
					Traces: []*TraceQueryParam{{
						TraceID:   "123",
						StartTime: 0,
						EndTime:   0,
					}},
				},
			},
			wantErr: true,
		},
	}
	for _, tt := range tests {
		t.Run(tt.name, func(t *testing.T) {
			ctrl := gomock.NewController(t)
			defer ctrl.Finish()
			fields := tt.fieldsGetter(ctrl)
			r, _ := NewTraceServiceImpl(
				fields.traceRepo,
				fields.traceConfig,
				fields.traceProducer,
				fields.annotationProducer,
				fields.metrics,
				fields.buildHelper,
				fields.tenantProvider)
			got, err := r.GetTracesAdvanceInfo(tt.args.ctx, tt.args.req)
			assert.Equal(t, tt.wantErr, err != nil)
			assert.Equal(t, got, tt.want)
		})
	}
}

func TestTraceServiceImpl_IngestTraces(t *testing.T) {
	type fields struct {
		traceRepo          repo.ITraceRepo
		traceConfig        config.ITraceConfig
		traceProducer      mq.ITraceProducer
		annotationProducer mq.IAnnotationProducer
		metrics            metrics.ITraceMetrics
		buildHelper        TraceFilterProcessorBuilder
		tenantProvider     tenant.ITenantProvider
	}
	type args struct {
		ctx context.Context
		req *IngestTracesReq
	}
	tests := []struct {
		name         string
		fieldsGetter func(ctrl *gomock.Controller) fields
		args         args
		wantErr      bool
	}{
		{
			name: "ingest traces successfully",
			fieldsGetter: func(ctrl *gomock.Controller) fields {
				producerMock := mqmocks.NewMockITraceProducer(ctrl)
				producerMock.EXPECT().IngestSpans(gomock.Any(), gomock.Any()).Return(nil)
				confMock := confmocks.NewMockITraceConfig(ctrl)
				tenantProviderMock := tenantmocks.NewMockITenantProvider(ctrl)
				tenantProviderMock.EXPECT().GetTenantsByPlatformType(gomock.Any(), gomock.Any()).Return([]string{"spans"}, nil).AnyTimes()
				filterFactoryMock := filtermocks.NewMockPlatformFilterFactory(ctrl)
				buildHelper := NewTraceFilterProcessorBuilder(filterFactoryMock, nil, nil, nil, nil, nil, nil)
				return fields{
					traceProducer:  producerMock,
					traceConfig:    confMock,
					buildHelper:    buildHelper,
					tenantProvider: tenantProviderMock,
				}
			},
			args: args{
				ctx: context.Background(),
				req: &IngestTracesReq{
					TTL: loop_span.TTL3d,
					Spans: loop_span.SpanList{{
						TraceID:     "123",
						SpanID:      "234",
						WorkspaceID: "1",
					}},
				},
			},
			wantErr: false,
		},
		{
			name: "ingest traces failed due to producer error",
			fieldsGetter: func(ctrl *gomock.Controller) fields {
				producerMock := mqmocks.NewMockITraceProducer(ctrl)
				producerMock.EXPECT().IngestSpans(gomock.Any(), gomock.Any()).Return(fmt.Errorf("producer error"))
				confMock := confmocks.NewMockITraceConfig(ctrl)
				tenantProviderMock := tenantmocks.NewMockITenantProvider(ctrl)
				tenantProviderMock.EXPECT().GetTenantsByPlatformType(gomock.Any(), gomock.Any()).Return([]string{"spans"}, nil).AnyTimes()
				filterFactoryMock := filtermocks.NewMockPlatformFilterFactory(ctrl)
				buildHelper := NewTraceFilterProcessorBuilder(filterFactoryMock, nil, nil, nil, nil, nil, nil)
				return fields{
					traceProducer:  producerMock,
					traceConfig:    confMock,
					buildHelper:    buildHelper,
					tenantProvider: tenantProviderMock,
				}
			},
			args: args{
				ctx: context.Background(),
				req: &IngestTracesReq{
					TTL: loop_span.TTL3d,
					Spans: loop_span.SpanList{{
						TraceID:     "123",
						SpanID:      "234",
						WorkspaceID: "1",
					}},
				},
			},
			wantErr: true,
		},
	}
	for _, tt := range tests {
		t.Run(tt.name, func(t *testing.T) {
			ctrl := gomock.NewController(t)
			defer ctrl.Finish()
			fields := tt.fieldsGetter(ctrl)
			r, _ := NewTraceServiceImpl(
				fields.traceRepo,
				fields.traceConfig,
				fields.traceProducer,
				fields.annotationProducer,
				fields.metrics,
				fields.buildHelper,
				fields.tenantProvider)
			err := r.IngestTraces(tt.args.ctx, tt.args.req)
			assert.Equal(t, tt.wantErr, err != nil)
		})
	}
}

func TestTraceServiceImpl_GetTracesMetaInfo(t *testing.T) {
	type fields struct {
		traceRepo          repo.ITraceRepo
		traceConfig        config.ITraceConfig
		traceProducer      mq.ITraceProducer
		annotationProducer mq.IAnnotationProducer
		metrics            metrics.ITraceMetrics
		buildHelper        TraceFilterProcessorBuilder
		tenantProvider     tenant.ITenantProvider
	}
	type args struct {
		ctx context.Context
		req *GetTracesMetaInfoReq
	}
	tests := []struct {
		name         string
		fieldsGetter func(ctrl *gomock.Controller) fields
		args         args
		want         *GetTracesMetaInfoResp
		wantErr      bool
	}{
		{
			name: "get traces meta info successfully",
			fieldsGetter: func(ctrl *gomock.Controller) fields {
				confMock := confmocks.NewMockITraceConfig(ctrl)
				confMock.EXPECT().GetTraceFieldMetaInfo(gomock.Any()).Return(&config.TraceFieldMetaInfoCfg{
					FieldMetas: map[loop_span.PlatformType]map[loop_span.SpanListType][]string{
						loop_span.PlatformDefault: {
							loop_span.SpanListTypeAllSpan: {"field1", "field2"},
						},
						loop_span.PlatformCozeLoop: {
							loop_span.SpanListTypeAllSpan: {},
						},
					},
					AvailableFields: map[string]*config.FieldMeta{
						"field1": {FieldType: "string"},
						"field2": {FieldType: "int"},
					},
				}, nil)
				confMock.EXPECT().GetKeySpanTypes(gomock.Any()).Return(map[string]map[string][]string{
					string(loop_span.PlatformDefault): {
						string(loop_span.SpanListTypeRootSpan): {},
					},
					string(loop_span.PlatformCozeLoop): {
						string(loop_span.SpanListTypeAllSpan): {},
					},
				})
				tenantProviderMock := tenantmocks.NewMockITenantProvider(ctrl)
				tenantProviderMock.EXPECT().GetTenantsByPlatformType(gomock.Any(), gomock.Any()).Return([]string{"spans"}, nil).AnyTimes()
				filterFactoryMock := filtermocks.NewMockPlatformFilterFactory(ctrl)
				buildHelper := NewTraceFilterProcessorBuilder(filterFactoryMock, nil, nil, nil, nil, nil, nil)
				return fields{
					traceConfig:    confMock,
					buildHelper:    buildHelper,
					tenantProvider: tenantProviderMock,
				}
			},
			args: args{
				ctx: context.Background(),
				req: &GetTracesMetaInfoReq{
					WorkspaceID:  1,
					PlatformType: loop_span.PlatformCozeLoop,
					SpanListType: loop_span.SpanListTypeAllSpan,
				},
			},
			want: &GetTracesMetaInfoResp{
				FilesMetas: map[string]*config.FieldMeta{
					"field1": {FieldType: "string"},
					"field2": {FieldType: "int"},
				},
				KeySpanTypeList: []string{},
			},
		},
		{
			name: "get traces meta info failed due to config error",
			fieldsGetter: func(ctrl *gomock.Controller) fields {
				confMock := confmocks.NewMockITraceConfig(ctrl)
				confMock.EXPECT().GetTraceFieldMetaInfo(gomock.Any()).Return(nil, fmt.Errorf("config error"))
				tenantProviderMock := tenantmocks.NewMockITenantProvider(ctrl)
				tenantProviderMock.EXPECT().GetTenantsByPlatformType(gomock.Any(), gomock.Any()).Return([]string{"spans"}, nil).AnyTimes()
				filterFactoryMock := filtermocks.NewMockPlatformFilterFactory(ctrl)
				buildHelper := NewTraceFilterProcessorBuilder(filterFactoryMock, nil, nil, nil, nil, nil, nil)
				return fields{
					traceConfig:    confMock,
					buildHelper:    buildHelper,
					tenantProvider: tenantProviderMock,
				}
			},
			args: args{
				ctx: context.Background(),
				req: &GetTracesMetaInfoReq{
					WorkspaceID:  1,
					PlatformType: loop_span.PlatformCozeLoop,
					SpanListType: loop_span.SpanListTypeAllSpan,
				},
			},
			wantErr: true,
		},
	}
	for _, tt := range tests {
		t.Run(tt.name, func(t *testing.T) {
			ctrl := gomock.NewController(t)
			defer ctrl.Finish()
			fields := tt.fieldsGetter(ctrl)
			r, _ := NewTraceServiceImpl(
				fields.traceRepo,
				fields.traceConfig,
				fields.traceProducer,
				fields.annotationProducer,
				fields.metrics,
				fields.buildHelper,
				fields.tenantProvider)
			got, err := r.GetTracesMetaInfo(tt.args.ctx, tt.args.req)
			if tt.wantErr {
				assert.Error(t, err)
			} else {
				assert.NoError(t, err)
				assert.Equal(t, tt.want, got)
			}
		})
	}
}

func TestTraceServiceImpl_ListAnnotations(t *testing.T) {
	type fields struct {
		traceRepo          repo.ITraceRepo
		traceConfig        config.ITraceConfig
		traceProducer      mq.ITraceProducer
		annotationProducer mq.IAnnotationProducer
		metrics            metrics.ITraceMetrics
		buildHelper        TraceFilterProcessorBuilder
		tenantProvider     tenant.ITenantProvider
	}
	type args struct {
		ctx context.Context
		req *ListAnnotationsReq
	}
	tests := []struct {
		name         string
		fieldsGetter func(ctrl *gomock.Controller) fields
		args         args
		want         *ListAnnotationsResp
		wantErr      bool
	}{
		{
			name: "list annotations successfully",
			fieldsGetter: func(ctrl *gomock.Controller) fields {
				repoMock := repomocks.NewMockITraceRepo(ctrl)
				repoMock.EXPECT().ListAnnotations(gomock.Any(), gomock.Any()).Return(loop_span.AnnotationList{{
					ID:      "anno-123",
					TraceID: "123",
					SpanID:  "234",
				}}, nil)
				confMock := confmocks.NewMockITraceConfig(ctrl)
				tenantProviderMock := tenantmocks.NewMockITenantProvider(ctrl)
				tenantProviderMock.EXPECT().GetTenantsByPlatformType(gomock.Any(), gomock.Any()).Return([]string{"spans"}, nil).AnyTimes()
				filterFactoryMock := filtermocks.NewMockPlatformFilterFactory(ctrl)
				buildHelper := NewTraceFilterProcessorBuilder(filterFactoryMock, nil, nil, nil, nil, nil, nil)
				return fields{
					traceRepo:      repoMock,
					traceConfig:    confMock,
					buildHelper:    buildHelper,
					tenantProvider: tenantProviderMock,
				}
			},
			args: args{
				ctx: context.Background(),
				req: &ListAnnotationsReq{
					WorkspaceID:  1,
					TraceID:      "123",
					SpanID:       "234",
					PlatformType: loop_span.PlatformCozeLoop,
				},
			},
			want: &ListAnnotationsResp{
				Annotations: loop_span.AnnotationList{{
					ID:      "anno-123",
					TraceID: "123",
					SpanID:  "234",
				}},
			},
		},
		{
			name: "list annotations failed due to repo error",
			fieldsGetter: func(ctrl *gomock.Controller) fields {
				repoMock := repomocks.NewMockITraceRepo(ctrl)
				repoMock.EXPECT().ListAnnotations(gomock.Any(), gomock.Any()).Return(nil, fmt.Errorf("repo error"))
				confMock := confmocks.NewMockITraceConfig(ctrl)
				tenantProviderMock := tenantmocks.NewMockITenantProvider(ctrl)
				tenantProviderMock.EXPECT().GetTenantsByPlatformType(gomock.Any(), gomock.Any()).Return([]string{"spans"}, nil).AnyTimes()
				filterFactoryMock := filtermocks.NewMockPlatformFilterFactory(ctrl)
				buildHelper := NewTraceFilterProcessorBuilder(filterFactoryMock, nil, nil, nil, nil, nil, nil)
				return fields{
					traceRepo:      repoMock,
					traceConfig:    confMock,
					buildHelper:    buildHelper,
					tenantProvider: tenantProviderMock,
				}
			},
			args: args{
				ctx: context.Background(),
				req: &ListAnnotationsReq{
					WorkspaceID:  1,
					TraceID:      "123",
					SpanID:       "234",
					PlatformType: loop_span.PlatformCozeLoop,
				},
			},
			wantErr: true,
		},
		{
			name: "list annotations failed due to config error",
			fieldsGetter: func(ctrl *gomock.Controller) fields {
				confMock := confmocks.NewMockITraceConfig(ctrl)
				tenantProviderMock := tenantmocks.NewMockITenantProvider(ctrl)
				tenantProviderMock.EXPECT().GetTenantsByPlatformType(gomock.Any(), gomock.Any()).Return(nil, fmt.Errorf("config error")).AnyTimes()
				filterFactoryMock := filtermocks.NewMockPlatformFilterFactory(ctrl)
				buildHelper := NewTraceFilterProcessorBuilder(filterFactoryMock, nil, nil, nil, nil, nil, nil)
				return fields{
					traceConfig:    confMock,
					buildHelper:    buildHelper,
					tenantProvider: tenantProviderMock,
				}
			},
			args: args{
				ctx: context.Background(),
				req: &ListAnnotationsReq{
					WorkspaceID:  1,
					TraceID:      "123",
					SpanID:       "234",
					PlatformType: loop_span.PlatformCozeLoop,
				},
			},
			wantErr: true,
		},
	}
	for _, tt := range tests {
		t.Run(tt.name, func(t *testing.T) {
			ctrl := gomock.NewController(t)
			defer ctrl.Finish()
			fields := tt.fieldsGetter(ctrl)
			r, _ := NewTraceServiceImpl(
				fields.traceRepo,
				fields.traceConfig,
				fields.traceProducer,
				fields.annotationProducer,
				fields.metrics,
				fields.buildHelper,
				fields.tenantProvider)
			got, err := r.ListAnnotations(tt.args.ctx, tt.args.req)
			assert.Equal(t, tt.wantErr, err != nil)
			assert.Equal(t, tt.want, got)
		})
	}
}

func TestTraceServiceImpl_UpdateManualAnnotation(t *testing.T) {
	type fields struct {
		traceRepo          repo.ITraceRepo
		traceConfig        config.ITraceConfig
		traceProducer      mq.ITraceProducer
		annotationProducer mq.IAnnotationProducer
		metrics            metrics.ITraceMetrics
		buildHelper        TraceFilterProcessorBuilder
		tenantProvider     tenant.ITenantProvider
	}
	type args struct {
		ctx context.Context
		req *UpdateManualAnnotationReq
	}
	tests := []struct {
		name         string
		fieldsGetter func(ctrl *gomock.Controller) fields
		args         args
		wantErr      bool
	}{
		{
			name: "update manual annotation successfully",
			fieldsGetter: func(ctrl *gomock.Controller) fields {
				repoMock := repomocks.NewMockITraceRepo(ctrl)
				confMock := confmocks.NewMockITraceConfig(ctrl)
				tenantProviderMock := tenantmocks.NewMockITenantProvider(ctrl)
				tenantProviderMock.EXPECT().GetTenantsByPlatformType(gomock.Any(), gomock.Any()).Return([]string{"spans"}, nil).AnyTimes()
				repoMock.EXPECT().GetAnnotation(gomock.Any(), gomock.Any()).Return(
					&loop_span.Annotation{
						TraceID: "test-trace-id",
						SpanID:  "test-span-id",
					}, nil)
				repoMock.EXPECT().ListSpans(gomock.Any(), gomock.Any()).Return(&repo.ListSpansResult{
					Spans: loop_span.SpanList{
						{
							TraceID:     "test-trace-id",
							SpanID:      "test-span-id",
							WorkspaceID: "1",
							SystemTagsString: map[string]string{
								loop_span.SpanFieldTenant: "spans",
							},
						},
					},
				}, nil)
				repoMock.EXPECT().InsertAnnotations(gomock.Any(), gomock.Any()).Return(nil)
				filterFactoryMock := filtermocks.NewMockPlatformFilterFactory(ctrl)
				buildHelper := NewTraceFilterProcessorBuilder(filterFactoryMock, nil, nil, nil, nil, nil, nil)
				return fields{
					traceRepo:          repoMock,
					traceConfig:        confMock,
					traceProducer:      mqmocks.NewMockITraceProducer(ctrl),
					annotationProducer: mqmocks.NewMockIAnnotationProducer(ctrl),
					metrics:            metricmocks.NewMockITraceMetrics(ctrl),
					buildHelper:        buildHelper,
					tenantProvider:     tenantProviderMock,
				}
			},
			args: args{
				ctx: context.Background(),
				req: &UpdateManualAnnotationReq{
					PlatformType: loop_span.PlatformCozeLoop,
					AnnotationID: "829c8de8be8aea88af058cac0a5578e5184f3f6c9b21d08ccfafca0d27f49de4",
					Annotation: &loop_span.Annotation{
						SpanID:      "test-span-id",
						TraceID:     "test-trace-id",
						WorkspaceID: "1",
						StartTime:   time.Now(),
						Key:         "test-key",
						Value:       loop_span.AnnotationValue{StringValue: "test-value"},
					},
				},
			},
			wantErr: false,
		},
		{
			name: "update manual annotation failed because of invalid id",
			fieldsGetter: func(ctrl *gomock.Controller) fields {
				repoMock := repomocks.NewMockITraceRepo(ctrl)
				confMock := confmocks.NewMockITraceConfig(ctrl)
				tenantProviderMock := tenantmocks.NewMockITenantProvider(ctrl)
				tenantProviderMock.EXPECT().GetTenantsByPlatformType(gomock.Any(), gomock.Any()).Return([]string{"spans"}, nil).AnyTimes()
				repoMock.EXPECT().ListSpans(gomock.Any(), gomock.Any()).Return(&repo.ListSpansResult{
					Spans: loop_span.SpanList{
						{
							TraceID:     "test-trace-id",
							SpanID:      "test-span-id",
							WorkspaceID: "1",
							SystemTagsString: map[string]string{
								loop_span.SpanFieldTenant: "spans",
							},
						},
					},
				}, nil)
				filterFactoryMock := filtermocks.NewMockPlatformFilterFactory(ctrl)
				buildHelper := NewTraceFilterProcessorBuilder(filterFactoryMock, nil, nil, nil, nil, nil, nil)
				return fields{
					traceRepo:          repoMock,
					traceConfig:        confMock,
					traceProducer:      mqmocks.NewMockITraceProducer(ctrl),
					annotationProducer: mqmocks.NewMockIAnnotationProducer(ctrl),
					metrics:            metricmocks.NewMockITraceMetrics(ctrl),
					buildHelper:        buildHelper,
					tenantProvider:     tenantProviderMock,
				}
			},
			args: args{
				ctx: context.Background(),
				req: &UpdateManualAnnotationReq{
					PlatformType: loop_span.PlatformCozeLoop,
					AnnotationID: "829c8de8be8aea88af058cac0a5578e5184f3f6c9b21d08ccfafca0d27f49",
					Annotation: &loop_span.Annotation{
						SpanID:      "test-span-id",
						TraceID:     "test-trace-id",
						WorkspaceID: "1",
						StartTime:   time.Now(),
						Key:         "test-key",
						Value:       loop_span.AnnotationValue{StringValue: "test-value"},
					},
				},
			},
			wantErr: true,
		},
		{
			name: "get tenants failed",
			fieldsGetter: func(ctrl *gomock.Controller) fields {
				confMock := confmocks.NewMockITraceConfig(ctrl)
				tenantProviderMock := tenantmocks.NewMockITenantProvider(ctrl)
				tenantProviderMock.EXPECT().GetTenantsByPlatformType(gomock.Any(), gomock.Any()).Return(nil, fmt.Errorf("config error")).AnyTimes()
				filterFactoryMock := filtermocks.NewMockPlatformFilterFactory(ctrl)
				buildHelper := NewTraceFilterProcessorBuilder(filterFactoryMock, nil, nil, nil, nil, nil, nil)
				return fields{
					traceRepo:          repomocks.NewMockITraceRepo(ctrl),
					traceConfig:        confMock,
					traceProducer:      mqmocks.NewMockITraceProducer(ctrl),
					annotationProducer: mqmocks.NewMockIAnnotationProducer(ctrl),
					metrics:            metricmocks.NewMockITraceMetrics(ctrl),
					buildHelper:        buildHelper,
					tenantProvider:     tenantProviderMock,
				}
			},
			args: args{
				ctx: context.Background(),
				req: &UpdateManualAnnotationReq{
					PlatformType: loop_span.PlatformCozeLoop,
					Annotation:   &loop_span.Annotation{StartTime: time.Now()},
				},
			},
			wantErr: true,
		},
		{
			name: "get span failed",
			fieldsGetter: func(ctrl *gomock.Controller) fields {
				repoMock := repomocks.NewMockITraceRepo(ctrl)
				confMock := confmocks.NewMockITraceConfig(ctrl)
				tenantProviderMock := tenantmocks.NewMockITenantProvider(ctrl)
				tenantProviderMock.EXPECT().GetTenantsByPlatformType(gomock.Any(), gomock.Any()).Return([]string{"spans"}, nil).AnyTimes()
				repoMock.EXPECT().ListSpans(gomock.Any(), gomock.Any()).Return(nil, fmt.Errorf("repo error"))
				filterFactoryMock := filtermocks.NewMockPlatformFilterFactory(ctrl)
				buildHelper := NewTraceFilterProcessorBuilder(filterFactoryMock, nil, nil, nil, nil, nil, nil)
				return fields{
					traceRepo:          repoMock,
					traceConfig:        confMock,
					traceProducer:      mqmocks.NewMockITraceProducer(ctrl),
					annotationProducer: mqmocks.NewMockIAnnotationProducer(ctrl),
					metrics:            metricmocks.NewMockITraceMetrics(ctrl),
					buildHelper:        buildHelper,
					tenantProvider:     tenantProviderMock,
				}
			},
			args: args{
				ctx: context.Background(),
				req: &UpdateManualAnnotationReq{
					PlatformType: loop_span.PlatformCozeLoop,
					Annotation: &loop_span.Annotation{
						SpanID:      "test-span-id",
						TraceID:     "test-trace-id",
						WorkspaceID: "1",
						StartTime:   time.Now(),
						Key:         "test-key",
						Value:       loop_span.AnnotationValue{StringValue: "test-value"},
					},
				},
			},
			wantErr: true,
		},
	}
	for _, tt := range tests {
		t.Run(tt.name, func(t *testing.T) {
			ctrl := gomock.NewController(t)
			defer ctrl.Finish()
			fields := tt.fieldsGetter(ctrl)
			r, _ := NewTraceServiceImpl(
				fields.traceRepo,
				fields.traceConfig,
				fields.traceProducer,
				fields.annotationProducer,
				fields.metrics,
				fields.buildHelper,
				fields.tenantProvider)
			err := r.UpdateManualAnnotation(tt.args.ctx, tt.args.req)
			assert.Equal(t, tt.wantErr, err != nil)
		})
	}
}

func TestTraceServiceImpl_CreateManualAnnotation(t *testing.T) {
	type fields struct {
		traceRepo          repo.ITraceRepo
		traceConfig        config.ITraceConfig
		traceProducer      mq.ITraceProducer
		annotationProducer mq.IAnnotationProducer
		metrics            metrics.ITraceMetrics
		buildHelper        TraceFilterProcessorBuilder
		tenantProvider     tenant.ITenantProvider
	}
	type args struct {
		ctx context.Context
		req *CreateManualAnnotationReq
	}
	tests := []struct {
		name         string
		fieldsGetter func(ctrl *gomock.Controller) fields
		args         args
		want         *CreateManualAnnotationResp
		wantErr      bool
	}{
		{
			name: "create manual annotation successfully",
			fieldsGetter: func(ctrl *gomock.Controller) fields {
				repoMock := repomocks.NewMockITraceRepo(ctrl)
				confMock := confmocks.NewMockITraceConfig(ctrl)
				tenantProviderMock := tenantmocks.NewMockITenantProvider(ctrl)
				tenantProviderMock.EXPECT().GetTenantsByPlatformType(gomock.Any(), gomock.Any()).Return([]string{"spans"}, nil).AnyTimes()
				repoMock.EXPECT().ListSpans(gomock.Any(), gomock.Any()).Return(&repo.ListSpansResult{
					Spans: loop_span.SpanList{
						{
							TraceID:     "test-trace-id",
							SpanID:      "test-span-id",
							WorkspaceID: "1",
							SystemTagsString: map[string]string{
								loop_span.SpanFieldTenant: "spans",
							},
						},
					},
				}, nil)
				repoMock.EXPECT().InsertAnnotations(gomock.Any(), gomock.Any()).Return(nil)
				filterFactoryMock := filtermocks.NewMockPlatformFilterFactory(ctrl)
				buildHelper := NewTraceFilterProcessorBuilder(filterFactoryMock, nil, nil, nil, nil, nil, nil)
				return fields{
					traceRepo:          repoMock,
					traceConfig:        confMock,
					traceProducer:      mqmocks.NewMockITraceProducer(ctrl),
					annotationProducer: mqmocks.NewMockIAnnotationProducer(ctrl),
					metrics:            metricmocks.NewMockITraceMetrics(ctrl),
					buildHelper:        buildHelper,
					tenantProvider:     tenantProviderMock,
				}
			},
			args: args{
				ctx: context.Background(),
				req: &CreateManualAnnotationReq{
					PlatformType: loop_span.PlatformCozeLoop,
					Annotation: &loop_span.Annotation{
						SpanID:      "test-span-id",
						TraceID:     "test-trace-id",
						WorkspaceID: "1",
						StartTime:   time.Now(),
						Key:         "test-key",
						Value:       loop_span.AnnotationValue{StringValue: "test-value"},
					},
				},
			},
			wantErr: false,
		},
		{
			name: "get tenants failed",
			fieldsGetter: func(ctrl *gomock.Controller) fields {
				confMock := confmocks.NewMockITraceConfig(ctrl)
				tenantProviderMock := tenantmocks.NewMockITenantProvider(ctrl)
				tenantProviderMock.EXPECT().GetTenantsByPlatformType(gomock.Any(), gomock.Any()).Return(nil, fmt.Errorf("config error")).AnyTimes()
				filterFactoryMock := filtermocks.NewMockPlatformFilterFactory(ctrl)
				buildHelper := NewTraceFilterProcessorBuilder(filterFactoryMock, nil, nil, nil, nil, nil, nil)
				return fields{
					traceRepo:          repomocks.NewMockITraceRepo(ctrl),
					traceConfig:        confMock,
					traceProducer:      mqmocks.NewMockITraceProducer(ctrl),
					annotationProducer: mqmocks.NewMockIAnnotationProducer(ctrl),
					metrics:            metricmocks.NewMockITraceMetrics(ctrl),
					buildHelper:        buildHelper,
					tenantProvider:     tenantProviderMock,
				}
			},
			args: args{
				ctx: context.Background(),
				req: &CreateManualAnnotationReq{
					PlatformType: loop_span.PlatformCozeLoop,
					Annotation:   &loop_span.Annotation{StartTime: time.Now()},
				},
			},
			wantErr: true,
		},
		{
			name: "get span failed",
			fieldsGetter: func(ctrl *gomock.Controller) fields {
				repoMock := repomocks.NewMockITraceRepo(ctrl)
				confMock := confmocks.NewMockITraceConfig(ctrl)
				tenantProviderMock := tenantmocks.NewMockITenantProvider(ctrl)
				tenantProviderMock.EXPECT().GetTenantsByPlatformType(gomock.Any(), gomock.Any()).Return([]string{"spans"}, nil).AnyTimes()
				repoMock.EXPECT().ListSpans(gomock.Any(), gomock.Any()).Return(nil, fmt.Errorf("repo error"))
				filterFactoryMock := filtermocks.NewMockPlatformFilterFactory(ctrl)
				buildHelper := NewTraceFilterProcessorBuilder(filterFactoryMock, nil, nil, nil, nil, nil, nil)
				return fields{
					traceRepo:          repoMock,
					traceConfig:        confMock,
					traceProducer:      mqmocks.NewMockITraceProducer(ctrl),
					annotationProducer: mqmocks.NewMockIAnnotationProducer(ctrl),
					metrics:            metricmocks.NewMockITraceMetrics(ctrl),
					buildHelper:        buildHelper,
					tenantProvider:     tenantProviderMock,
				}
			},
			args: args{
				ctx: context.Background(),
				req: &CreateManualAnnotationReq{
					PlatformType: loop_span.PlatformCozeLoop,
					Annotation: &loop_span.Annotation{
						SpanID:      "test-span-id",
						TraceID:     "test-trace-id",
						WorkspaceID: "1",
						StartTime:   time.Now(),
						Key:         "test-key",
						Value:       loop_span.AnnotationValue{StringValue: "test-value"},
					},
				},
			},
			wantErr: true,
		},
		{
			name: "span not found",
			fieldsGetter: func(ctrl *gomock.Controller) fields {
				repoMock := repomocks.NewMockITraceRepo(ctrl)
				confMock := confmocks.NewMockITraceConfig(ctrl)
				tenantProviderMock := tenantmocks.NewMockITenantProvider(ctrl)
				tenantProviderMock.EXPECT().GetTenantsByPlatformType(gomock.Any(), gomock.Any()).Return([]string{"spans"}, nil).AnyTimes()
				repoMock.EXPECT().ListSpans(gomock.Any(), gomock.Any()).Return(&repo.ListSpansResult{}, nil)
				filterFactoryMock := filtermocks.NewMockPlatformFilterFactory(ctrl)
				buildHelper := NewTraceFilterProcessorBuilder(filterFactoryMock, nil, nil, nil, nil, nil, nil)
				return fields{
					traceRepo:          repoMock,
					traceConfig:        confMock,
					traceProducer:      mqmocks.NewMockITraceProducer(ctrl),
					annotationProducer: mqmocks.NewMockIAnnotationProducer(ctrl),
					metrics:            metricmocks.NewMockITraceMetrics(ctrl),
					buildHelper:        buildHelper,
					tenantProvider:     tenantProviderMock,
				}
			},
			args: args{
				ctx: context.Background(),
				req: &CreateManualAnnotationReq{
					PlatformType: loop_span.PlatformCozeLoop,
					Annotation: &loop_span.Annotation{
						SpanID:      "test-span-id",
						TraceID:     "test-trace-id",
						WorkspaceID: "1",
						StartTime:   time.Now(),
						Key:         "test-key",
						Value:       loop_span.AnnotationValue{StringValue: "test-value"},
					},
				},
			},
			wantErr: true,
		},
		{
			name: "insert annotation failed",
			fieldsGetter: func(ctrl *gomock.Controller) fields {
				repoMock := repomocks.NewMockITraceRepo(ctrl)
				confMock := confmocks.NewMockITraceConfig(ctrl)
				tenantProviderMock := tenantmocks.NewMockITenantProvider(ctrl)
				tenantProviderMock.EXPECT().GetTenantsByPlatformType(gomock.Any(), gomock.Any()).Return([]string{"spans"}, nil).AnyTimes()
				repoMock.EXPECT().ListSpans(gomock.Any(), gomock.Any()).Return(&repo.ListSpansResult{
					Spans: loop_span.SpanList{
						{
							TraceID:     "test-trace-id",
							SpanID:      "test-span-id",
							WorkspaceID: "1",
							SystemTagsString: map[string]string{
								loop_span.SpanFieldTenant: "spans",
							},
						},
					},
				}, nil)
				repoMock.EXPECT().InsertAnnotations(gomock.Any(), gomock.Any()).Return(errorx.WrapByCode(fmt.Errorf("insert error"), obErrorx.CommercialCommonRPCErrorCodeCode))
				filterFactoryMock := filtermocks.NewMockPlatformFilterFactory(ctrl)
				buildHelper := NewTraceFilterProcessorBuilder(filterFactoryMock, nil, nil, nil, nil, nil, nil)
				return fields{
					traceRepo:          repoMock,
					traceConfig:        confMock,
					traceProducer:      mqmocks.NewMockITraceProducer(ctrl),
					annotationProducer: mqmocks.NewMockIAnnotationProducer(ctrl),
					metrics:            metricmocks.NewMockITraceMetrics(ctrl),
					buildHelper:        buildHelper,
					tenantProvider:     tenantProviderMock,
				}
			},
			args: args{
				ctx: context.Background(),
				req: &CreateManualAnnotationReq{
					PlatformType: loop_span.PlatformCozeLoop,
					Annotation: &loop_span.Annotation{
						SpanID:      "test-span-id",
						TraceID:     "test-trace-id",
						WorkspaceID: "1",
						StartTime:   time.Now(),
						Key:         "test-key",
						Value:       loop_span.AnnotationValue{StringValue: "test-value"},
					},
				},
			},
			wantErr: true,
		},
	}
	for _, tt := range tests {
		t.Run(tt.name, func(t *testing.T) {
			ctrl := gomock.NewController(t)
			defer ctrl.Finish()
			fields := tt.fieldsGetter(ctrl)
			r, _ := NewTraceServiceImpl(
				fields.traceRepo,
				fields.traceConfig,
				fields.traceProducer,
				fields.annotationProducer,
				fields.metrics,
				fields.buildHelper,
				fields.tenantProvider)
			got, err := r.CreateManualAnnotation(tt.args.ctx, tt.args.req)
			assert.Equal(t, tt.wantErr, err != nil)
			if !tt.wantErr {
				assert.NotNil(t, got)
			}
		})
	}
}

func TestTraceServiceImpl_ListSpans(t *testing.T) {
	type fields struct {
		traceRepo          repo.ITraceRepo
		traceConfig        config.ITraceConfig
		traceProducer      mq.ITraceProducer
		annotationProducer mq.IAnnotationProducer
		metrics            metrics.ITraceMetrics
		buildHelper        TraceFilterProcessorBuilder
		tenantProvider     tenant.ITenantProvider
	}
	type args struct {
		ctx context.Context
		req *ListSpansReq
	}
	tests := []struct {
		name         string
		fieldsGetter func(ctrl *gomock.Controller) fields
		args         args
		want         *ListSpansResp
		wantErr      bool
	}{
		{
			name: "list spans successfully",
			fieldsGetter: func(ctrl *gomock.Controller) fields {
				repoMock := repomocks.NewMockITraceRepo(ctrl)
				repoMock.EXPECT().ListSpans(gomock.Any(), gomock.Any()).Return(&repo.ListSpansResult{
					Spans: loop_span.SpanList{{
						TraceID: "123",
						SpanID:  "234",
					}},
					PageToken: "",
					HasMore:   false,
				}, nil)
				confMock := confmocks.NewMockITraceConfig(ctrl)
				tenantProviderMock := tenantmocks.NewMockITenantProvider(ctrl)
				tenantProviderMock.EXPECT().GetTenantsByPlatformType(gomock.Any(), gomock.Any()).Return([]string{"spans"}, nil).AnyTimes()
				filterMock := filtermocks.NewMockFilter(ctrl)
				filterMock.EXPECT().BuildBasicSpanFilter(gomock.Any(), gomock.Any()).Return([]*loop_span.FilterField{
					{
						FieldName: loop_span.SpanFieldSpaceId,
						FieldType: loop_span.FieldTypeString,
						Values:    []string{"123"},
						QueryType: ptr.Of(loop_span.QueryTypeEnumIn),
					},
				}, false, nil)
				filterMock.EXPECT().BuildALLSpanFilter(gomock.Any(), gomock.Any()).Return(nil, nil)
				filterFactoryMock := filtermocks.NewMockPlatformFilterFactory(ctrl)
				filterFactoryMock.EXPECT().GetFilter(gomock.Any(), gomock.Any()).Return(filterMock, nil)
				buildHelper := NewTraceFilterProcessorBuilder(filterFactoryMock, nil, nil, nil, nil, nil, nil)
				metricsMock := metricmocks.NewMockITraceMetrics(ctrl)
				metricsMock.EXPECT().EmitListSpans(gomock.Any(), gomock.Any(), gomock.Any(), gomock.Any()).Return()
				return fields{
					traceRepo:      repoMock,
					traceConfig:    confMock,
					buildHelper:    buildHelper,
					metrics:        metricsMock,
					tenantProvider: tenantProviderMock,
				}
			},
			args: args{
				ctx: context.Background(),
				req: &ListSpansReq{
					PlatformType: loop_span.PlatformCozeLoop,
					Limit:        10,
					SpanListType: loop_span.SpanListTypeAllSpan,
				},
			},
			want: &ListSpansResp{
				Spans: loop_span.SpanList{{
					TraceID: "123",
					SpanID:  "234",
				}},
			},
		},
		{
			name: "list spans successfully with specific filter",
			fieldsGetter: func(ctrl *gomock.Controller) fields {
				repoMock := repomocks.NewMockITraceRepo(ctrl)
				repoMock.EXPECT().ListSpans(gomock.Any(), gomock.Any()).Return(&repo.ListSpansResult{
					Spans: loop_span.SpanList{{
						TraceID: "123",
						SpanID:  "234",
					}},
					PageToken: "",
					HasMore:   false,
				}, nil)
				confMock := confmocks.NewMockITraceConfig(ctrl)
				tenantProviderMock := tenantmocks.NewMockITenantProvider(ctrl)
				tenantProviderMock.EXPECT().GetTenantsByPlatformType(gomock.Any(), gomock.Any()).Return([]string{"spans"}, nil).AnyTimes()
				filterMock := filtermocks.NewMockFilter(ctrl)
				filterMock.EXPECT().BuildBasicSpanFilter(gomock.Any(), gomock.Any()).Return([]*loop_span.FilterField{{}}, false, nil)
				filterMock.EXPECT().BuildALLSpanFilter(gomock.Any(), gomock.Any()).Return(nil, nil)
				filterFactoryMock := filtermocks.NewMockPlatformFilterFactory(ctrl)
				filterFactoryMock.EXPECT().GetFilter(gomock.Any(), gomock.Any()).Return(filterMock, nil)
				buildHelper := NewTraceFilterProcessorBuilder(filterFactoryMock, nil, nil, nil, nil, nil, nil)
				metricsMock := metricmocks.NewMockITraceMetrics(ctrl)
				metricsMock.EXPECT().EmitListSpans(gomock.Any(), gomock.Any(), gomock.Any(), gomock.Any()).Return()
				return fields{
					traceRepo:      repoMock,
					traceConfig:    confMock,
					buildHelper:    buildHelper,
					metrics:        metricsMock,
					tenantProvider: tenantProviderMock,
				}
			},
			args: args{
				ctx: context.Background(),
				req: &ListSpansReq{
					PlatformType: loop_span.PlatformCozeLoop,
					Limit:        10,
					SpanListType: loop_span.SpanListTypeAllSpan,
					Filters: &loop_span.FilterFields{
						QueryAndOr: nil,
						FilterFields: []*loop_span.FilterField{
							{
								FieldName: "status",
								FieldType: loop_span.FieldTypeString,
								Values:    []string{"success"},
								QueryType: ptr.Of(loop_span.QueryTypeEnumIn),
							},
							{
								FieldName: "status",
								FieldType: loop_span.FieldTypeString,
								Values:    []string{"success", "error"},
								QueryType: ptr.Of(loop_span.QueryTypeEnumIn),
							},
							{
								FieldName: "status",
								FieldType: loop_span.FieldTypeString,
								Values:    []string{"error"},
								QueryType: ptr.Of(loop_span.QueryTypeEnumIn),
							},
							{
								FieldName: loop_span.SpanFieldStartTimeFirstResp,
								FieldType: loop_span.FieldTypeLong,
								Values:    []string{"1234"},
								QueryType: ptr.Of(loop_span.QueryTypeEnumGte),
							},
						},
					},
				},
			},
			want: &ListSpansResp{
				Spans: loop_span.SpanList{{
					TraceID: "123",
					SpanID:  "234",
				}},
			},
		},
		{
			name: "list spans successfully with root span",
			fieldsGetter: func(ctrl *gomock.Controller) fields {
				repoMock := repomocks.NewMockITraceRepo(ctrl)
				repoMock.EXPECT().ListSpans(gomock.Any(), gomock.Any()).Return(&repo.ListSpansResult{
					Spans: loop_span.SpanList{{
						TraceID: "123",
						SpanID:  "234",
					}},
					PageToken: "",
					HasMore:   false,
				}, nil)
				confMock := confmocks.NewMockITraceConfig(ctrl)
				tenantProviderMock := tenantmocks.NewMockITenantProvider(ctrl)
				tenantProviderMock.EXPECT().GetTenantsByPlatformType(gomock.Any(), gomock.Any()).Return([]string{"spans"}, nil).AnyTimes()
				filterMock := filtermocks.NewMockFilter(ctrl)
				filterMock.EXPECT().BuildBasicSpanFilter(gomock.Any(), gomock.Any()).Return([]*loop_span.FilterField{{}}, false, nil)
				filterMock.EXPECT().BuildRootSpanFilter(gomock.Any(), gomock.Any()).Return(nil, nil)
				filterFactoryMock := filtermocks.NewMockPlatformFilterFactory(ctrl)
				filterFactoryMock.EXPECT().GetFilter(gomock.Any(), gomock.Any()).Return(filterMock, nil)
				buildHelper := NewTraceFilterProcessorBuilder(filterFactoryMock, nil, nil, nil, nil, nil, nil)
				metricsMock := metricmocks.NewMockITraceMetrics(ctrl)
				metricsMock.EXPECT().EmitListSpans(gomock.Any(), gomock.Any(), gomock.Any(), gomock.Any()).Return()
				return fields{
					traceRepo:      repoMock,
					traceConfig:    confMock,
					buildHelper:    buildHelper,
					metrics:        metricsMock,
					tenantProvider: tenantProviderMock,
				}
			},
			args: args{
				ctx: context.Background(),
				req: &ListSpansReq{
					PlatformType: loop_span.PlatformCozeLoop,
					Limit:        10,
					SpanListType: loop_span.SpanListTypeRootSpan,
				},
			},
			want: &ListSpansResp{
				Spans: loop_span.SpanList{{
					TraceID: "123",
					SpanID:  "234",
				}},
			},
		},
		{
			name: "list spans successfully with llm span",
			fieldsGetter: func(ctrl *gomock.Controller) fields {
				repoMock := repomocks.NewMockITraceRepo(ctrl)
				repoMock.EXPECT().ListSpans(gomock.Any(), gomock.Any()).Return(&repo.ListSpansResult{
					Spans: loop_span.SpanList{{
						TraceID: "123",
						SpanID:  "234",
					}},
					PageToken: "",
					HasMore:   false,
				}, nil)
				confMock := confmocks.NewMockITraceConfig(ctrl)
				tenantProviderMock := tenantmocks.NewMockITenantProvider(ctrl)
				tenantProviderMock.EXPECT().GetTenantsByPlatformType(gomock.Any(), gomock.Any()).Return([]string{"spans"}, nil).AnyTimes()
				filterMock := filtermocks.NewMockFilter(ctrl)
				filterMock.EXPECT().BuildBasicSpanFilter(gomock.Any(), gomock.Any()).Return([]*loop_span.FilterField{{}}, false, nil)
				filterMock.EXPECT().BuildLLMSpanFilter(gomock.Any(), gomock.Any()).Return(nil, nil)
				filterFactoryMock := filtermocks.NewMockPlatformFilterFactory(ctrl)
				filterFactoryMock.EXPECT().GetFilter(gomock.Any(), gomock.Any()).Return(filterMock, nil)
				buildHelper := NewTraceFilterProcessorBuilder(filterFactoryMock, nil, nil, nil, nil, nil, nil)
				metricsMock := metricmocks.NewMockITraceMetrics(ctrl)
				metricsMock.EXPECT().EmitListSpans(gomock.Any(), gomock.Any(), gomock.Any(), gomock.Any()).Return()
				return fields{
					traceRepo:      repoMock,
					traceConfig:    confMock,
					buildHelper:    buildHelper,
					metrics:        metricsMock,
					tenantProvider: tenantProviderMock,
				}
			},
			args: args{
				ctx: context.Background(),
				req: &ListSpansReq{
					PlatformType: loop_span.PlatformCozeLoop,
					Limit:        10,
					SpanListType: loop_span.SpanListTypeLLMSpan,
				},
			},
			want: &ListSpansResp{
				Spans: loop_span.SpanList{{
					TraceID: "123",
					SpanID:  "234",
				}},
			},
		},
		{
			name: "list spans successfully with processor",
			fieldsGetter: func(ctrl *gomock.Controller) fields {
				repoMock := repomocks.NewMockITraceRepo(ctrl)
				repoMock.EXPECT().ListSpans(gomock.Any(), gomock.Any()).Return(&repo.ListSpansResult{
					Spans: loop_span.SpanList{{
						TraceID:     "123",
						SpanID:      "234",
						WorkspaceID: "123",
					}},
					PageToken: "",
					HasMore:   false,
				}, nil)
				confMock := confmocks.NewMockITraceConfig(ctrl)
				tenantProviderMock := tenantmocks.NewMockITenantProvider(ctrl)
				tenantProviderMock.EXPECT().GetTenantsByPlatformType(gomock.Any(), gomock.Any()).Return([]string{"spans"}, nil).AnyTimes()
				filterMock := filtermocks.NewMockFilter(ctrl)
				filterMock.EXPECT().BuildBasicSpanFilter(gomock.Any(), gomock.Any()).Return([]*loop_span.FilterField{{}}, false, nil)
				filterMock.EXPECT().BuildALLSpanFilter(gomock.Any(), gomock.Any()).Return(nil, nil)
				filterFactoryMock := filtermocks.NewMockPlatformFilterFactory(ctrl)
				filterFactoryMock.EXPECT().GetFilter(gomock.Any(), gomock.Any()).Return(filterMock, nil)
				buildHelper := NewTraceFilterProcessorBuilder(filterFactoryMock,
					nil,
					[]span_processor.Factory{
						span_processor.NewCheckProcessorFactory(),
					},
					nil,
					nil,
					nil,
					nil)
				metricsMock := metricmocks.NewMockITraceMetrics(ctrl)
				metricsMock.EXPECT().EmitListSpans(gomock.Any(), gomock.Any(), gomock.Any(), gomock.Any()).Return()
				return fields{
					traceRepo:      repoMock,
					traceConfig:    confMock,
					buildHelper:    buildHelper,
					metrics:        metricsMock,
					tenantProvider: tenantProviderMock,
				}
			},
			args: args{
				ctx: context.Background(),
				req: &ListSpansReq{
					PlatformType: loop_span.PlatformCozeLoop,
					Limit:        10,
					SpanListType: loop_span.SpanListTypeAllSpan,
					WorkspaceID:  123,
				},
			},
			want: &ListSpansResp{
				Spans: loop_span.SpanList{{
					TraceID:     "123",
					SpanID:      "234",
					WorkspaceID: "123",
				}},
			},
		},
		{
			name: "list spans successfully with processor failed",
			fieldsGetter: func(ctrl *gomock.Controller) fields {
				repoMock := repomocks.NewMockITraceRepo(ctrl)
				repoMock.EXPECT().ListSpans(gomock.Any(), gomock.Any()).Return(&repo.ListSpansResult{
					Spans: loop_span.SpanList{{
						TraceID:     "123",
						SpanID:      "234",
						WorkspaceID: "1234",
					}},
					PageToken: "",
					HasMore:   false,
				}, nil)
				confMock := confmocks.NewMockITraceConfig(ctrl)
				tenantProviderMock := tenantmocks.NewMockITenantProvider(ctrl)
				tenantProviderMock.EXPECT().GetTenantsByPlatformType(gomock.Any(), gomock.Any()).Return([]string{"spans"}, nil).AnyTimes()
				filterMock := filtermocks.NewMockFilter(ctrl)
				filterMock.EXPECT().BuildBasicSpanFilter(gomock.Any(), gomock.Any()).Return([]*loop_span.FilterField{{}}, false, nil)
				filterMock.EXPECT().BuildALLSpanFilter(gomock.Any(), gomock.Any()).Return(nil, nil)
				filterFactoryMock := filtermocks.NewMockPlatformFilterFactory(ctrl)
				filterFactoryMock.EXPECT().GetFilter(gomock.Any(), gomock.Any()).Return(filterMock, nil)
				buildHelper := NewTraceFilterProcessorBuilder(filterFactoryMock,
					nil,
					[]span_processor.Factory{
						span_processor.NewCheckProcessorFactory(),
					},
					nil,
					nil,
					nil,
					nil)
				metricsMock := metricmocks.NewMockITraceMetrics(ctrl)
				metricsMock.EXPECT().EmitListSpans(gomock.Any(), gomock.Any(), gomock.Any(), gomock.Any()).Return()
				return fields{
					traceRepo:      repoMock,
					traceConfig:    confMock,
					buildHelper:    buildHelper,
					metrics:        metricsMock,
					tenantProvider: tenantProviderMock,
				}
			},
			args: args{
				ctx: context.Background(),
				req: &ListSpansReq{
					PlatformType: loop_span.PlatformCozeLoop,
					Limit:        10,
					SpanListType: loop_span.SpanListTypeAllSpan,
					WorkspaceID:  123,
				},
			},
			wantErr: true,
		},
		{
			name: "list spans failed due to invalid platform type",
			fieldsGetter: func(ctrl *gomock.Controller) fields {
				confMock := confmocks.NewMockITraceConfig(ctrl)
				tenantProviderMock := tenantmocks.NewMockITenantProvider(ctrl)
				tenantProviderMock.EXPECT().GetTenantsByPlatformType(gomock.Any(), gomock.Any()).Return(nil, fmt.Errorf("bad")).AnyTimes()
				filterMock := filtermocks.NewMockFilter(ctrl)
				filterMock.EXPECT().BuildBasicSpanFilter(gomock.Any(), gomock.Any()).Return([]*loop_span.FilterField{{}}, false, nil)
				filterMock.EXPECT().BuildALLSpanFilter(gomock.Any(), gomock.Any()).Return(nil, nil)
				filterFactoryMock := filtermocks.NewMockPlatformFilterFactory(ctrl)
				filterFactoryMock.EXPECT().GetFilter(gomock.Any(), gomock.Any()).Return(filterMock, nil)
				buildHelper := NewTraceFilterProcessorBuilder(filterFactoryMock, nil, nil, nil, nil, nil, nil)
				return fields{
					traceConfig:    confMock,
					buildHelper:    buildHelper,
					tenantProvider: tenantProviderMock,
				}
			},
			args: args{
				ctx: context.Background(),
				req: &ListSpansReq{
					PlatformType: "abc",
					Limit:        10,
					SpanListType: loop_span.SpanListTypeAllSpan,
				},
			},
			wantErr: true,
		},
		{
			name: "list spans failed due to repo error",
			fieldsGetter: func(ctrl *gomock.Controller) fields {
				repoMock := repomocks.NewMockITraceRepo(ctrl)
				repoMock.EXPECT().ListSpans(gomock.Any(), gomock.Any()).Return(nil, fmt.Errorf("failed"))
				confMock := confmocks.NewMockITraceConfig(ctrl)
				tenantProviderMock := tenantmocks.NewMockITenantProvider(ctrl)
				tenantProviderMock.EXPECT().GetTenantsByPlatformType(gomock.Any(), gomock.Any()).Return([]string{"spans"}, nil).AnyTimes()
				filterMock := filtermocks.NewMockFilter(ctrl)
				filterMock.EXPECT().BuildBasicSpanFilter(gomock.Any(), gomock.Any()).Return([]*loop_span.FilterField{{}}, false, nil)
				filterMock.EXPECT().BuildALLSpanFilter(gomock.Any(), gomock.Any()).Return(nil, nil)
				filterFactoryMock := filtermocks.NewMockPlatformFilterFactory(ctrl)
				filterFactoryMock.EXPECT().GetFilter(gomock.Any(), gomock.Any()).Return(filterMock, nil)
				buildHelper := NewTraceFilterProcessorBuilder(filterFactoryMock, nil, nil, nil, nil, nil, nil)
				metricsMock := metricmocks.NewMockITraceMetrics(ctrl)
				metricsMock.EXPECT().EmitListSpans(gomock.Any(), gomock.Any(), gomock.Any(), gomock.Any()).Return()
				return fields{
					traceRepo:      repoMock,
					traceConfig:    confMock,
					metrics:        metricsMock,
					buildHelper:    buildHelper,
					tenantProvider: tenantProviderMock,
				}
			},
			args: args{
				ctx: context.Background(),
				req: &ListSpansReq{
					PlatformType: loop_span.PlatformCozeLoop,
					Limit:        10,
					SpanListType: loop_span.SpanListTypeAllSpan,
				},
			},
			wantErr: true,
		},
	}
	for _, tt := range tests {
		t.Run(tt.name, func(t *testing.T) {
			ctrl := gomock.NewController(t)
			defer ctrl.Finish()
			fields := tt.fieldsGetter(ctrl)
			r, _ := NewTraceServiceImpl(
				fields.traceRepo,
				fields.traceConfig,
				fields.traceProducer,
				fields.annotationProducer,
				fields.metrics,
				fields.buildHelper,
				fields.tenantProvider)
			got, err := r.ListSpans(tt.args.ctx, tt.args.req)
			assert.Equal(t, err != nil, tt.wantErr)
			assert.Equal(t, got, tt.want)
		})
	}
}

func TestTraceServiceImpl_CreateAnnotation(t *testing.T) {
	type fields struct {
		traceRepo          repo.ITraceRepo
		traceConfig        config.ITraceConfig
		traceProducer      mq.ITraceProducer
		annotationProducer mq.IAnnotationProducer
		metrics            metrics.ITraceMetrics
		buildHelper        TraceFilterProcessorBuilder
		tenantProvider     tenant.ITenantProvider
	}
	type args struct {
		ctx context.Context
		req *CreateAnnotationReq
	}
	tests := []struct {
		name         string
		fieldsGetter func(ctrl *gomock.Controller) fields
		args         args
		wantErr      bool
	}{
		{
			name: "create annotation successfully",
			fieldsGetter: func(ctrl *gomock.Controller) fields {
				repoMock := repomocks.NewMockITraceRepo(ctrl)
				confMock := confmocks.NewMockITraceConfig(ctrl)
				annoProducerMock := mqmocks.NewMockIAnnotationProducer(ctrl)
				confMock.EXPECT().GetAnnotationSourceCfg(gomock.Any()).Return(&config.AnnotationSourceConfig{
					SourceCfg: map[string]config.AnnotationConfig{
						"test-caller": {
							Tenants:        []string{"spans"},
							AnnotationType: string(loop_span.AnnotationTypeManualFeedback),
						},
					},
				}, nil)
				repoMock.EXPECT().ListSpans(gomock.Any(), gomock.Any()).Return(&repo.ListSpansResult{
					Spans: loop_span.SpanList{
						{
							TraceID:     "test-trace-id",
							SpanID:      "test-span-id",
							WorkspaceID: "1",
							SystemTagsString: map[string]string{
								loop_span.SpanFieldTenant: "spans",
							},
						},
					},
				}, nil)
				repoMock.EXPECT().GetAnnotation(gomock.Any(), gomock.Any()).Return(nil, nil)
				repoMock.EXPECT().InsertAnnotations(gomock.Any(), gomock.Any()).Return(nil)
				filterFactoryMock := filtermocks.NewMockPlatformFilterFactory(ctrl)
				buildHelper := NewTraceFilterProcessorBuilder(filterFactoryMock, nil, nil, nil, nil, nil, nil)
				tenantProviderMock := tenantmocks.NewMockITenantProvider(ctrl)
				tenantProviderMock.EXPECT().GetTenantsByPlatformType(gomock.Any(), gomock.Any()).Return([]string{"spans"}, nil).AnyTimes()
				return fields{
					traceRepo:          repoMock,
					traceConfig:        confMock,
					annotationProducer: annoProducerMock,
					buildHelper:        buildHelper,
					tenantProvider:     tenantProviderMock,
				}
			},
			args: args{
				ctx: context.Background(),
				req: &CreateAnnotationReq{
					WorkspaceID:   1,
					SpanID:        "test-span-id",
					TraceID:       "test-trace-id",
					AnnotationKey: "test-key",
					AnnotationVal: loop_span.AnnotationValue{StringValue: "test-value"},
					Caller:        "test-caller",
					QueryDays:     1,
				},
			},
			wantErr: false,
		},
		{
			name: "get caller config failed",
			fieldsGetter: func(ctrl *gomock.Controller) fields {
				confMock := confmocks.NewMockITraceConfig(ctrl)
				confMock.EXPECT().GetAnnotationSourceCfg(gomock.Any()).Return(nil, fmt.Errorf("config error"))
				filterFactoryMock := filtermocks.NewMockPlatformFilterFactory(ctrl)
				buildHelper := NewTraceFilterProcessorBuilder(filterFactoryMock, nil, nil, nil, nil, nil, nil)
				tenantProviderMock := tenantmocks.NewMockITenantProvider(ctrl)
				tenantProviderMock.EXPECT().GetTenantsByPlatformType(gomock.Any(), gomock.Any()).Return([]string{"spans"}, nil).AnyTimes()
				return fields{
					traceConfig:    confMock,
					buildHelper:    buildHelper,
					tenantProvider: tenantProviderMock,
				}
			},
			args: args{
				ctx: context.Background(),
				req: &CreateAnnotationReq{
					Caller: "test-caller",
				},
			},
			wantErr: true,
		},
		{
			name: "get span failed",
			fieldsGetter: func(ctrl *gomock.Controller) fields {
				repoMock := repomocks.NewMockITraceRepo(ctrl)
				confMock := confmocks.NewMockITraceConfig(ctrl)
				confMock.EXPECT().GetAnnotationSourceCfg(gomock.Any()).Return(&config.AnnotationSourceConfig{
					SourceCfg: map[string]config.AnnotationConfig{
						"test-caller": {
							Tenants:        []string{"spans"},
							AnnotationType: string(loop_span.AnnotationTypeCozeFeedback),
						},
					},
				}, nil)
				repoMock.EXPECT().ListSpans(gomock.Any(), gomock.Any()).Return(nil, fmt.Errorf("repo error"))
				filterFactoryMock := filtermocks.NewMockPlatformFilterFactory(ctrl)
				buildHelper := NewTraceFilterProcessorBuilder(filterFactoryMock, nil, nil, nil, nil, nil, nil)
				tenantProviderMock := tenantmocks.NewMockITenantProvider(ctrl)
				tenantProviderMock.EXPECT().GetTenantsByPlatformType(gomock.Any(), gomock.Any()).Return([]string{"spans"}, nil).AnyTimes()
				return fields{
					traceRepo:      repoMock,
					traceConfig:    confMock,
					buildHelper:    buildHelper,
					tenantProvider: tenantProviderMock,
				}
			},
			args: args{
				ctx: context.Background(),
				req: &CreateAnnotationReq{
					WorkspaceID: 1,
					SpanID:      "test-span-id",
					TraceID:     "test-trace-id",
					Caller:      "test-caller",
				},
			},
			wantErr: true,
		},
		{
			name: "span not found, send to mq",
			fieldsGetter: func(ctrl *gomock.Controller) fields {
				repoMock := repomocks.NewMockITraceRepo(ctrl)
				confMock := confmocks.NewMockITraceConfig(ctrl)
				annoProducerMock := mqmocks.NewMockIAnnotationProducer(ctrl)
				confMock.EXPECT().GetAnnotationSourceCfg(gomock.Any()).Return(&config.AnnotationSourceConfig{
					SourceCfg: map[string]config.AnnotationConfig{
						"test-caller": {
							Tenants:        []string{"spans"},
							AnnotationType: string(loop_span.AnnotationTypeManualFeedback),
						},
					},
				}, nil)
				repoMock.EXPECT().ListSpans(gomock.Any(), gomock.Any()).Return(&repo.ListSpansResult{Spans: loop_span.SpanList{}}, nil)
				annoProducerMock.EXPECT().SendAnnotation(gomock.Any(), gomock.Any()).Return(nil)
				filterFactoryMock := filtermocks.NewMockPlatformFilterFactory(ctrl)
				buildHelper := NewTraceFilterProcessorBuilder(filterFactoryMock, nil, nil, nil, nil, nil, nil)
				tenantProviderMock := tenantmocks.NewMockITenantProvider(ctrl)
				tenantProviderMock.EXPECT().GetTenantsByPlatformType(gomock.Any(), gomock.Any()).Return([]string{"spans"}, nil).AnyTimes()
				return fields{
					traceRepo:          repoMock,
					traceConfig:        confMock,
					annotationProducer: annoProducerMock,
					buildHelper:        buildHelper,
					tenantProvider:     tenantProviderMock,
				}
			},
			args: args{
				ctx: context.Background(),
				req: &CreateAnnotationReq{
					WorkspaceID: 1,
					SpanID:      "test-span-id",
					TraceID:     "test-trace-id",
					Caller:      "test-caller",
				},
			},
			wantErr: false,
		},
		{
			name: "insert annotation failed",
			fieldsGetter: func(ctrl *gomock.Controller) fields {
				repoMock := repomocks.NewMockITraceRepo(ctrl)
				confMock := confmocks.NewMockITraceConfig(ctrl)
				annoProducerMock := mqmocks.NewMockIAnnotationProducer(ctrl)
				confMock.EXPECT().GetAnnotationSourceCfg(gomock.Any()).Return(&config.AnnotationSourceConfig{
					SourceCfg: map[string]config.AnnotationConfig{
						"test-caller": {
							Tenants:        []string{"spans"},
							AnnotationType: string(loop_span.AnnotationTypeManualFeedback),
						},
					},
				}, nil)
				repoMock.EXPECT().ListSpans(gomock.Any(), gomock.Any()).Return(&repo.ListSpansResult{
					Spans: loop_span.SpanList{
						{
							TraceID:     "test-trace-id",
							SpanID:      "test-span-id",
							WorkspaceID: "1",
							SystemTagsString: map[string]string{
								loop_span.SpanFieldTenant: "spans",
							},
						},
					},
				}, nil)
				repoMock.EXPECT().GetAnnotation(gomock.Any(), gomock.Any()).Return(nil, nil)
				repoMock.EXPECT().InsertAnnotations(gomock.Any(), gomock.Any()).Return(fmt.Errorf("insert error"))
				filterFactoryMock := filtermocks.NewMockPlatformFilterFactory(ctrl)
				buildHelper := NewTraceFilterProcessorBuilder(filterFactoryMock, nil, nil, nil, nil, nil, nil)
				tenantProviderMock := tenantmocks.NewMockITenantProvider(ctrl)
				tenantProviderMock.EXPECT().GetTenantsByPlatformType(gomock.Any(), gomock.Any()).Return([]string{"spans"}, nil).AnyTimes()
				return fields{
					traceRepo:          repoMock,
					traceConfig:        confMock,
					annotationProducer: annoProducerMock,
					buildHelper:        buildHelper,
					tenantProvider:     tenantProviderMock,
				}
			},
			args: args{
				ctx: context.Background(),
				req: &CreateAnnotationReq{
					WorkspaceID:   1,
					SpanID:        "test-span-id",
					TraceID:       "test-trace-id",
					AnnotationKey: "test-key",
					AnnotationVal: loop_span.AnnotationValue{StringValue: "test-value"},
					Caller:        "test-caller",
					QueryDays:     1,
				},
			},
			wantErr: true,
		},
		{
			name: "create annotation on root span when span_id is empty",
			fieldsGetter: func(ctrl *gomock.Controller) fields {
				repoMock := repomocks.NewMockITraceRepo(ctrl)
				confMock := confmocks.NewMockITraceConfig(ctrl)
				annoProducerMock := mqmocks.NewMockIAnnotationProducer(ctrl)
				confMock.EXPECT().GetAnnotationSourceCfg(gomock.Any()).Return(&config.AnnotationSourceConfig{
					SourceCfg: map[string]config.AnnotationConfig{
						"test-caller": {
							Tenants:        []string{"spans"},
							AnnotationType: string(loop_span.AnnotationTypeManualFeedback),
						},
					},
				}, nil)

				// Mock ListSpans call with ParentID filter for root span
				repoMock.EXPECT().ListSpans(gomock.Any(), gomock.Any()).DoAndReturn(
					func(ctx context.Context, param *repo.ListSpansParam) (*repo.ListSpansResult, error) {
						// Verify that the filter contains ParentID filter when span_id is empty
						hasParentIDFilter := false
						for _, filter := range param.Filters.FilterFields {
							if filter.FieldName == loop_span.SpanFieldParentID {
								hasParentIDFilter = true
								assert.Equal(t, []string{"0", ""}, filter.Values)
								assert.Equal(t, loop_span.QueryTypeEnumIn, *filter.QueryType)
							}
						}
						assert.True(t, hasParentIDFilter, "Should have ParentID filter when span_id is empty")

						// Return a root span (ParentID = "0")
						return &repo.ListSpansResult{
							Spans: loop_span.SpanList{
								{
									TraceID:     "test-trace-id",
									SpanID:      "root-span-id",
									ParentID:    "0", // This is a root span
									WorkspaceID: "1",
									SystemTagsString: map[string]string{
										loop_span.SpanFieldTenant: "spans",
									},
								},
							},
						}, nil
					},
				)
				repoMock.EXPECT().GetAnnotation(gomock.Any(), gomock.Any()).Return(nil, nil)
				repoMock.EXPECT().InsertAnnotations(gomock.Any(), gomock.Any()).Return(nil)
				filterFactoryMock := filtermocks.NewMockPlatformFilterFactory(ctrl)
				buildHelper := NewTraceFilterProcessorBuilder(filterFactoryMock, nil, nil, nil, nil, nil, nil)
				tenantProviderMock := tenantmocks.NewMockITenantProvider(ctrl)
				tenantProviderMock.EXPECT().GetTenantsByPlatformType(gomock.Any(), gomock.Any()).Return([]string{"spans"}, nil).AnyTimes()
				return fields{
					traceRepo:          repoMock,
					traceConfig:        confMock,
					annotationProducer: annoProducerMock,
					buildHelper:        buildHelper,
					tenantProvider:     tenantProviderMock,
				}
			},
			args: args{
				ctx: context.Background(),
				req: &CreateAnnotationReq{
					WorkspaceID:   1,
					SpanID:        "", // Empty span_id to trigger root span search
					TraceID:       "test-trace-id",
					AnnotationKey: "test-key",
					AnnotationVal: loop_span.AnnotationValue{StringValue: "test-value"},
					Caller:        "test-caller",
					QueryDays:     1,
				},
			},
			wantErr: false,
		},
		{
			name: "create annotation when span_id is empty but no root span found",
			fieldsGetter: func(ctrl *gomock.Controller) fields {
				repoMock := repomocks.NewMockITraceRepo(ctrl)
				confMock := confmocks.NewMockITraceConfig(ctrl)
				annoProducerMock := mqmocks.NewMockIAnnotationProducer(ctrl)
				confMock.EXPECT().GetAnnotationSourceCfg(gomock.Any()).Return(&config.AnnotationSourceConfig{
					SourceCfg: map[string]config.AnnotationConfig{
						"test-caller": {
							Tenants:        []string{"spans"},
							AnnotationType: string(loop_span.AnnotationTypeManualFeedback),
						},
					},
				}, nil)

				// Mock ListSpans call with ParentID filter but return no spans
				repoMock.EXPECT().ListSpans(gomock.Any(), gomock.Any()).DoAndReturn(
					func(ctx context.Context, param *repo.ListSpansParam) (*repo.ListSpansResult, error) {
						// Verify that the filter contains ParentID filter when span_id is empty
						hasParentIDFilter := false
						for _, filter := range param.Filters.FilterFields {
							if filter.FieldName == loop_span.SpanFieldParentID {
								hasParentIDFilter = true
								assert.Equal(t, []string{"0", ""}, filter.Values)
								assert.Equal(t, loop_span.QueryTypeEnumIn, *filter.QueryType)
							}
						}
						assert.True(t, hasParentIDFilter, "Should have ParentID filter when span_id is empty")

						// Return empty result (no root span found)
						return &repo.ListSpansResult{Spans: loop_span.SpanList{}}, nil
					},
				)
				// Expect annotation to be sent via producer when no span found
				annoProducerMock.EXPECT().SendAnnotation(gomock.Any(), gomock.Any()).Return(nil)
				filterFactoryMock := filtermocks.NewMockPlatformFilterFactory(ctrl)
				buildHelper := NewTraceFilterProcessorBuilder(filterFactoryMock, nil, nil, nil, nil, nil, nil)
				tenantProviderMock := tenantmocks.NewMockITenantProvider(ctrl)
				tenantProviderMock.EXPECT().GetTenantsByPlatformType(gomock.Any(), gomock.Any()).Return([]string{"spans"}, nil).AnyTimes()
				return fields{
					traceRepo:          repoMock,
					traceConfig:        confMock,
					annotationProducer: annoProducerMock,
					buildHelper:        buildHelper,
					tenantProvider:     tenantProviderMock,
				}
			},
			args: args{
				ctx: context.Background(),
				req: &CreateAnnotationReq{
					WorkspaceID:   1,
					SpanID:        "", // Empty span_id to trigger root span search
					TraceID:       "test-trace-id",
					AnnotationKey: "test-key",
					AnnotationVal: loop_span.AnnotationValue{StringValue: "test-value"},
					Caller:        "test-caller",
					QueryDays:     1,
				},
			},
			wantErr: false,
		},
	}
	for _, tt := range tests {
		t.Run(tt.name, func(t *testing.T) {
			ctrl := gomock.NewController(t)
			defer ctrl.Finish()
			fields := tt.fieldsGetter(ctrl)
			r, _ := NewTraceServiceImpl(
				fields.traceRepo,
				fields.traceConfig,
				fields.traceProducer,
				fields.annotationProducer,
				fields.metrics,
				fields.buildHelper,
				fields.tenantProvider)
			err := r.CreateAnnotation(tt.args.ctx, tt.args.req)
			t.Log(err)
			assert.Equal(t, tt.wantErr, err != nil)
		})
	}
}

func TestTraceServiceImpl_DeleteAnnotation(t *testing.T) {
	type fields struct {
		traceRepo          repo.ITraceRepo
		traceConfig        config.ITraceConfig
		traceProducer      mq.ITraceProducer
		annotationProducer mq.IAnnotationProducer
		metrics            metrics.ITraceMetrics
		buildHelper        TraceFilterProcessorBuilder
		tenantProvider     tenant.ITenantProvider
	}
	type args struct {
		ctx context.Context
		req *DeleteAnnotationReq
	}
	tests := []struct {
		name         string
		fieldsGetter func(ctrl *gomock.Controller) fields
		args         args
		wantErr      bool
	}{
		{
			name: "delete annotation successfully",
			fieldsGetter: func(ctrl *gomock.Controller) fields {
				repoMock := repomocks.NewMockITraceRepo(ctrl)
				confMock := confmocks.NewMockITraceConfig(ctrl)
				confMock.EXPECT().GetAnnotationSourceCfg(gomock.Any()).Return(&config.AnnotationSourceConfig{
					SourceCfg: map[string]config.AnnotationConfig{
						"test-caller": {
							Tenants:        []string{"spans"},
							AnnotationType: string(loop_span.AnnotationTypeManualFeedback),
						},
					},
				}, nil)
				repoMock.EXPECT().ListSpans(gomock.Any(), gomock.Any()).Return(&repo.ListSpansResult{
					Spans: loop_span.SpanList{
						{
							TraceID:     "test-trace-id",
							SpanID:      "test-span-id",
							WorkspaceID: "1",
							SystemTagsString: map[string]string{
								loop_span.SpanFieldTenant: "spans",
							},
						},
					},
				}, nil)
				repoMock.EXPECT().InsertAnnotations(gomock.Any(), gomock.Any()).Return(nil)
				filterFactoryMock := filtermocks.NewMockPlatformFilterFactory(ctrl)
				buildHelper := NewTraceFilterProcessorBuilder(filterFactoryMock, nil, nil, nil, nil, nil, nil)
				tenantProviderMock := tenantmocks.NewMockITenantProvider(ctrl)
				tenantProviderMock.EXPECT().GetTenantsByPlatformType(gomock.Any(), gomock.Any()).Return([]string{"spans"}, nil).AnyTimes()
				return fields{
					traceRepo:      repoMock,
					traceConfig:    confMock,
					buildHelper:    buildHelper,
					tenantProvider: tenantProviderMock,
				}
			},
			args: args{
				ctx: context.Background(),
				req: &DeleteAnnotationReq{
					WorkspaceID:   1,
					SpanID:        "test-span-id",
					TraceID:       "test-trace-id",
					AnnotationKey: "test-key",
					Caller:        "test-caller",
					QueryDays:     1,
				},
			},
			wantErr: false,
		},
		{
			name: "delete annotation on root span when span_id is empty",
			fieldsGetter: func(ctrl *gomock.Controller) fields {
				repoMock := repomocks.NewMockITraceRepo(ctrl)
				confMock := confmocks.NewMockITraceConfig(ctrl)
				confMock.EXPECT().GetAnnotationSourceCfg(gomock.Any()).Return(&config.AnnotationSourceConfig{
					SourceCfg: map[string]config.AnnotationConfig{
						"test-caller": {
							Tenants:        []string{"spans"},
							AnnotationType: string(loop_span.AnnotationTypeManualFeedback),
						},
					},
				}, nil)

				// Mock ListSpans call with ParentID filter for root span
				repoMock.EXPECT().ListSpans(gomock.Any(), gomock.Any()).DoAndReturn(
					func(ctx context.Context, param *repo.ListSpansParam) (*repo.ListSpansResult, error) {
						// Verify that the filter contains ParentID filter when span_id is empty
						hasParentIDFilter := false
						for _, filter := range param.Filters.FilterFields {
							if filter.FieldName == loop_span.SpanFieldParentID {
								hasParentIDFilter = true
								assert.Equal(t, []string{"0", ""}, filter.Values)
								assert.Equal(t, loop_span.QueryTypeEnumIn, *filter.QueryType)
							}
						}
						assert.True(t, hasParentIDFilter, "Should have ParentID filter when span_id is empty")

						// Return a root span (ParentID = "0")
						return &repo.ListSpansResult{
							Spans: loop_span.SpanList{
								{
									TraceID:     "test-trace-id",
									SpanID:      "root-span-id",
									ParentID:    "0", // This is a root span
									WorkspaceID: "1",
									SystemTagsString: map[string]string{
										loop_span.SpanFieldTenant: "spans",
									},
								},
							},
						}, nil
					},
				)
				repoMock.EXPECT().InsertAnnotations(gomock.Any(), gomock.Any()).Return(nil)
				filterFactoryMock := filtermocks.NewMockPlatformFilterFactory(ctrl)
				buildHelper := NewTraceFilterProcessorBuilder(filterFactoryMock, nil, nil, nil, nil, nil, nil)
				tenantProviderMock := tenantmocks.NewMockITenantProvider(ctrl)
				tenantProviderMock.EXPECT().GetTenantsByPlatformType(gomock.Any(), gomock.Any()).Return([]string{"spans"}, nil).AnyTimes()
				return fields{
					traceRepo:      repoMock,
					traceConfig:    confMock,
					buildHelper:    buildHelper,
					tenantProvider: tenantProviderMock,
				}
			},
			args: args{
				ctx: context.Background(),
				req: &DeleteAnnotationReq{
					WorkspaceID:   1,
					SpanID:        "", // Empty span_id to trigger root span search
					TraceID:       "test-trace-id",
					AnnotationKey: "test-key",
					Caller:        "test-caller",
					QueryDays:     1,
				},
			},
			wantErr: false,
		},
		{
			name: "delete annotation when span_id is empty but no root span found",
			fieldsGetter: func(ctrl *gomock.Controller) fields {
				repoMock := repomocks.NewMockITraceRepo(ctrl)
				confMock := confmocks.NewMockITraceConfig(ctrl)
				annoProducerMock := mqmocks.NewMockIAnnotationProducer(ctrl)
				confMock.EXPECT().GetAnnotationSourceCfg(gomock.Any()).Return(&config.AnnotationSourceConfig{
					SourceCfg: map[string]config.AnnotationConfig{
						"test-caller": {
							Tenants:        []string{"spans"},
							AnnotationType: string(loop_span.AnnotationCorrectionTypeManual),
						},
					},
				}, nil)

				// Mock ListSpans call with ParentID filter but return no spans
				repoMock.EXPECT().ListSpans(gomock.Any(), gomock.Any()).DoAndReturn(
					func(ctx context.Context, param *repo.ListSpansParam) (*repo.ListSpansResult, error) {
						// Verify that the filter contains ParentID filter when span_id is empty
						hasParentIDFilter := false
						for _, filter := range param.Filters.FilterFields {
							if filter.FieldName == loop_span.SpanFieldParentID {
								hasParentIDFilter = true
								assert.Equal(t, []string{"0", ""}, filter.Values)
								assert.Equal(t, loop_span.QueryTypeEnumIn, *filter.QueryType)
							}
						}
						assert.True(t, hasParentIDFilter, "Should have ParentID filter when span_id is empty")

						// Return empty result (no root span found)
						return &repo.ListSpansResult{Spans: loop_span.SpanList{}}, nil
					},
				)
				// Expect annotation to be sent via producer when no span found
				annoProducerMock.EXPECT().SendAnnotation(gomock.Any(), gomock.Any()).Return(nil)
				filterFactoryMock := filtermocks.NewMockPlatformFilterFactory(ctrl)
				buildHelper := NewTraceFilterProcessorBuilder(filterFactoryMock, nil, nil, nil, nil, nil, nil)
				tenantProviderMock := tenantmocks.NewMockITenantProvider(ctrl)
				tenantProviderMock.EXPECT().GetTenantsByPlatformType(gomock.Any(), gomock.Any()).Return([]string{"spans"}, nil).AnyTimes()
				return fields{
					traceRepo:          repoMock,
					traceConfig:        confMock,
					annotationProducer: annoProducerMock,
					buildHelper:        buildHelper,
					tenantProvider:     tenantProviderMock,
				}
			},
			args: args{
				ctx: context.Background(),
				req: &DeleteAnnotationReq{
					WorkspaceID:   1,
					SpanID:        "", // Empty span_id to trigger root span search
					TraceID:       "test-trace-id",
					AnnotationKey: "test-key",
					Caller:        "test-caller",
					QueryDays:     1,
				},
			},
			wantErr: false,
		},
		{
			name: "get caller config failed",
			fieldsGetter: func(ctrl *gomock.Controller) fields {
				confMock := confmocks.NewMockITraceConfig(ctrl)
				confMock.EXPECT().GetAnnotationSourceCfg(gomock.Any()).Return(nil, fmt.Errorf("config error"))
				return fields{
					traceConfig: confMock,
				}
			},
			args: args{
				ctx: context.Background(),
				req: &DeleteAnnotationReq{
					Caller: "test-caller",
				},
			},
			wantErr: true,
		},
		{
			name: "get span failed",
			fieldsGetter: func(ctrl *gomock.Controller) fields {
				repoMock := repomocks.NewMockITraceRepo(ctrl)
				confMock := confmocks.NewMockITraceConfig(ctrl)
				confMock.EXPECT().GetAnnotationSourceCfg(gomock.Any()).Return(&config.AnnotationSourceConfig{
					SourceCfg: map[string]config.AnnotationConfig{
						"test-caller": {
							Tenants:        []string{"spans"},
							AnnotationType: string(loop_span.AnnotationTypeManualFeedback),
						},
					},
				}, nil)
				repoMock.EXPECT().ListSpans(gomock.Any(), gomock.Any()).Return(nil, fmt.Errorf("repo error"))
				return fields{
					traceRepo:   repoMock,
					traceConfig: confMock,
				}
			},
			args: args{
				ctx: context.Background(),
				req: &DeleteAnnotationReq{
					WorkspaceID: 1,
					SpanID:      "test-span-id",
					TraceID:     "test-trace-id",
					Caller:      "test-caller",
				},
			},
			wantErr: true,
		},
		{
			name: "span not found, send to mq",
			fieldsGetter: func(ctrl *gomock.Controller) fields {
				repoMock := repomocks.NewMockITraceRepo(ctrl)
				confMock := confmocks.NewMockITraceConfig(ctrl)
				annoProducerMock := mqmocks.NewMockIAnnotationProducer(ctrl)
				confMock.EXPECT().GetAnnotationSourceCfg(gomock.Any()).Return(&config.AnnotationSourceConfig{
					SourceCfg: map[string]config.AnnotationConfig{
						"test-caller": {
							Tenants:        []string{"spans"},
							AnnotationType: string(loop_span.AnnotationCorrectionTypeManual),
						},
					},
				}, nil)
				repoMock.EXPECT().ListSpans(gomock.Any(), gomock.Any()).Return(&repo.ListSpansResult{Spans: loop_span.SpanList{}}, nil)
				annoProducerMock.EXPECT().SendAnnotation(gomock.Any(), gomock.Any()).Return(nil)
				return fields{
					traceRepo:          repoMock,
					traceConfig:        confMock,
					annotationProducer: annoProducerMock,
				}
			},
			args: args{
				ctx: context.Background(),
				req: &DeleteAnnotationReq{
					WorkspaceID: 1,
					SpanID:      "test-span-id",
					TraceID:     "test-trace-id",
					Caller:      "test-caller",
				},
			},
			wantErr: false,
		},
		{
			name: "insert annotation failed",
			fieldsGetter: func(ctrl *gomock.Controller) fields {
				repoMock := repomocks.NewMockITraceRepo(ctrl)
				confMock := confmocks.NewMockITraceConfig(ctrl)
				confMock.EXPECT().GetAnnotationSourceCfg(gomock.Any()).Return(&config.AnnotationSourceConfig{
					SourceCfg: map[string]config.AnnotationConfig{
						"test-caller": {
							Tenants:        []string{"spans"},
							AnnotationType: string(loop_span.AnnotationTypeManualFeedback),
						},
					},
				}, nil)
				repoMock.EXPECT().ListSpans(gomock.Any(), gomock.Any()).Return(&repo.ListSpansResult{
					Spans: loop_span.SpanList{
						{
							TraceID:     "test-trace-id",
							SpanID:      "test-span-id",
							WorkspaceID: "1",
							SystemTagsString: map[string]string{
								loop_span.SpanFieldTenant: "spans",
							},
						},
					},
				}, nil)
				repoMock.EXPECT().InsertAnnotations(gomock.Any(), gomock.Any()).Return(fmt.Errorf("insert error"))
				return fields{
					traceRepo:   repoMock,
					traceConfig: confMock,
				}
			},
			args: args{
				ctx: context.Background(),
				req: &DeleteAnnotationReq{
					WorkspaceID:   1,
					SpanID:        "test-span-id",
					TraceID:       "test-trace-id",
					AnnotationKey: "test-key",
					Caller:        "test-caller",
					QueryDays:     1,
				},
			},
			wantErr: true,
		},
	}
	for _, tt := range tests {
		t.Run(tt.name, func(t *testing.T) {
			ctrl := gomock.NewController(t)
			defer ctrl.Finish()
			fields := tt.fieldsGetter(ctrl)
			r, _ := NewTraceServiceImpl(
				fields.traceRepo,
				fields.traceConfig,
				fields.traceProducer,
				fields.annotationProducer,
				fields.metrics,
				fields.buildHelper,
				fields.tenantProvider)
			err := r.DeleteAnnotation(tt.args.ctx, tt.args.req)
			assert.Equal(t, tt.wantErr, err != nil)
		})
	}
}

func TestTraceServiceImpl_DeleteManualAnnotation(t *testing.T) {
	type fields struct {
		traceRepo          repo.ITraceRepo
		traceConfig        config.ITraceConfig
		traceProducer      mq.ITraceProducer
		annotationProducer mq.IAnnotationProducer
		metrics            metrics.ITraceMetrics
		buildHelper        TraceFilterProcessorBuilder
		tenantProvider     tenant.ITenantProvider
	}
	type args struct {
		ctx context.Context
		req *DeleteManualAnnotationReq
	}
	tests := []struct {
		name         string
		fieldsGetter func(ctrl *gomock.Controller) fields
		args         args
		wantErr      bool
	}{
		{
			name: "delete manual annotation successfully",
			fieldsGetter: func(ctrl *gomock.Controller) fields {
				repoMock := repomocks.NewMockITraceRepo(ctrl)
				confMock := confmocks.NewMockITraceConfig(ctrl)
				tenantProviderMock := tenantmocks.NewMockITenantProvider(ctrl)
				tenantProviderMock.EXPECT().GetTenantsByPlatformType(gomock.Any(), gomock.Any()).Return([]string{"spans"}, nil).AnyTimes()
				repoMock.EXPECT().ListSpans(gomock.Any(), gomock.Any()).Return(&repo.ListSpansResult{
					Spans: loop_span.SpanList{
						{
							TraceID:     "test-trace-id",
							SpanID:      "test-span-id",
							WorkspaceID: "1",
							SystemTagsString: map[string]string{
								loop_span.SpanFieldTenant: "spans",
							},
						},
					},
				}, nil)
				repoMock.EXPECT().InsertAnnotations(gomock.Any(), gomock.Any()).Return(nil)
				filterFactoryMock := filtermocks.NewMockPlatformFilterFactory(ctrl)
				buildHelper := NewTraceFilterProcessorBuilder(filterFactoryMock, nil, nil, nil, nil, nil, nil)
				return fields{
					traceRepo:      repoMock,
					traceConfig:    confMock,
					buildHelper:    buildHelper,
					tenantProvider: tenantProviderMock,
				}
			},
			args: args{
				ctx: context.Background(),
				req: &DeleteManualAnnotationReq{
					PlatformType:  loop_span.PlatformCozeLoop,
					AnnotationID:  "829c8de8be8aea88af058cac0a5578e5184f3f6c9b21d08ccfafca0d27f49de4",
					SpanID:        "test-span-id",
					TraceID:       "test-trace-id",
					WorkspaceID:   1,
					StartTime:     time.Now().UnixMilli(),
					AnnotationKey: "test-key",
				},
			},
			wantErr: false,
		},
		{
			name: "get tenants failed",
			fieldsGetter: func(ctrl *gomock.Controller) fields {
				confMock := confmocks.NewMockITraceConfig(ctrl)
				tenantProviderMock := tenantmocks.NewMockITenantProvider(ctrl)
				tenantProviderMock.EXPECT().GetTenantsByPlatformType(gomock.Any(), gomock.Any()).Return(nil, fmt.Errorf("config error")).AnyTimes()
				filterFactoryMock := filtermocks.NewMockPlatformFilterFactory(ctrl)
				buildHelper := NewTraceFilterProcessorBuilder(filterFactoryMock, nil, nil, nil, nil, nil, nil)
				return fields{
					traceConfig:    confMock,
					buildHelper:    buildHelper,
					tenantProvider: tenantProviderMock,
				}
			},
			args: args{
				ctx: context.Background(),
				req: &DeleteManualAnnotationReq{
					PlatformType: loop_span.PlatformCozeLoop,
				},
			},
			wantErr: true,
		},
		{
			name: "get span failed",
			fieldsGetter: func(ctrl *gomock.Controller) fields {
				repoMock := repomocks.NewMockITraceRepo(ctrl)
				confMock := confmocks.NewMockITraceConfig(ctrl)
				tenantProviderMock := tenantmocks.NewMockITenantProvider(ctrl)
				tenantProviderMock.EXPECT().GetTenantsByPlatformType(gomock.Any(), gomock.Any()).Return([]string{"spans"}, nil).AnyTimes()
				repoMock.EXPECT().ListSpans(gomock.Any(), gomock.Any()).Return(nil, fmt.Errorf("repo error"))
				return fields{
					traceRepo:      repoMock,
					traceConfig:    confMock,
					tenantProvider: tenantProviderMock,
				}
			},
			args: args{
				ctx: context.Background(),
				req: &DeleteManualAnnotationReq{
					AnnotationID: "123",
					TraceID:      "test-trace-id",
					WorkspaceID:  1,
					SpanID:       "test-span-id",
					PlatformType: loop_span.PlatformCozeLoop,
				},
			},
			wantErr: true,
		},
		{
			name: "span not found",
			fieldsGetter: func(ctrl *gomock.Controller) fields {
				repoMock := repomocks.NewMockITraceRepo(ctrl)
				confMock := confmocks.NewMockITraceConfig(ctrl)
				tenantProviderMock := tenantmocks.NewMockITenantProvider(ctrl)
				tenantProviderMock.EXPECT().GetTenantsByPlatformType(gomock.Any(), gomock.Any()).Return([]string{"spans"}, nil).AnyTimes()
				repoMock.EXPECT().ListSpans(gomock.Any(), gomock.Any()).Return(&repo.ListSpansResult{Spans: loop_span.SpanList{}}, nil)
				return fields{
					traceRepo:      repoMock,
					traceConfig:    confMock,
					tenantProvider: tenantProviderMock,
				}
			},
			args: args{
				ctx: context.Background(),
				req: &DeleteManualAnnotationReq{
					AnnotationID: "123",
					TraceID:      "test-trace-id",
					WorkspaceID:  1,
					SpanID:       "test-span-id",
					PlatformType: loop_span.PlatformCozeLoop,
				},
			},
			wantErr: true,
		},
		{
			name: "insert annotation failed",
			fieldsGetter: func(ctrl *gomock.Controller) fields {
				repoMock := repomocks.NewMockITraceRepo(ctrl)
				confMock := confmocks.NewMockITraceConfig(ctrl)
				tenantProviderMock := tenantmocks.NewMockITenantProvider(ctrl)
				tenantProviderMock.EXPECT().GetTenantsByPlatformType(gomock.Any(), gomock.Any()).Return([]string{"spans"}, nil).AnyTimes()
				repoMock.EXPECT().ListSpans(gomock.Any(), gomock.Any()).Return(&repo.ListSpansResult{
					Spans: loop_span.SpanList{
						{
							TraceID:     "test-trace-id",
							SpanID:      "test-span-id",
							WorkspaceID: "1",
							SystemTagsString: map[string]string{
								loop_span.SpanFieldTenant: "spans",
							},
						},
					},
				}, nil)
				repoMock.EXPECT().InsertAnnotations(gomock.Any(), gomock.Any()).Return(fmt.Errorf("insert error"))
				return fields{
					traceRepo:      repoMock,
					traceConfig:    confMock,
					tenantProvider: tenantProviderMock,
				}
			},
			args: args{
				ctx: context.Background(),
				req: &DeleteManualAnnotationReq{
					PlatformType:  loop_span.PlatformCozeLoop,
					AnnotationID:  "829c8de8be8aea88af058cac0a5578e5184f3f6c9b21d08ccfafca0d27f49de4",
					SpanID:        "test-span-id",
					TraceID:       "test-trace-id",
					WorkspaceID:   1,
					StartTime:     time.Now().UnixMilli(),
					AnnotationKey: "test-key",
				},
			},
			wantErr: true,
		},
		{
			name: "invalid annotation id",
			fieldsGetter: func(ctrl *gomock.Controller) fields {
				repoMock := repomocks.NewMockITraceRepo(ctrl)
				confMock := confmocks.NewMockITraceConfig(ctrl)
				tenantProviderMock := tenantmocks.NewMockITenantProvider(ctrl)
				tenantProviderMock.EXPECT().GetTenantsByPlatformType(gomock.Any(), gomock.Any()).Return([]string{"spans"}, nil).AnyTimes()
				repoMock.EXPECT().ListSpans(gomock.Any(), gomock.Any()).Return(&repo.ListSpansResult{
					Spans: loop_span.SpanList{
						{
							TraceID:     "test-trace-id",
							SpanID:      "test-span-id",
							WorkspaceID: "1",
							SystemTagsString: map[string]string{
								loop_span.SpanFieldTenant: "spans",
							},
						},
					},
				}, nil)
				return fields{
					traceRepo:      repoMock,
					traceConfig:    confMock,
					tenantProvider: tenantProviderMock,
				}
			},
			args: args{
				ctx: context.Background(),
				req: &DeleteManualAnnotationReq{
					PlatformType:  loop_span.PlatformCozeLoop,
					AnnotationID:  "invalid-id",
					SpanID:        "test-span-id",
					TraceID:       "test-trace-id",
					WorkspaceID:   1,
					StartTime:     time.Now().UnixMilli(),
					AnnotationKey: "test-key",
				},
			},
			wantErr: true,
		},
	}
	for _, tt := range tests {
		t.Run(tt.name, func(t *testing.T) {
			ctrl := gomock.NewController(t)
			defer ctrl.Finish()
			fields := tt.fieldsGetter(ctrl)
			r, _ := NewTraceServiceImpl(
				fields.traceRepo,
				fields.traceConfig,
				fields.traceProducer,
				fields.annotationProducer,
				fields.metrics,
				fields.buildHelper,
				fields.tenantProvider)
			err := r.DeleteManualAnnotation(tt.args.ctx, tt.args.req)
			assert.Equal(t, tt.wantErr, err != nil)
		})
	}
}

func TestTraceServiceImpl_GetTrace(t *testing.T) {
	type fields struct {
		traceRepo      repo.ITraceRepo
		traceConfig    config.ITraceConfig
		traceProducer  mq.ITraceProducer
		metrics        metrics.ITraceMetrics
		buildHelper    TraceFilterProcessorBuilder
		tenantProvider tenant.ITenantProvider
	}
	type args struct {
		ctx context.Context
		req *GetTraceReq
	}
	tests := []struct {
		name         string
		fieldsGetter func(ctrl *gomock.Controller) fields
		args         args
		want         *GetTraceResp
		wantErr      bool
	}{
		{
			name: "get trace successfully",
			fieldsGetter: func(ctrl *gomock.Controller) fields {
				repoMock := repomocks.NewMockITraceRepo(ctrl)
				repoMock.EXPECT().GetTrace(gomock.Any(), gomock.Any()).Return(loop_span.SpanList{
					{
						TraceID: "123",
						SpanID:  "234",
					},
				}, nil)
				confMock := confmocks.NewMockITraceConfig(ctrl)
				confMock.EXPECT().GetKeyColumns(gomock.Any()).Return([]string{}).AnyTimes()
				tenantProviderMock := tenantmocks.NewMockITenantProvider(ctrl)
				tenantProviderMock.EXPECT().GetTenantsByPlatformType(gomock.Any(), gomock.Any()).Return([]string{"spans"}, nil).AnyTimes()
				filterFactoryMock := filtermocks.NewMockPlatformFilterFactory(ctrl)
				buildHelper := NewTraceFilterProcessorBuilder(filterFactoryMock, nil, nil, nil, nil, nil, nil)
				metricsMock := metricmocks.NewMockITraceMetrics(ctrl)
				metricsMock.EXPECT().EmitGetTrace(gomock.Any(), gomock.Any(), gomock.Any()).Return()
				return fields{
					traceRepo:      repoMock,
					traceConfig:    confMock,
					buildHelper:    buildHelper,
					metrics:        metricsMock,
					tenantProvider: tenantProviderMock,
				}
			},
			args: args{
				ctx: context.Background(),
				req: &GetTraceReq{
					PlatformType: loop_span.PlatformCozeLoop,
					TraceID:      "123",
				},
			},
			want: &GetTraceResp{
				TraceId: "123",
				Spans: loop_span.SpanList{
					{
						TraceID: "123",
						SpanID:  "234",
					},
				},
			},
		},
		{
			name: "get trace successfully with processor",
			fieldsGetter: func(ctrl *gomock.Controller) fields {
				repoMock := repomocks.NewMockITraceRepo(ctrl)
				repoMock.EXPECT().GetTrace(gomock.Any(), gomock.Any()).Return(loop_span.SpanList{
					{
						TraceID:     "123",
						SpanID:      "234",
						WorkspaceID: "123",
					},
				}, nil)
				confMock := confmocks.NewMockITraceConfig(ctrl)
				confMock.EXPECT().GetKeyColumns(gomock.Any()).Return([]string{}).AnyTimes()
				tenantProviderMock := tenantmocks.NewMockITenantProvider(ctrl)
				tenantProviderMock.EXPECT().GetTenantsByPlatformType(gomock.Any(), gomock.Any()).Return([]string{"spans"}, nil).AnyTimes()
				filterFactoryMock := filtermocks.NewMockPlatformFilterFactory(ctrl)
				buildHelper := NewTraceFilterProcessorBuilder(filterFactoryMock,
					[]span_processor.Factory{span_processor.NewCheckProcessorFactory()},
					nil,
					nil,
					nil,
					nil,
					nil)
				metricsMock := metricmocks.NewMockITraceMetrics(ctrl)
				metricsMock.EXPECT().EmitGetTrace(gomock.Any(), gomock.Any(), gomock.Any()).Return()
				return fields{
					traceRepo:      repoMock,
					traceConfig:    confMock,
					buildHelper:    buildHelper,
					metrics:        metricsMock,
					tenantProvider: tenantProviderMock,
				}
			},
			args: args{
				ctx: context.Background(),
				req: &GetTraceReq{
					PlatformType: loop_span.PlatformCozeLoop,
					TraceID:      "123",
					WorkspaceID:  123,
				},
			},
			want: &GetTraceResp{
				TraceId: "123",
				Spans: loop_span.SpanList{
					{
						TraceID:     "123",
						SpanID:      "234",
						WorkspaceID: "123",
					},
				},
			},
		},
		{
			name: "get failed due to invalid platform type",
			fieldsGetter: func(ctrl *gomock.Controller) fields {
				confMock := confmocks.NewMockITraceConfig(ctrl)
				tenantProviderMock := tenantmocks.NewMockITenantProvider(ctrl)
				tenantProviderMock.EXPECT().GetTenantsByPlatformType(gomock.Any(), gomock.Any()).Return(nil, fmt.Errorf("bad")).AnyTimes()
				return fields{
					traceConfig:    confMock,
					tenantProvider: tenantProviderMock,
				}
			},
			args: args{
				ctx: context.Background(),
				req: &GetTraceReq{
					PlatformType: "abc",
					TraceID:      "123",
				},
			},
			wantErr: true,
		},
		{
			name: "get failed due to repo error",
			fieldsGetter: func(ctrl *gomock.Controller) fields {
				repoMock := repomocks.NewMockITraceRepo(ctrl)
				repoMock.EXPECT().GetTrace(gomock.Any(), gomock.Any()).Return(nil, fmt.Errorf("failed"))
				confMock := confmocks.NewMockITraceConfig(ctrl)
				confMock.EXPECT().GetKeyColumns(gomock.Any()).Return([]string{}).AnyTimes()
				tenantProviderMock := tenantmocks.NewMockITenantProvider(ctrl)
				tenantProviderMock.EXPECT().GetTenantsByPlatformType(gomock.Any(), gomock.Any()).Return([]string{"spans"}, nil).AnyTimes()
				metricsMock := metricmocks.NewMockITraceMetrics(ctrl)
				metricsMock.EXPECT().EmitGetTrace(gomock.Any(), gomock.Any(), gomock.Any()).Return()
				return fields{
					traceRepo:      repoMock,
					traceConfig:    confMock,
					metrics:        metricsMock,
					tenantProvider: tenantProviderMock,
				}
			},
			args: args{
				ctx: context.Background(),
				req: &GetTraceReq{
					PlatformType: loop_span.PlatformCozeLoop,
					TraceID:      "123",
				},
			},
			wantErr: true,
		},
	}
	for _, tt := range tests {
		t.Run(tt.name, func(t *testing.T) {
			ctrl := gomock.NewController(t)
			defer ctrl.Finish()
			fields := tt.fieldsGetter(ctrl)
			r := &TraceServiceImpl{
				traceRepo:      fields.traceRepo,
				traceConfig:    fields.traceConfig,
				traceProducer:  fields.traceProducer,
				metrics:        fields.metrics,
				buildHelper:    fields.buildHelper,
				tenantProvider: fields.tenantProvider,
			}
			got, err := r.GetTrace(tt.args.ctx, tt.args.req)
			assert.Equal(t, err != nil, tt.wantErr)
			assert.Equal(t, got, tt.want)
		})
	}
}

func TestTraceServiceImpl_Send(t *testing.T) {
	type fields struct {
		traceRepo          repo.ITraceRepo
		traceConfig        config.ITraceConfig
		annotationProducer mq.IAnnotationProducer
	}
	type args struct {
		ctx   context.Context
		event *entity.AnnotationEvent
	}
	tests := []struct {
		name         string
		fieldsGetter func(ctrl *gomock.Controller) fields
		args         args
		wantErr      bool
	}{
		{
			name: "span not found, return nil & retry",
			fieldsGetter: func(ctrl *gomock.Controller) fields {
				repoMock := repomocks.NewMockITraceRepo(ctrl)
				repoMock.EXPECT().ListSpans(gomock.Any(), gomock.Any()).Return(&repo.ListSpansResult{}, nil)
				confMock := confmocks.NewMockITraceConfig(ctrl)
				confMock.EXPECT().GetAnnotationSourceCfg(gomock.Any()).Return(&config.AnnotationSourceConfig{
					SourceCfg: map[string]config.AnnotationConfig{
						"caller1": {
							AnnotationType: "test",
							Tenants:        []string{"spans"},
						},
					},
				}, nil)
				annoMock := mqmocks.NewMockIAnnotationProducer(ctrl)
				annoMock.EXPECT().SendAnnotation(gomock.Any(), gomock.Any()).Return(nil)
				return fields{
					traceRepo:          repoMock,
					traceConfig:        confMock,
					annotationProducer: annoMock,
				}
			},
			args: args{
				ctx: context.Background(),
				event: &entity.AnnotationEvent{
					Annotation: &loop_span.Annotation{
						SpanID:      "span1",
						TraceID:     "trace1",
						WorkspaceID: "workspace1",
					},
					Caller:     "caller1",
					RetryTimes: 2,
				},
			},
			wantErr: false,
		},
		{
			name: "insert error",
			fieldsGetter: func(ctrl *gomock.Controller) fields {
				repoMock := repomocks.NewMockITraceRepo(ctrl)
				repoMock.EXPECT().ListSpans(gomock.Any(), gomock.Any()).Return(&repo.ListSpansResult{
					Spans: loop_span.SpanList{
						{},
					},
				}, nil)
				repoMock.EXPECT().InsertAnnotations(gomock.Any(), gomock.Any()).Return(fmt.Errorf("insert error"))
				confMock := confmocks.NewMockITraceConfig(ctrl)
				confMock.EXPECT().GetAnnotationSourceCfg(gomock.Any()).Return(&config.AnnotationSourceConfig{
					SourceCfg: map[string]config.AnnotationConfig{
						"caller1": {
							AnnotationType: "test",
							Tenants:        []string{"spans"},
						},
					},
				}, nil)
				return fields{
					traceRepo:   repoMock,
					traceConfig: confMock,
				}
			},
			args: args{
				ctx: context.Background(),
				event: &entity.AnnotationEvent{
					Annotation: &loop_span.Annotation{
						SpanID:         "span1",
						TraceID:        "trace1",
						WorkspaceID:    "workspace1",
						AnnotationType: "123",
						Key:            "12",
					},
					Caller:     "caller1",
					RetryTimes: 2,
				},
			},
			wantErr: true,
		},
	}
	for _, tt := range tests {
		t.Run(tt.name, func(t *testing.T) {
			ctrl := gomock.NewController(t)
			defer ctrl.Finish()
			fields := tt.fieldsGetter(ctrl)
			s := &TraceServiceImpl{
				traceRepo:          fields.traceRepo,
				traceConfig:        fields.traceConfig,
				annotationProducer: fields.annotationProducer,
			}
			err := s.Send(tt.args.ctx, tt.args.event)
			assert.Equal(t, err != nil, tt.wantErr)
		})
	}
}

func TestTraceServiceImpl_SearchTraceOApi(t *testing.T) {
	type fields struct {
		traceRepo   repo.ITraceRepo
		buildHelper TraceFilterProcessorBuilder
	}
	type args struct {
		ctx context.Context
		req *SearchTraceOApiReq
	}
	tests := []struct {
		name         string
		fieldsGetter func(ctrl *gomock.Controller) fields
		args         args
		want         *SearchTraceOApiResp
		wantErr      bool
	}{
		{
			name: "search trace successfully",
			fieldsGetter: func(ctrl *gomock.Controller) fields {
				repoMock := repomocks.NewMockITraceRepo(ctrl)
				repoMock.EXPECT().GetTrace(gomock.Any(), &repo.GetTraceParam{
					Tenants:            []string{"tenant1"},
					TraceID:            "trace-123",
					LogID:              "",
					SpanIDs:            nil,
					StartAt:            1640995200000,
					EndAt:              1640995800000,
					Limit:              100,
					NotQueryAnnotation: false,
					Filters:            nil,
					SelectColumns:      []string{},
				}).Return(loop_span.SpanList{
					{
						TraceID:   "trace-123",
						SpanID:    "span-456",
						StartTime: 1640995200000000,
					},
				}, nil)

				filterFactoryMock := filtermocks.NewMockPlatformFilterFactory(ctrl)
				buildHelper := NewTraceFilterProcessorBuilder(filterFactoryMock, nil, nil, nil, nil, nil, nil)

				return fields{
					traceRepo:   repoMock,
					buildHelper: buildHelper,
				}
			},
			args: args{
				ctx: context.Background(),
				req: &SearchTraceOApiReq{
					WorkspaceID:  123,
					Tenants:      []string{"tenant1"},
					TraceID:      "trace-123",
					StartTime:    1640995200000,
					EndTime:      1640995800000,
					Limit:        100,
					PlatformType: loop_span.PlatformCozeLoop,
				},
			},
			want: &SearchTraceOApiResp{
				Spans: loop_span.SpanList{
					{
						TraceID:   "trace-123",
						SpanID:    "span-456",
						StartTime: 1640995200000000,
					},
				},
			},
			wantErr: false,
		},
		{
			name: "search trace failed due to repo error",
			fieldsGetter: func(ctrl *gomock.Controller) fields {
				repoMock := repomocks.NewMockITraceRepo(ctrl)
				repoMock.EXPECT().GetTrace(gomock.Any(), gomock.Any()).Return(nil, fmt.Errorf("repo error"))

				filterFactoryMock := filtermocks.NewMockPlatformFilterFactory(ctrl)
				buildHelper := NewTraceFilterProcessorBuilder(filterFactoryMock, nil, nil, nil, nil, nil, nil)

				return fields{
					traceRepo:   repoMock,
					buildHelper: buildHelper,
				}
			},
			args: args{
				ctx: context.Background(),
				req: &SearchTraceOApiReq{
					WorkspaceID:  123,
					Tenants:      []string{"tenant1"},
					TraceID:      "trace-123",
					StartTime:    1640995200000,
					EndTime:      1640995800000,
					Limit:        100,
					PlatformType: loop_span.PlatformCozeLoop,
				},
			},
			wantErr: true,
		},
	}
	for _, tt := range tests {
		t.Run(tt.name, func(t *testing.T) {
			ctrl := gomock.NewController(t)
			defer ctrl.Finish()
			fields := tt.fieldsGetter(ctrl)
			r := &TraceServiceImpl{
				traceRepo:   fields.traceRepo,
				buildHelper: fields.buildHelper,
			}
			got, err := r.SearchTraceOApi(tt.args.ctx, tt.args.req)
			assert.Equal(t, tt.wantErr, err != nil)
			if !tt.wantErr {
				assert.Equal(t, tt.want, got)
			}
		})
	}
}

func TestTraceServiceImpl_ListSpansOApi(t *testing.T) {
	type fields struct {
		traceRepo   repo.ITraceRepo
		buildHelper TraceFilterProcessorBuilder
	}
	type args struct {
		ctx context.Context
		req *ListSpansOApiReq
	}
	tests := []struct {
		name         string
		fieldsGetter func(ctrl *gomock.Controller) fields
		args         args
		want         *ListSpansOApiResp
		wantErr      bool
	}{
		{
			name: "list spans failed due to invalid filter",
			fieldsGetter: func(ctrl *gomock.Controller) fields {
				filterFactoryMock := filtermocks.NewMockPlatformFilterFactory(ctrl)
				buildHelper := NewTraceFilterProcessorBuilder(filterFactoryMock, nil, nil, nil, nil, nil, nil)

				return fields{
					buildHelper: buildHelper,
				}
			},
			args: args{
				ctx: context.Background(),
				req: &ListSpansOApiReq{
					WorkspaceID: 123,
					Tenants:     []string{"tenant1"},
					StartTime:   1640995200000,
					EndTime:     1640995800000,
					Filters: &loop_span.FilterFields{
						FilterFields: []*loop_span.FilterField{
							{
								FieldName: "status",
								FieldType: loop_span.FieldTypeString,
								Values:    []string{"invalid"},
								QueryType: ptr.Of(loop_span.QueryTypeEnumIn),
							},
						},
					},
					Limit:        100,
					PlatformType: loop_span.PlatformCozeLoop,
					SpanListType: loop_span.SpanListTypeAllSpan,
				},
			},
			wantErr: true,
		},
	}
	for _, tt := range tests {
		t.Run(tt.name, func(t *testing.T) {
			ctrl := gomock.NewController(t)
			defer ctrl.Finish()
			fields := tt.fieldsGetter(ctrl)
			r := &TraceServiceImpl{
				traceRepo:   fields.traceRepo,
				buildHelper: fields.buildHelper,
			}
			got, err := r.ListSpansOApi(tt.args.ctx, tt.args.req)
			assert.Equal(t, tt.wantErr, err != nil)
			if !tt.wantErr {
				assert.Equal(t, tt.want, got)
			}
		})
	}
<<<<<<< HEAD
}

func TestTraceFilterProcessorBuilderImpl_BuildListSpansOApiProcessors(t *testing.T) {
	tests := []struct {
		name                            string
		listSpansOApiProcessorFactories []span_processor.Factory
		want                            int
		wantErr                         bool
	}{
		{
			name:                            "build processors successfully with empty factories",
			listSpansOApiProcessorFactories: []span_processor.Factory{},
			want:                            0,
			wantErr:                         false,
		},
		{
			name: "build processors successfully with multiple factories",
			listSpansOApiProcessorFactories: []span_processor.Factory{
				span_processor.NewCheckProcessorFactory(),
				span_processor.NewCheckProcessorFactory(),
			},
			want:    2,
			wantErr: false,
		},
	}
	for _, tt := range tests {
		t.Run(tt.name, func(t *testing.T) {
			ctrl := gomock.NewController(t)
			defer ctrl.Finish()

			filterFactoryMock := filtermocks.NewMockPlatformFilterFactory(ctrl)
			builder := NewTraceFilterProcessorBuilder(
				filterFactoryMock,
				nil,
				nil,
				nil,
				nil,
				nil,
				tt.listSpansOApiProcessorFactories,
			)

			got, err := builder.BuildListSpansOApiProcessors(context.Background(), span_processor.Settings{
				WorkspaceId:    123,
				QueryStartTime: 1640995200000,
				QueryEndTime:   1640995800000,
			})

			assert.Equal(t, tt.wantErr, err != nil)
			if !tt.wantErr {
				assert.Equal(t, tt.want, len(got))
			}
		})
	}
}

func TestTraceFilterProcessorBuilderImpl_BuildIngestTraceProcessors_ErrorHandling(t *testing.T) {
	tests := []struct {
		name                          string
		ingestTraceProcessorFactories []span_processor.Factory
		want                          int
		wantErr                       bool
	}{
		{
			name:                          "build ingest processors successfully with empty factories",
			ingestTraceProcessorFactories: []span_processor.Factory{},
			want:                          0,
			wantErr:                       false,
		},
		{
			name: "build ingest processors successfully with multiple factories",
			ingestTraceProcessorFactories: []span_processor.Factory{
				span_processor.NewCheckProcessorFactory(),
			},
			want:    1,
			wantErr: false,
		},
	}
	for _, tt := range tests {
		t.Run(tt.name, func(t *testing.T) {
			ctrl := gomock.NewController(t)
			defer ctrl.Finish()

			filterFactoryMock := filtermocks.NewMockPlatformFilterFactory(ctrl)

			builder := NewTraceFilterProcessorBuilder(
				filterFactoryMock,
				nil,
				nil,
				nil,
				tt.ingestTraceProcessorFactories,
				nil,
				nil,
			)

			got, err := builder.BuildIngestTraceProcessors(context.Background(), span_processor.Settings{})

			assert.Equal(t, tt.wantErr, err != nil)
			if !tt.wantErr {
				assert.Equal(t, tt.want, len(got))
			}
		})
	}
}

func TestTraceFilterProcessorBuilderImpl_BuildSearchTraceOApiProcessors_ErrorHandling(t *testing.T) {
	tests := []struct {
		name                              string
		searchTraceOApiProcessorFactories []span_processor.Factory
		want                              int
		wantErr                           bool
	}{
		{
			name:                              "build search trace oapi processors successfully with empty factories",
			searchTraceOApiProcessorFactories: []span_processor.Factory{},
			want:                              0,
			wantErr:                           false,
		},
		{
			name: "build search trace oapi processors successfully with multiple factories",
			searchTraceOApiProcessorFactories: []span_processor.Factory{
				span_processor.NewCheckProcessorFactory(),
			},
			want:    1,
			wantErr: false,
		},
	}
	for _, tt := range tests {
		t.Run(tt.name, func(t *testing.T) {
			ctrl := gomock.NewController(t)
			defer ctrl.Finish()

			filterFactoryMock := filtermocks.NewMockPlatformFilterFactory(ctrl)
			builder := NewTraceFilterProcessorBuilder(
				filterFactoryMock,
				nil,
				nil,
				nil,
				nil,
				tt.searchTraceOApiProcessorFactories,
				nil,
			)

			got, err := builder.BuildSearchTraceOApiProcessors(context.Background(), span_processor.Settings{
				WorkspaceId:    123,
				QueryStartTime: 1640995200000,
				QueryEndTime:   1640995800000,
			})

			assert.Equal(t, tt.wantErr, err != nil)
			if !tt.wantErr {
				assert.Equal(t, tt.want, len(got))
			}
		})
	}
=======
>>>>>>> 803e5b28
}<|MERGE_RESOLUTION|>--- conflicted
+++ resolved
@@ -2868,7 +2868,6 @@
 			}
 		})
 	}
-<<<<<<< HEAD
 }
 
 func TestTraceFilterProcessorBuilderImpl_BuildListSpansOApiProcessors(t *testing.T) {
@@ -3023,6 +3022,4 @@
 			}
 		})
 	}
-=======
->>>>>>> 803e5b28
 }