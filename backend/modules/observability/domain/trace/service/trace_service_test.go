--- conflicted
+++ resolved
@@ -2876,7 +2876,6 @@
 	}
 }
 
-<<<<<<< HEAD
 func TestTraceFilterProcessorBuilderImpl_BuildListSpansOApiProcessors(t *testing.T) {
 	tests := []struct {
 		name                            string
@@ -2930,106 +2929,6 @@
 	}
 }
 
-func TestTraceFilterProcessorBuilderImpl_BuildIngestTraceProcessors_ErrorHandling(t *testing.T) {
-	tests := []struct {
-		name                          string
-		ingestTraceProcessorFactories []span_processor.Factory
-		want                          int
-		wantErr                       bool
-	}{
-		{
-			name:                          "build ingest processors successfully with empty factories",
-			ingestTraceProcessorFactories: []span_processor.Factory{},
-			want:                          0,
-			wantErr:                       false,
-		},
-		{
-			name: "build ingest processors successfully with multiple factories",
-			ingestTraceProcessorFactories: []span_processor.Factory{
-				span_processor.NewCheckProcessorFactory(),
-			},
-			want:    1,
-			wantErr: false,
-		},
-	}
-	for _, tt := range tests {
-		t.Run(tt.name, func(t *testing.T) {
-			ctrl := gomock.NewController(t)
-			defer ctrl.Finish()
-
-			filterFactoryMock := filtermocks.NewMockPlatformFilterFactory(ctrl)
-
-			builder := NewTraceFilterProcessorBuilder(
-				filterFactoryMock,
-				nil,
-				nil,
-				nil,
-				tt.ingestTraceProcessorFactories,
-				nil,
-				nil,
-			)
-
-			got, err := builder.BuildIngestTraceProcessors(context.Background(), span_processor.Settings{})
-
-			assert.Equal(t, tt.wantErr, err != nil)
-			if !tt.wantErr {
-				assert.Equal(t, tt.want, len(got))
-			}
-		})
-	}
-}
-
-func TestTraceFilterProcessorBuilderImpl_BuildSearchTraceOApiProcessors_ErrorHandling(t *testing.T) {
-	tests := []struct {
-		name                              string
-		searchTraceOApiProcessorFactories []span_processor.Factory
-		want                              int
-		wantErr                           bool
-	}{
-		{
-			name:                              "build search trace oapi processors successfully with empty factories",
-			searchTraceOApiProcessorFactories: []span_processor.Factory{},
-			want:                              0,
-			wantErr:                           false,
-		},
-		{
-			name: "build search trace oapi processors successfully with multiple factories",
-			searchTraceOApiProcessorFactories: []span_processor.Factory{
-				span_processor.NewCheckProcessorFactory(),
-			},
-			want:    1,
-			wantErr: false,
-		},
-	}
-	for _, tt := range tests {
-		t.Run(tt.name, func(t *testing.T) {
-			ctrl := gomock.NewController(t)
-			defer ctrl.Finish()
-
-			filterFactoryMock := filtermocks.NewMockPlatformFilterFactory(ctrl)
-			builder := NewTraceFilterProcessorBuilder(
-				filterFactoryMock,
-				nil,
-				nil,
-				nil,
-				nil,
-				tt.searchTraceOApiProcessorFactories,
-				nil,
-			)
-
-			got, err := builder.BuildSearchTraceOApiProcessors(context.Background(), span_processor.Settings{
-				WorkspaceId:    123,
-				QueryStartTime: 1640995200000,
-				QueryEndTime:   1640995800000,
-			})
-
-			assert.Equal(t, tt.wantErr, err != nil)
-			if !tt.wantErr {
-				assert.Equal(t, tt.want, len(got))
-			}
-		})
-	}
-=======
 func TestTraceServiceImpl_ChangeEvaluatorScore(t *testing.T) {
 	type fields struct {
 		traceRepo      repo.ITraceRepo
@@ -3469,6 +3368,55 @@
 	}
 }
 
+func TestTraceFilterProcessorBuilderImpl_BuildIngestTraceProcessors_ErrorHandling(t *testing.T) {
+	tests := []struct {
+		name                          string
+		ingestTraceProcessorFactories []span_processor.Factory
+		want                          int
+		wantErr                       bool
+	}{
+		{
+			name:                          "build ingest processors successfully with empty factories",
+			ingestTraceProcessorFactories: []span_processor.Factory{},
+			want:                          0,
+			wantErr:                       false,
+		},
+		{
+			name: "build ingest processors successfully with multiple factories",
+			ingestTraceProcessorFactories: []span_processor.Factory{
+				span_processor.NewCheckProcessorFactory(),
+			},
+			want:    1,
+			wantErr: false,
+		},
+	}
+	for _, tt := range tests {
+		t.Run(tt.name, func(t *testing.T) {
+			ctrl := gomock.NewController(t)
+			defer ctrl.Finish()
+
+			filterFactoryMock := filtermocks.NewMockPlatformFilterFactory(ctrl)
+
+			builder := NewTraceFilterProcessorBuilder(
+				filterFactoryMock,
+				nil,
+				nil,
+				nil,
+				tt.ingestTraceProcessorFactories,
+				nil,
+				nil,
+			)
+
+			got, err := builder.BuildIngestTraceProcessors(context.Background(), span_processor.Settings{})
+
+			assert.Equal(t, tt.wantErr, err != nil)
+			if !tt.wantErr {
+				assert.Equal(t, tt.want, len(got))
+			}
+		})
+	}
+}
+
 func TestTraceServiceImpl_correctEvaluatorRecords(t *testing.T) {
 	type testCase struct {
 		name       string
@@ -3568,6 +3516,58 @@
 	}
 }
 
+func TestTraceFilterProcessorBuilderImpl_BuildSearchTraceOApiProcessors_ErrorHandling(t *testing.T) {
+	tests := []struct {
+		name                              string
+		searchTraceOApiProcessorFactories []span_processor.Factory
+		want                              int
+		wantErr                           bool
+	}{
+		{
+			name:                              "build search trace oapi processors successfully with empty factories",
+			searchTraceOApiProcessorFactories: []span_processor.Factory{},
+			want:                              0,
+			wantErr:                           false,
+		},
+		{
+			name: "build search trace oapi processors successfully with multiple factories",
+			searchTraceOApiProcessorFactories: []span_processor.Factory{
+				span_processor.NewCheckProcessorFactory(),
+			},
+			want:    1,
+			wantErr: false,
+		},
+	}
+	for _, tt := range tests {
+		t.Run(tt.name, func(t *testing.T) {
+			ctrl := gomock.NewController(t)
+			defer ctrl.Finish()
+
+			filterFactoryMock := filtermocks.NewMockPlatformFilterFactory(ctrl)
+			builder := NewTraceFilterProcessorBuilder(
+				filterFactoryMock,
+				nil,
+				nil,
+				nil,
+				nil,
+				tt.searchTraceOApiProcessorFactories,
+				nil,
+			)
+
+			got, err := builder.BuildSearchTraceOApiProcessors(context.Background(), span_processor.Settings{
+				WorkspaceId:    123,
+				QueryStartTime: 1640995200000,
+				QueryEndTime:   1640995800000,
+			})
+
+			assert.Equal(t, tt.wantErr, err != nil)
+			if !tt.wantErr {
+				assert.Equal(t, tt.want, len(got))
+			}
+		})
+	}
+}
+
 func TestTraceServiceImpl_ListAnnotationEvaluators(t *testing.T) {
 	type fields struct {
 		taskRepo taskRepo.ITaskRepo
@@ -3927,5 +3927,4 @@
 		assert.Equal(t, common.ContentTypeText, result.GetContentType())
 		assert.Equal(t, value, result.GetText())
 	})
->>>>>>> 570bdb6c
 }