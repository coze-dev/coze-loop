--- conflicted
+++ resolved
@@ -406,17 +406,12 @@
 			continue
 		}
 		err = r.traceRepo.InsertAnnotations(ctx, &repo.InsertAnnotationParam{
-<<<<<<< HEAD
-			WorkSpaceID: span.WorkspaceID,
-			Tenant:      span.GetTenant(),
-			TTL:         span.GetTTL(ctx),
-			Annotations: []*loop_span.Annotation{annotation},
-=======
+			WorkSpaceID:    span.WorkspaceID,
 			Tenant:         span.GetTenant(),
 			TTL:            span.GetTTL(ctx),
+			Annotations:    []*loop_span.Annotation{annotation},
 			Span:           span,
 			AnnotationType: gptr.Of(annotation.AnnotationType),
->>>>>>> ff51019e
 		})
 		if err != nil {
 			// 忽略add annotations的错误，防止用户重复导入数据集。
