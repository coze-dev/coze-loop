// Copyright (c) 2025 coze-dev Authors
// SPDX-License-Identifier: Apache-2.0

package service

import (
	"context"
	"fmt"
	"strconv"
	"sync"
	"time"

	"github.com/coze-dev/coze-loop/backend/infra/redis"
	tconv "github.com/coze-dev/coze-loop/backend/modules/observability/application/convertor/task"
	taskrepo "github.com/coze-dev/coze-loop/backend/modules/observability/domain/task/repo"
	"golang.org/x/sync/errgroup"

	"github.com/bytedance/gg/gptr"
	"github.com/coze-dev/coze-loop/backend/infra/middleware/session"
	"github.com/coze-dev/coze-loop/backend/kitex_gen/coze/loop/observability/domain/annotation"
	"github.com/coze-dev/coze-loop/backend/kitex_gen/coze/loop/observability/domain/common"
	"github.com/coze-dev/coze-loop/backend/kitex_gen/coze/loop/observability/domain/dataset"
	"github.com/coze-dev/coze-loop/backend/kitex_gen/coze/loop/observability/trace"
	"github.com/coze-dev/coze-loop/backend/modules/observability/domain/component/config"
	"github.com/coze-dev/coze-loop/backend/modules/observability/domain/component/metrics"
	"github.com/coze-dev/coze-loop/backend/modules/observability/domain/component/mq"
	"github.com/coze-dev/coze-loop/backend/modules/observability/domain/component/rpc"
	"github.com/coze-dev/coze-loop/backend/modules/observability/domain/component/tenant"
	"github.com/coze-dev/coze-loop/backend/modules/observability/domain/trace/entity"
	"github.com/coze-dev/coze-loop/backend/modules/observability/domain/trace/entity/loop_span"
	"github.com/coze-dev/coze-loop/backend/modules/observability/domain/trace/repo"
	"github.com/coze-dev/coze-loop/backend/modules/observability/domain/trace/service/trace/span_filter"
	"github.com/coze-dev/coze-loop/backend/modules/observability/domain/trace/service/trace/span_processor"
	obErrorx "github.com/coze-dev/coze-loop/backend/modules/observability/pkg/errno"
	"github.com/coze-dev/coze-loop/backend/pkg/errorx"
	"github.com/coze-dev/coze-loop/backend/pkg/json"
	"github.com/coze-dev/coze-loop/backend/pkg/lang/goroutine"
	"github.com/coze-dev/coze-loop/backend/pkg/lang/ptr"
	"github.com/coze-dev/coze-loop/backend/pkg/logs"
	timeutil "github.com/coze-dev/coze-loop/backend/pkg/time"
	"github.com/samber/lo"
)

type ListSpansReq struct {
	WorkspaceID           int64
	ThirdPartyWorkspaceID string
	StartTime             int64 // ms
	EndTime               int64 // ms
	Filters               *loop_span.FilterFields
	Limit                 int32
	DescByStartTime       bool
	PageToken             string
	PlatformType          loop_span.PlatformType
	SpanListType          loop_span.SpanListType
}

type ListSpansResp struct {
	Spans         loop_span.SpanList
	NextPageToken string
	HasMore       bool
}

type ListPreSpanReq struct {
	WorkspaceID        int64
	StartTime          int64 // ms
	TraceID            string
	SpanID             string
	PreviousResponseID string
	PlatformType       loop_span.PlatformType
}

type ListPreSpanResp struct {
	Spans loop_span.SpanList
}

type GetTraceReq struct {
	WorkspaceID  int64
	LogID        string
	TraceID      string
	StartTime    int64 // ms
	EndTime      int64 // ms
	PlatformType loop_span.PlatformType
	SpanIDs      []string
	WithDetail   bool
	Filters      *loop_span.FilterFields
}

type GetTraceResp struct {
	TraceId string
	Spans   loop_span.SpanList
}

type SearchTraceOApiReq struct {
	WorkspaceID           int64
	ThirdPartyWorkspaceID string
	Tenants               []string
	TraceID               string
	LogID                 string
	StartTime             int64 // ms
	EndTime               int64 // ms
	Limit                 int32
	SpanIDs               []string
	PlatformType          loop_span.PlatformType
	WithDetail            bool
	Filters               *loop_span.FilterFields
}

type SearchTraceOApiResp struct {
	Spans loop_span.SpanList
}

type ListSpansOApiReq struct {
	WorkspaceID           int64
	ThirdPartyWorkspaceID string
	Tenants               []string
	StartTime             int64 // ms
	EndTime               int64 // ms
	Filters               *loop_span.FilterFields
	Limit                 int32
	DescByStartTime       bool
	PageToken             string
	PlatformType          loop_span.PlatformType
	SpanListType          loop_span.SpanListType
}

type ListSpansOApiResp struct {
	Spans         loop_span.SpanList
	NextPageToken string
	HasMore       bool
}

type TraceQueryParam struct {
	TraceID   string
	StartTime int64 // ms
	EndTime   int64 // ms
}

type GetTracesAdvanceInfoReq struct {
	WorkspaceID           int64
	ThirdPartyWorkspaceID string
	Traces                []*TraceQueryParam
	PlatformType          loop_span.PlatformType
}

type GetTracesAdvanceInfoResp struct {
	Infos []*loop_span.TraceAdvanceInfo
}

type IngestTracesReq struct {
	Tenant           string
	TTL              loop_span.TTL
	WhichIsEnough    int
	CozeAccountId    string
	VolcanoAccountID int64
	Spans            loop_span.SpanList
}

type SendTraceResp struct{}

type GetTracesMetaInfoReq struct {
	WorkspaceID  int64
	PlatformType loop_span.PlatformType
	SpanListType loop_span.SpanListType
}

type GetTracesMetaInfoResp struct {
	FilesMetas      map[string]*config.FieldMeta
	KeySpanTypeList []string
}

type CreateAnnotationReq struct {
	WorkspaceID   int64
	SpanID        string
	TraceID       string
	AnnotationKey string
	AnnotationVal loop_span.AnnotationValue
	Reasoning     string
	QueryDays     int64
	Caller        string
}
type DeleteAnnotationReq struct {
	WorkspaceID   int64
	SpanID        string
	TraceID       string
	AnnotationKey string
	QueryDays     int64
	Caller        string
}

type CreateManualAnnotationReq struct {
	PlatformType loop_span.PlatformType
	Annotation   *loop_span.Annotation
}

type CreateManualAnnotationResp struct {
	AnnotationID string
}

type UpdateManualAnnotationReq struct {
	AnnotationID string
	Annotation   *loop_span.Annotation
	PlatformType loop_span.PlatformType
}

type DeleteManualAnnotationReq struct {
	AnnotationID  string
	WorkspaceID   int64
	TraceID       string
	SpanID        string
	StartTime     int64 // ms
	AnnotationKey string
	PlatformType  loop_span.PlatformType
}

type ListAnnotationsReq struct {
	WorkspaceID     int64
	TraceID         string
	SpanID          string
	StartTime       int64
	DescByUpdatedAt bool
	PlatformType    loop_span.PlatformType
}

type ListAnnotationsResp struct {
	Annotations loop_span.AnnotationList
}

type ChangeEvaluatorScoreRequest struct {
	WorkspaceID  int64
	AnnotationID string
	SpanID       string
	StartTime    int64
	PlatformType loop_span.PlatformType
	Correction   *annotation.Correction
}
type ChangeEvaluatorScoreResp struct {
	Annotation *annotation.Annotation
}
type ListAnnotationEvaluatorsRequest struct {
	WorkspaceID int64
	Name        *string
}
type ListAnnotationEvaluatorsResp struct {
	Evaluators []*annotation.AnnotationEvaluator
}
type ExtractSpanInfoRequest struct {
	WorkspaceID   int64
	TraceID       string
	SpanIds       []string
	StartTime     int64
	EndTime       int64
	PlatformType  loop_span.PlatformType
	FieldMappings []entity.FieldMapping
}
type ExtractSpanInfoResp struct {
	SpanInfos []*trace.SpanInfo
}

type IAnnotationEvent interface {
	Send(ctx context.Context, msg *entity.AnnotationEvent) error
}

//go:generate mockgen -destination=mocks/trace_service.go -package=mocks . ITraceService
type ITraceService interface {
	ListSpans(ctx context.Context, req *ListSpansReq) (*ListSpansResp, error)
	ListPreSpan(ctx context.Context, req *ListPreSpanReq) (r *ListPreSpanResp, err error)
	GetTrace(ctx context.Context, req *GetTraceReq) (*GetTraceResp, error)
	SearchTraceOApi(ctx context.Context, req *SearchTraceOApiReq) (*SearchTraceOApiResp, error)
	ListSpansOApi(ctx context.Context, req *ListSpansOApiReq) (*ListSpansOApiResp, error)
	GetTracesAdvanceInfo(ctx context.Context, req *GetTracesAdvanceInfoReq) (*GetTracesAdvanceInfoResp, error)
	IngestTraces(ctx context.Context, req *IngestTracesReq) error
	GetTracesMetaInfo(ctx context.Context, req *GetTracesMetaInfoReq) (*GetTracesMetaInfoResp, error)
	ListAnnotations(ctx context.Context, req *ListAnnotationsReq) (*ListAnnotationsResp, error)
	CreateAnnotation(ctx context.Context, req *CreateAnnotationReq) error
	DeleteAnnotation(ctx context.Context, req *DeleteAnnotationReq) error
	CreateManualAnnotation(ctx context.Context, req *CreateManualAnnotationReq) (*CreateManualAnnotationResp, error)
	UpdateManualAnnotation(ctx context.Context, req *UpdateManualAnnotationReq) error
	DeleteManualAnnotation(ctx context.Context, req *DeleteManualAnnotationReq) error
	IAnnotationEvent
	ChangeEvaluatorScore(ctx context.Context, req *ChangeEvaluatorScoreRequest) (*ChangeEvaluatorScoreResp, error)
	ListAnnotationEvaluators(ctx context.Context, req *ListAnnotationEvaluatorsRequest) (*ListAnnotationEvaluatorsResp, error)
	ExtractSpanInfo(ctx context.Context, req *ExtractSpanInfoRequest) (*ExtractSpanInfoResp, error)
}

func NewTraceServiceImpl(
	tRepo repo.ITraceRepo,
	traceConfig config.ITraceConfig,
	traceProducer mq.ITraceProducer,
	annotationProducer mq.IAnnotationProducer,
	metrics metrics.ITraceMetrics,
	buildHelper TraceFilterProcessorBuilder,
	tenantProvider tenant.ITenantProvider,
	evalSvc rpc.IEvaluatorRPCAdapter,
<<<<<<< HEAD
	taskRepo taskrepo.ITaskRepo,
=======
	taskRepo taskRepo.ITaskRepo,
	persistentRedis redis.PersistentCmdable,
>>>>>>> 08c949f1
) (ITraceService, error) {
	return &TraceServiceImpl{
		traceRepo:          tRepo,
		traceConfig:        traceConfig,
		traceProducer:      traceProducer,
		annotationProducer: annotationProducer,
		buildHelper:        buildHelper,
		tenantProvider:     tenantProvider,
		metrics:            metrics,
		evalSvc:            evalSvc,
		taskRepo:           taskRepo,
		persistentRedis:    persistentRedis,
	}, nil
}

type TraceServiceImpl struct {
	traceRepo          repo.ITraceRepo
	traceConfig        config.ITraceConfig
	traceProducer      mq.ITraceProducer
	annotationProducer mq.IAnnotationProducer
	metrics            metrics.ITraceMetrics
	buildHelper        TraceFilterProcessorBuilder
	tenantProvider     tenant.ITenantProvider
	evalSvc            rpc.IEvaluatorRPCAdapter
<<<<<<< HEAD
	taskRepo           taskrepo.ITaskRepo
=======
	taskRepo           taskRepo.ITaskRepo
	persistentRedis    redis.PersistentCmdable
}

const (
	keyPreviousResponseID = "previous_response_id"
	keyResponseID         = "response_id"
)

func (r *TraceServiceImpl) ListPreSpan(ctx context.Context, req *ListPreSpanReq) (resp *ListPreSpanResp, err error) {
	tenants, err := r.getTenants(ctx, req.PlatformType)
	if err != nil {
		return nil, err
	}

	// get pre span ids from redis
	preAndCurrentSpanIDs, respIDByOrder, err := r.traceRepo.GetPreSpanIDs(ctx, &repo.GetPreSpanIDsParam{
		PreRespID: req.PreviousResponseID,
	})
	if err != nil {
		return nil, err
	}
	preAndCurrentSpanIDs = append(preAndCurrentSpanIDs, req.SpanID) // for select current span together

	// batch select from ck
	preAndCurrentSpans, err := r.batchGetPreSpan(ctx, preAndCurrentSpanIDs, tenants, req.StartTime)
	if err != nil {
		return nil, errorx.WrapByCode(err, obErrorx.CommercialCommonInternalErrorCodeCode)
	}

	// span processors
	processors, err := r.buildHelper.BuildListSpansProcessors(ctx, span_processor.Settings{
		WorkspaceId:    req.WorkspaceID,
		PlatformType:   req.PlatformType,
		QueryStartTime: req.StartTime - time_util.Day2MillSec(30), // past 30 days
		QueryEndTime:   req.StartTime,
		QueryTenants:   tenants,
	})
	if err != nil {
		return nil, errorx.WrapByCode(err, obErrorx.CommercialCommonInternalErrorCodeCode)
	}
	for _, p := range processors {
		preAndCurrentSpans, err = p.Transform(ctx, preAndCurrentSpans)
		if err != nil {
			return nil, err
		}
	}

	// auth check
	if err := r.checkGetPreSpanAuth(ctx, req, tenants, preAndCurrentSpans); err != nil {
		return nil, err
	}

	// order SpanList: remove duplicate span_id, and remove current span
	orderSpans := r.orderPreSpans(preAndCurrentSpans, respIDByOrder)

	return &ListPreSpanResp{Spans: orderSpans}, nil
}

func (r *TraceServiceImpl) batchGetPreSpan(ctx context.Context, spanIDs []string, tenants []string, startTime int64) ([]*loop_span.Span, error) {
	batchNum := 100
	batchPreSpan := make([][]string, 0)
	oneBatchPreSpan := make([]string, 0)
	preAndCurrentSpans := make([]*loop_span.Span, 0)
	for _, spanID := range spanIDs {
		oneBatchPreSpan = append(oneBatchPreSpan, spanID)
		if len(oneBatchPreSpan) == batchNum {
			batchPreSpan = append(batchPreSpan, oneBatchPreSpan)
			oneBatchPreSpan = make([]string, 0)
		}
	}
	if len(oneBatchPreSpan) > 0 {
		batchPreSpan = append(batchPreSpan, oneBatchPreSpan)
	}
	for _, oneBatchSpan := range batchPreSpan {
		dbSpans, err := r.traceRepo.ListSpans(ctx, &repo.ListSpansParam{
			Tenants: tenants,
			Filters: &loop_span.FilterFields{
				FilterFields: []*loop_span.FilterField{
					{
						FieldName: loop_span.SpanFieldSpanId,
						FieldType: loop_span.FieldTypeString,
						Values:    oneBatchSpan,
						QueryType: ptr.Of(loop_span.QueryTypeEnumIn),
					},
				},
			},
			StartAt: startTime - time_util.Day2MillSec(30), // past 30 days
			EndAt:   startTime + 1,
			Limit:   200,
		})
		if err != nil {
			return nil, err
		}
		if dbSpans != nil && len(dbSpans.Spans) > 0 {
			preAndCurrentSpans = append(preAndCurrentSpans, dbSpans.Spans...)
		}
	}

	return preAndCurrentSpans, nil
}

func (r *TraceServiceImpl) checkGetPreSpanAuth(ctx context.Context, req *ListPreSpanReq, tenants []string, preAndCurrentSpans []*loop_span.Span) error {
	// 1. check current span: check previous_response_id is correct, and if it is in this workspace, pass
	// 2. check pre span: if one span of preSpan in this workspace, pass
	// 3. check span of current trace: if one span of trace in this workspace, pass

	isAuthPass := false
	var currentSpan *loop_span.Span
	for _, span := range preAndCurrentSpans {
		if span.SpanID == req.SpanID && span.TraceID == req.TraceID {
			currentSpan = span
			break
		}
	}
	if currentSpan == nil {
		return errorx.NewByCode(obErrorx.CommercialCommonInvalidParamCodeCode, errorx.WithExtraMsg("current span not found"))
	}
	if preRespID, ok := currentSpan.SystemTagsString[keyPreviousResponseID]; !ok || preRespID != req.PreviousResponseID {
		return errorx.NewByCode(obErrorx.CommercialCommonInvalidParamCodeCode, errorx.WithExtraMsg(fmt.Sprintf("req previous_response_id is not current span's[%s]", preRespID)))
	}
	if currentSpan.WorkspaceID == strconv.FormatInt(req.WorkspaceID, 10) {
		isAuthPass = true
	}

	if !isAuthPass {
		for _, span := range preAndCurrentSpans {
			if span.WorkspaceID == strconv.FormatInt(req.WorkspaceID, 10) {
				isAuthPass = true
				break
			}
		}
	}

	if !isAuthPass {
		dbSpans, err := r.traceRepo.ListSpans(ctx, &repo.ListSpansParam{
			Tenants: tenants,
			Filters: &loop_span.FilterFields{
				QueryAndOr: ptr.Of(loop_span.QueryAndOrEnumAnd),
				FilterFields: []*loop_span.FilterField{
					{
						FieldName: loop_span.SpanFieldTraceId,
						FieldType: loop_span.FieldTypeString,
						Values:    []string{req.TraceID},
						QueryType: ptr.Of(loop_span.QueryTypeEnumEq),
					},
					{
						FieldName: loop_span.SpanFieldSpaceId,
						FieldType: loop_span.FieldTypeString,
						Values:    []string{strconv.FormatInt(req.WorkspaceID, 10)},
						QueryType: ptr.Of(loop_span.QueryTypeEnumEq),
					},
				},
			},
			StartAt:       req.StartTime - time_util.Day2MillSec(30), // past 30 days
			EndAt:         req.StartTime,
			SelectColumns: []string{loop_span.SpanFieldSpanId},
			Limit:         1,
		})
		if err != nil {
			return err
		}
		if dbSpans != nil && len(dbSpans.Spans) > 0 {
			isAuthPass = true
		}
	}
	if !isAuthPass {
		return errorx.NewByCode(obErrorx.CommercialCommonInvalidParamCodeCode, errorx.WithExtraMsg("no span in this workspace"))
	}

	return nil
}

func (r *TraceServiceImpl) orderPreSpans(preAndCurrentSpans []*loop_span.Span, respIDByOrder []string) loop_span.SpanList {
	respIDSpanMap := make(map[string]*loop_span.Span)
	for _, span := range preAndCurrentSpans {
		if respID, ok := span.SystemTagsString[keyResponseID]; ok {
			respIDSpanMap[respID] = span
		}
	}
	orderSpans := make(loop_span.SpanList, 0, len(respIDByOrder))
	for i := range respIDByOrder {
		if s, ok := respIDSpanMap[respIDByOrder[i]]; ok {
			orderSpans = append(orderSpans, s)
		}
	}

	return orderSpans
>>>>>>> 08c949f1
}

func (r *TraceServiceImpl) GetTrace(ctx context.Context, req *GetTraceReq) (*GetTraceResp, error) {
	if req != nil && req.Filters != nil {
		if err := req.Filters.Traverse(processSpecificFilter); err != nil {
			return nil, errorx.WrapByCode(err, obErrorx.CommercialCommonInvalidParamCodeCode, errorx.WithExtraMsg("invalid filter"))
		}
	}

	tenants, err := r.getTenants(ctx, req.PlatformType)
	if err != nil {
		return nil, err
	}
	omitColumns := make([]string, 0)
	if !req.WithDetail {
		omitColumns = []string{"input", "output"}
	}
	st := time.Now()
	limit := int32(1000)
	if !req.WithDetail {
		limit = 10000
	}
	spans, err := r.traceRepo.GetTrace(ctx, &repo.GetTraceParam{
		Tenants:     tenants,
		LogID:       req.LogID,
		TraceID:     req.TraceID,
		StartAt:     req.StartTime,
		EndAt:       req.EndTime,
		Limit:       limit,
		SpanIDs:     req.SpanIDs,
		Filters:     req.Filters,
		OmitColumns: omitColumns,
	})
	r.metrics.EmitGetTrace(req.WorkspaceID, st, err != nil)
	if err != nil {
		return nil, err
	}
	processors, err := r.buildHelper.BuildGetTraceProcessors(ctx, span_processor.Settings{
		WorkspaceId:     req.WorkspaceID,
		PlatformType:    req.PlatformType,
		QueryStartTime:  req.StartTime,
		QueryEndTime:    req.EndTime,
		SpanDoubleCheck: len(req.SpanIDs) > 0 || (req.Filters != nil && len(req.Filters.FilterFields) > 0),
		QueryTenants:    tenants,
		QueryLogID:      req.LogID,
		QueryTraceID:    req.TraceID,
	})
	if err != nil {
		return nil, errorx.WrapByCode(err, obErrorx.CommercialCommonInternalErrorCodeCode)
	}
	for _, p := range processors {
		spans, err = p.Transform(ctx, spans)
		if err != nil {
			return nil, err
		}
	}
	spans.SortByStartTime(false)
	return &GetTraceResp{
		TraceId: req.TraceID,
		Spans:   spans,
	}, nil
}

func (r *TraceServiceImpl) ListSpans(ctx context.Context, req *ListSpansReq) (*ListSpansResp, error) {
	if err := req.Filters.Traverse(processSpecificFilter); err != nil {
		return nil, errorx.WrapByCode(err, obErrorx.CommercialCommonInvalidParamCodeCode, errorx.WithExtraMsg("invalid filter"))
	}
	platformFilter, err := r.buildHelper.BuildPlatformRelatedFilter(ctx, req.PlatformType)
	if err != nil {
		return nil, err
	}
	builtinFilter, err := r.buildBuiltinFilters(ctx, platformFilter, req)
	if err != nil {
		return nil, err
	} else if builtinFilter == nil {
		return &ListSpansResp{Spans: loop_span.SpanList{}}, nil
	}
	filters := r.combineFilters(builtinFilter, req.Filters)
	tenants, err := r.getTenants(ctx, req.PlatformType)
	if err != nil {
		return nil, err
	}
	st := time.Now()
	tRes, err := r.traceRepo.ListSpans(ctx, &repo.ListSpansParam{
		Tenants:         tenants,
		Filters:         filters,
		StartAt:         req.StartTime,
		EndAt:           req.EndTime,
		Limit:           req.Limit,
		DescByStartTime: req.DescByStartTime,
		PageToken:       req.PageToken,
	})
	r.metrics.EmitListSpans(req.WorkspaceID, string(req.SpanListType), st, err != nil)
	if err != nil {
		return nil, err
	}
	spans := tRes.Spans
	processors, err := r.buildHelper.BuildListSpansProcessors(ctx, span_processor.Settings{
		WorkspaceId:    req.WorkspaceID,
		PlatformType:   req.PlatformType,
		QueryStartTime: req.StartTime,
		QueryEndTime:   req.EndTime,
		QueryTenants:   tenants,
	})
	if err != nil {
		return nil, errorx.WrapByCode(err, obErrorx.CommercialCommonInternalErrorCodeCode)
	}
	for _, p := range processors {
		spans, err = p.Transform(ctx, spans)
		if err != nil {
			return nil, err
		}
	}
	return &ListSpansResp{
		Spans:         spans,
		NextPageToken: tRes.PageToken,
		HasMore:       tRes.HasMore,
	}, nil
}

func (r *TraceServiceImpl) SearchTraceOApi(ctx context.Context, req *SearchTraceOApiReq) (*SearchTraceOApiResp, error) {
	if req != nil && req.Filters != nil {
		if err := req.Filters.Traverse(processSpecificFilter); err != nil {
			return nil, errorx.WrapByCode(err, obErrorx.CommercialCommonInvalidParamCodeCode, errorx.WithExtraMsg("invalid filter"))
		}
	}

	omitColumns := make([]string, 0)
	if !req.WithDetail {
		omitColumns = []string{"input", "output"}
	}

	spans, err := r.traceRepo.GetTrace(ctx, &repo.GetTraceParam{
		Tenants:            req.Tenants,
		TraceID:            req.TraceID,
		LogID:              req.LogID,
		SpanIDs:            req.SpanIDs,
		StartAt:            req.StartTime,
		EndAt:              req.EndTime,
		Limit:              req.Limit,
		NotQueryAnnotation: false,
		Filters:            req.Filters,
		OmitColumns:        omitColumns,
	})
	if err != nil {
		return nil, err
	}
	processors, err := r.buildHelper.BuildSearchTraceOApiProcessors(ctx, span_processor.Settings{
		WorkspaceId:           req.WorkspaceID,
		ThirdPartyWorkspaceID: req.ThirdPartyWorkspaceID,
		QueryStartTime:        req.StartTime,
		QueryEndTime:          req.EndTime,
		PlatformType:          req.PlatformType,
		SpanDoubleCheck:       req.Filters != nil && len(req.Filters.FilterFields) > 0,
		QueryTenants:          req.Tenants,
		QueryTraceID:          req.TraceID,
		QueryLogID:            req.LogID,
	})
	if err != nil {
		return nil, errorx.WrapByCode(err, obErrorx.CommercialCommonInternalErrorCodeCode)
	}
	for _, p := range processors {
		spans, err = p.Transform(ctx, spans)
		if err != nil {
			return nil, err
		}
	}
	spans.SortByStartTime(false)
	return &SearchTraceOApiResp{
		Spans: spans,
	}, nil
}

func (r *TraceServiceImpl) ListSpansOApi(ctx context.Context, req *ListSpansOApiReq) (*ListSpansOApiResp, error) {
	if err := req.Filters.Traverse(processSpecificFilter); err != nil {
		return nil, errorx.WrapByCode(err, obErrorx.CommercialCommonInvalidParamCodeCode, errorx.WithExtraMsg("invalid filter"))
	}
	platformFilter, err := r.buildHelper.BuildPlatformRelatedFilter(ctx, req.PlatformType)
	if err != nil {
		return nil, err
	}
	builtinFilter, err := r.buildBuiltinFilters(ctx, platformFilter, &ListSpansReq{
		WorkspaceID:           req.WorkspaceID,
		ThirdPartyWorkspaceID: req.ThirdPartyWorkspaceID,
		SpanListType:          req.SpanListType,
	})
	if err != nil {
		return nil, err
	} else if builtinFilter == nil {
		return &ListSpansOApiResp{Spans: loop_span.SpanList{}}, nil
	}
	filters := r.combineFilters(builtinFilter, req.Filters)
	tRes, err := r.traceRepo.ListSpans(ctx, &repo.ListSpansParam{
		Tenants:         req.Tenants,
		Filters:         filters,
		StartAt:         req.StartTime,
		EndAt:           req.EndTime,
		Limit:           req.Limit,
		DescByStartTime: req.DescByStartTime,
		PageToken:       req.PageToken,
	})
	if err != nil {
		return nil, err
	}

	spans := tRes.Spans
	processors, err := r.buildHelper.BuildListSpansOApiProcessors(ctx, span_processor.Settings{
		WorkspaceId:    req.WorkspaceID,
		QueryStartTime: req.StartTime,
		QueryEndTime:   req.EndTime,
		QueryTenants:   req.Tenants,
	})
	if err != nil {
		return nil, errorx.WrapByCode(err, obErrorx.CommercialCommonInternalErrorCodeCode)
	}
	for _, p := range processors {
		spans, err = p.Transform(ctx, spans)
		if err != nil {
			return nil, err
		}
	}
	return &ListSpansOApiResp{
		Spans:         spans,
		NextPageToken: tRes.PageToken,
		HasMore:       tRes.HasMore,
	}, nil
}

func (r *TraceServiceImpl) IngestTraces(ctx context.Context, req *IngestTracesReq) error {
	processors, err := r.buildHelper.BuildIngestTraceProcessors(ctx, span_processor.Settings{})
	if err != nil {
		return errorx.WrapByCode(err, obErrorx.CommercialCommonInternalErrorCodeCode)
	}
	for _, p := range processors {
		req.Spans, err = p.Transform(ctx, req.Spans)
		if err != nil {
			return err
		}
	}

	traceData := &entity.TraceData{
		Tenant: req.Tenant,
		TenantInfo: entity.TenantInfo{
			TTL:              req.TTL,
			WorkspaceId:      req.Spans[0].WorkspaceID,
			CozeAccountID:    req.CozeAccountId,
			WhichIsEnough:    req.WhichIsEnough,
			VolcanoAccountID: req.VolcanoAccountID,
		},
		SpanList: req.Spans,
	}
	if err := r.traceProducer.IngestSpans(ctx, traceData); err != nil {
		return err
	}
	logs.CtxInfo(ctx, "Send msg successfully, spans count %d", len(req.Spans))
	return nil
}

func (r *TraceServiceImpl) GetTracesAdvanceInfo(ctx context.Context, req *GetTracesAdvanceInfoReq) (*GetTracesAdvanceInfoResp, error) {
	var (
		g                errgroup.Group
		lock             sync.Mutex
		defaultTimeRange = int64(60 * 60 * 1000) // ms
	)
	tenants, err := r.getTenants(ctx, req.PlatformType)
	if err != nil {
		return nil, err
	}
	resp := &GetTracesAdvanceInfoResp{
		Infos: []*loop_span.TraceAdvanceInfo{},
	}
	for _, v := range req.Traces {
		g.Go(func() error {
			defer goroutine.Recovery(ctx)
			qReq := &repo.GetTraceParam{
				Tenants:            tenants,
				TraceID:            v.TraceID,
				StartAt:            v.StartTime,
				EndAt:              v.EndTime + defaultTimeRange,
				Limit:              1000,
				NotQueryAnnotation: true, // no need to query annotation
				OmitColumns: []string{
					loop_span.SpanFieldInput,
					loop_span.SpanFieldOutput,
				},
				Filters: loop_span.GetModelSpansFilter(),
			}
			st := time.Now()
			spans, err := r.traceRepo.GetTrace(ctx, qReq)
			r.metrics.EmitGetTrace(req.WorkspaceID, st, err != nil)
			if err != nil {
				logs.CtxError(ctx, "Fail to get trace %v, %v", *qReq, err)
				return err
			}
			processors, err := r.buildHelper.BuildAdvanceInfoProcessors(ctx, span_processor.Settings{
				WorkspaceId:     req.WorkspaceID,
				PlatformType:    req.PlatformType,
				QueryStartTime:  v.StartTime,
				QueryEndTime:    v.EndTime + defaultTimeRange,
				SpanDoubleCheck: true,
				QueryTenants:    tenants,
				QueryTraceID:    v.TraceID,
			})
			if err != nil {
				logs.CtxError(ctx, "Fail to build advance info processor, %v", err)
				return err
			}
			for _, p := range processors {
				spans, err = p.Transform(ctx, spans)
				if err != nil {
					logs.CtxWarn(ctx, "Fail to transform span, %v", err)
					return nil
				}
			}
			inputTokens, outputTokens, err := spans.Stat(ctx)
			if err != nil {
				logs.CtxWarn(ctx, "Fail to get spans stat, %v", err)
				return nil
			}
			lock.Lock()
			defer lock.Unlock()
			resp.Infos = append(resp.Infos, &loop_span.TraceAdvanceInfo{
				TraceId:    qReq.TraceID,
				InputCost:  inputTokens,
				OutputCost: outputTokens,
			})
			return nil
		})
	}
	if err := g.Wait(); err != nil {
		logs.CtxError(ctx, "fail to get all trace advance info, %v", err)
		return nil, err
	}
	return resp, nil
}

func (r *TraceServiceImpl) GetTracesMetaInfo(ctx context.Context, req *GetTracesMetaInfoReq) (*GetTracesMetaInfoResp, error) {
	cfg, err := r.traceConfig.GetTraceFieldMetaInfo(ctx)
	if err != nil {
		return nil, errorx.WrapByCode(err, obErrorx.CommercialCommonInternalErrorCodeCode)
	}
	baseFields, ok := cfg.FieldMetas[loop_span.PlatformDefault][req.SpanListType]
	if !ok {
		return nil, errorx.NewByCode(obErrorx.CommercialCommonInvalidParamCodeCode, errorx.WithExtraMsg("base meta info not found"))
	}

	fields, ok := cfg.FieldMetas[req.PlatformType][req.SpanListType]
	if !ok {
		logs.CtxWarn(ctx, "FieldMetas not found: %v-%v", req.PlatformType, req.SpanListType)
	}
	fieldMetas := make(map[string]*config.FieldMeta)
	for _, field := range baseFields {
		fieldMta, ok := cfg.AvailableFields[field]
		if !ok || fieldMta == nil {
			logs.CtxError(ctx, "GetTracesMetaInfo invalid field: %v", field)
			return nil, errorx.NewByCode(obErrorx.CommercialCommonInternalErrorCodeCode)
		}
		fieldMetas[field] = fieldMta
	}
	for _, field := range fields {
		fieldMta, ok := cfg.AvailableFields[field]
		if !ok || fieldMta == nil {
			logs.CtxError(ctx, "GetTracesMetaInfo invalid field: %v", field)
			return nil, errorx.NewByCode(obErrorx.CommercialCommonInternalErrorCodeCode)
		}
		fieldMetas[field] = fieldMta
	}

	spanTypeCfg := r.traceConfig.GetKeySpanTypes(ctx)
	keySpanTypes, ok := spanTypeCfg[string(req.PlatformType)]
	if !ok {
		keySpanTypes = spanTypeCfg[string(loop_span.PlatformDefault)]
	}
	return &GetTracesMetaInfoResp{
		FilesMetas:      fieldMetas,
		KeySpanTypeList: keySpanTypes,
	}, nil
}

func (r *TraceServiceImpl) ListAnnotations(ctx context.Context, req *ListAnnotationsReq) (*ListAnnotationsResp, error) {
	tenants, err := r.getTenants(ctx, req.PlatformType)
	if err != nil {
		return nil, err
	}
	annotations, err := r.traceRepo.ListAnnotations(ctx, &repo.ListAnnotationsParam{
		Tenants:         tenants,
		SpanID:          req.SpanID,
		TraceID:         req.TraceID,
		WorkspaceId:     req.WorkspaceID,
		DescByUpdatedAt: req.DescByUpdatedAt,
		StartAt:         req.StartTime - time.Second.Milliseconds(),
		EndAt:           req.StartTime + time.Second.Milliseconds(),
	})
	if err != nil {
		return nil, err
	}
	return &ListAnnotationsResp{
		Annotations: annotations,
	}, nil
}

func (r *TraceServiceImpl) CreateManualAnnotation(ctx context.Context, req *CreateManualAnnotationReq) (*CreateManualAnnotationResp, error) {
	tenants, err := r.getTenants(ctx, req.PlatformType)
	if err != nil {
		return nil, err
	}
	spans, err := r.getSpan(ctx,
		tenants,
		[]string{req.Annotation.SpanID},
		req.Annotation.TraceID,
		req.Annotation.WorkspaceID,
		req.Annotation.StartTime.Add(-time.Second).UnixMilli(),
		req.Annotation.StartTime.Add(time.Second).UnixMilli(),
	)
	if err != nil {
		return nil, err
	} else if len(spans) == 0 {
		logs.CtxWarn(ctx, "no span found for span_id %s trace_id %s", req.Annotation.SpanID, req.Annotation.TraceID)
		return nil, errorx.NewByCode(obErrorx.CommercialCommonInvalidParamCodeCode)
	}
	span := spans[0]
	annotation, err := span.BuildFeedback(
		loop_span.AnnotationTypeManualFeedback,
		req.Annotation.Key,
		req.Annotation.Value,
		req.Annotation.Reasoning,
		session.UserIDInCtxOrEmpty(ctx),
		false,
	)
	if err != nil {
		return nil, errorx.WrapByCode(err, obErrorx.CommercialCommonInvalidParamCodeCode, errorx.WithExtraMsg("invalid annotation"))
	}
	if err := r.traceRepo.InsertAnnotations(ctx, &repo.InsertAnnotationParam{
		Tenant:         span.GetTenant(),
		TTL:            span.GetTTL(ctx),
		Span:           span,
		AnnotationType: gptr.Of(annotation.AnnotationType),
	}); err != nil {
		return nil, err
	}
	return &CreateManualAnnotationResp{
		AnnotationID: annotation.ID,
	}, nil
}

func (r *TraceServiceImpl) UpdateManualAnnotation(ctx context.Context, req *UpdateManualAnnotationReq) error {
	tenants, err := r.getTenants(ctx, req.PlatformType)
	if err != nil {
		return err
	}
	spans, err := r.getSpan(ctx,
		tenants,
		[]string{req.Annotation.SpanID},
		req.Annotation.TraceID,
		req.Annotation.WorkspaceID,
		req.Annotation.StartTime.Add(-time.Second).UnixMilli(),
		req.Annotation.StartTime.Add(time.Second).UnixMilli(),
	)
	if err != nil {
		return err
	} else if len(spans) == 0 {
		logs.CtxWarn(ctx, "no span found for span_id %s trace_id %s", req.Annotation.SpanID, req.Annotation.TraceID)
		return errorx.NewByCode(obErrorx.CommercialCommonInvalidParamCodeCode)
	}
	span := spans[0]
	annotation, err := span.BuildFeedback(
		loop_span.AnnotationTypeManualFeedback,
		req.Annotation.Key,
		req.Annotation.Value,
		req.Annotation.Reasoning,
		session.UserIDInCtxOrEmpty(ctx),
		false,
	)
	if err != nil || annotation.ID != req.AnnotationID {
		return errorx.NewByCode(obErrorx.CommercialCommonInvalidParamCodeCode)
	}
	existedAnno, err := r.traceRepo.GetAnnotation(ctx, &repo.GetAnnotationParam{
		Tenants: tenants,
		ID:      req.AnnotationID,
		StartAt: time.UnixMicro(span.StartTime).Add(-time.Second).UnixMilli(),
		EndAt:   time.UnixMicro(span.StartTime).Add(time.Second).UnixMilli(),
	})
	if err != nil {
		logs.CtxError(ctx, "get annotation %s err %v", req.AnnotationID, err)
		return err
	} else if existedAnno != nil {
		annotation.CreatedBy = existedAnno.CreatedBy
		annotation.CreatedAt = existedAnno.CreatedAt
	}
	return r.traceRepo.InsertAnnotations(ctx, &repo.InsertAnnotationParam{
		Tenant:         span.GetTenant(),
		TTL:            span.GetTTL(ctx),
		Span:           span,
		AnnotationType: gptr.Of(annotation.AnnotationType),
	})
}

func (r *TraceServiceImpl) DeleteManualAnnotation(ctx context.Context, req *DeleteManualAnnotationReq) error {
	tenants, err := r.getTenants(ctx, req.PlatformType)
	if err != nil {
		return err
	}
	spans, err := r.getSpan(ctx,
		tenants,
		[]string{req.SpanID},
		req.TraceID,
		strconv.FormatInt(req.WorkspaceID, 10),
		req.StartTime-time.Second.Milliseconds(),
		req.StartTime+time.Second.Milliseconds(),
	)
	if err != nil {
		return err
	} else if len(spans) == 0 {
		logs.CtxWarn(ctx, "no span found for span_id %s trace_id %s", req.SpanID, req.TraceID)
		return errorx.NewByCode(obErrorx.CommercialCommonInternalErrorCodeCode)
	}
	span := spans[0]
	annotation, err := span.BuildFeedback(
		loop_span.AnnotationTypeManualFeedback,
		req.AnnotationKey,
		loop_span.AnnotationValue{},
		"",
		session.UserIDInCtxOrEmpty(ctx),
		true,
	)
	if err != nil || annotation.ID != req.AnnotationID {
		return errorx.NewByCode(obErrorx.CommercialCommonInvalidParamCodeCode, errorx.WithExtraMsg("invalid annotation"))
	}
	return r.traceRepo.InsertAnnotations(ctx, &repo.InsertAnnotationParam{
		Tenant:         span.GetTenant(),
		TTL:            span.GetTTL(ctx),
		Span:           span,
		AnnotationType: gptr.Of(annotation.AnnotationType),
	})
}

func (r *TraceServiceImpl) CreateAnnotation(ctx context.Context, req *CreateAnnotationReq) error {
	cfg, err := r.getAnnotationCallerCfg(ctx, req.Caller)
	if err != nil {
		return err
	}
	spans, err := r.getSpan(ctx,
		cfg.Tenants,
		[]string{req.SpanID},
		req.TraceID,
		strconv.FormatInt(req.WorkspaceID, 10),
		time.Now().Add(-time.Duration(req.QueryDays)*24*time.Hour).UnixMilli(),
		time.Now().UnixMilli(),
	)
	if err != nil {
		return err
	} else if len(spans) == 0 {
		return r.annotationProducer.SendAnnotation(ctx, &entity.AnnotationEvent{
			Annotation: &loop_span.Annotation{
				SpanID:         req.SpanID,
				TraceID:        req.TraceID,
				WorkspaceID:    strconv.FormatInt(req.WorkspaceID, 10),
				AnnotationType: loop_span.AnnotationType(cfg.AnnotationType),
				Key:            req.AnnotationKey,
				Value:          req.AnnotationVal,
				Reasoning:      req.Reasoning,
				Status:         loop_span.AnnotationStatusNormal,
				CreatedAt:      time.Now(),
				UpdatedAt:      time.Now(),
			},
			Caller:     req.Caller,
			StartAt:    time.Now().Add(-24 * time.Hour).UnixMilli(),
			EndAt:      time.Now().Add(1 * time.Hour).UnixMilli(),
			RetryTimes: 3,
		})
	}
	span := spans[0]
	annotation, err := span.BuildFeedback(
		loop_span.AnnotationType(cfg.AnnotationType),
		req.AnnotationKey,
		req.AnnotationVal,
		req.Reasoning, "", false,
	)
	if err != nil {
		return errorx.WrapByCode(err, obErrorx.CommercialCommonInvalidParamCodeCode, errorx.WithExtraMsg("invalid annotation"))
	}
	existedAnno, err := r.traceRepo.GetAnnotation(ctx, &repo.GetAnnotationParam{
		Tenants: cfg.Tenants,
		ID:      annotation.ID,
		StartAt: time.UnixMicro(span.StartTime).Add(-time.Second).UnixMilli(),
		EndAt:   time.UnixMicro(span.StartTime).Add(time.Second).UnixMilli(),
	})
	if err != nil {
		return err
	} else if existedAnno != nil {
		annotation.CreatedBy = existedAnno.CreatedBy
		annotation.CreatedAt = existedAnno.CreatedAt
	}
	return r.traceRepo.InsertAnnotations(ctx, &repo.InsertAnnotationParam{
		Tenant:         span.GetTenant(),
		TTL:            span.GetTTL(ctx),
		Span:           span,
		AnnotationType: gptr.Of(annotation.AnnotationType),
	})
}

func (r *TraceServiceImpl) DeleteAnnotation(ctx context.Context, req *DeleteAnnotationReq) error {
	cfg, err := r.getAnnotationCallerCfg(ctx, req.Caller)
	if err != nil {
		return err
	}
	spans, err := r.getSpan(ctx,
		cfg.Tenants,
		[]string{req.SpanID},
		req.TraceID,
		strconv.FormatInt(req.WorkspaceID, 10),
		time.Now().Add(-time.Duration(req.QueryDays)*24*time.Hour).UnixMilli(),
		time.Now().UnixMilli(),
	)
	if err != nil {
		return err
	} else if len(spans) == 0 {
		return r.annotationProducer.SendAnnotation(ctx, &entity.AnnotationEvent{
			Annotation: &loop_span.Annotation{
				SpanID:         req.SpanID,
				TraceID:        req.TraceID,
				WorkspaceID:    strconv.FormatInt(req.WorkspaceID, 10),
				AnnotationType: loop_span.AnnotationType(cfg.AnnotationType),
				Key:            req.AnnotationKey,
				Status:         loop_span.AnnotationStatusDeleted,
				CreatedAt:      time.Now(),
				UpdatedAt:      time.Now(),
				IsDeleted:      true,
			},
			Caller:     req.Caller,
			StartAt:    time.Now().Add(-24 * time.Hour).UnixMilli(),
			EndAt:      time.Now().Add(1 * time.Hour).UnixMilli(),
			RetryTimes: 3,
		})
	}
	span := spans[0]
	annotation, err := span.BuildFeedback(
		loop_span.AnnotationType(cfg.AnnotationType),
		req.AnnotationKey,
		loop_span.AnnotationValue{}, "", "",
		true,
	)
	if err != nil {
		return errorx.WrapByCode(err, obErrorx.CommercialCommonInvalidParamCodeCode, errorx.WithExtraMsg("invalid annotation"))
	}
	return r.traceRepo.InsertAnnotations(ctx, &repo.InsertAnnotationParam{
		Tenant:         span.GetTenant(),
		TTL:            span.GetTTL(ctx),
		Span:           span,
		AnnotationType: gptr.Of(annotation.AnnotationType),
	})
}

func (r *TraceServiceImpl) Send(ctx context.Context, event *entity.AnnotationEvent) error {
	shouldReSend := false
	defer func() {
		event.RetryTimes--
		// resend if not success
		if !shouldReSend || event.RetryTimes <= 0 {
			return
		}
		logs.CtxInfo(ctx, "resend annotation event")
		_ = r.annotationProducer.SendAnnotation(ctx, event)
	}()
	cfg, err := r.getAnnotationCallerCfg(ctx, event.Caller)
	if err != nil { // retry
		return err
	}
	spans, err := r.getSpan(ctx,
		cfg.Tenants,
		[]string{event.Annotation.SpanID},
		event.Annotation.TraceID,
		event.Annotation.WorkspaceID,
		event.StartAt,
		event.EndAt,
	)
	if err != nil || len(spans) == 0 { // retry if not found yet
		shouldReSend = true
		return nil
	}
	span := spans[0]
	event.Annotation.StartTime = time.UnixMicro(span.StartTime)
	if err := event.Annotation.GenID(); err != nil {
		logs.CtxWarn(ctx, "failed to generate annotation id for %+v, %v", event.Annotation, err)
		return nil
	}
	// retry if failed
	return r.traceRepo.InsertAnnotations(ctx, &repo.InsertAnnotationParam{
		Tenant:         span.GetTenant(),
		TTL:            span.GetTTL(ctx),
		Span:           span,
		AnnotationType: gptr.Of(event.Annotation.AnnotationType),
	})
}

func (r *TraceServiceImpl) getSpan(ctx context.Context, tenants []string, spanIds []string, traceId, workspaceId string, startAt, endAt int64) ([]*loop_span.Span, error) {
	validSpanIds := make([]string, 0, len(spanIds))
	for _, span := range spanIds {
		if span == "" {
			continue
		}
		validSpanIds = append(validSpanIds, span)
	}
	if (len(validSpanIds) == 0 && traceId == "") || workspaceId == "" {
		return nil, errorx.NewByCode(obErrorx.CommercialCommonInvalidParamCodeCode)
	}
	var filterFields []*loop_span.FilterField
	if len(validSpanIds) != 0 {
		filterFields = append(filterFields,
			&loop_span.FilterField{
				FieldName: loop_span.SpanFieldSpanId,
				FieldType: loop_span.FieldTypeString,
				Values:    validSpanIds,
				QueryType: ptr.Of(loop_span.QueryTypeEnumIn),
			})
	} else {
		filterFields = append(filterFields,
			&loop_span.FilterField{
				FieldName: loop_span.SpanFieldParentID,
				FieldType: loop_span.FieldTypeString,
				Values:    []string{"0", ""},
				QueryType: ptr.Of(loop_span.QueryTypeEnumIn),
			})
	}
	filterFields = append(filterFields, &loop_span.FilterField{
		FieldName: loop_span.SpanFieldSpaceId,
		FieldType: loop_span.FieldTypeString,
		Values:    []string{workspaceId},
		QueryType: ptr.Of(loop_span.QueryTypeEnumEq),
	})

	if traceId != "" {
		filterFields = append(filterFields, &loop_span.FilterField{
			FieldName: loop_span.SpanFieldTraceId,
			FieldType: loop_span.FieldTypeString,
			Values:    []string{traceId},
			QueryType: ptr.Of(loop_span.QueryTypeEnumEq),
		})
	}
	res, err := r.traceRepo.ListSpans(ctx, &repo.ListSpansParam{
		Tenants: tenants,
		Filters: &loop_span.FilterFields{
			FilterFields: filterFields,
		},
		StartAt:            startAt,
		EndAt:              endAt,
		NotQueryAnnotation: true,
		Limit:              2,
	})
	if err != nil {
		logs.CtxError(ctx, "failed to list span, %v", err)
		return nil, err
	} else if len(res.Spans) == 0 {
		return nil, nil
	}
	return res.Spans, nil
}

func (r *TraceServiceImpl) getAnnotationCallerCfg(ctx context.Context, caller string) (*config.AnnotationConfig, error) {
	cfg, err := r.traceConfig.GetAnnotationSourceCfg(ctx)
	if err != nil {
		return nil, err
	}
	callerCfg, ok := cfg.SourceCfg[caller]
	if ok {
		return &callerCfg, nil
	}
	callerCfg, ok = cfg.SourceCfg["default"]
	if ok {
		return &callerCfg, nil
	}
	return nil, errorx.NewByCode(obErrorx.CommercialCommonInvalidParamCodeCode)
}

func (r *TraceServiceImpl) buildBuiltinFilters(ctx context.Context, f span_filter.Filter, req *ListSpansReq) (*loop_span.FilterFields, error) {
	filters := make([]*loop_span.FilterField, 0)
	env := &span_filter.SpanEnv{
		WorkspaceID:           req.WorkspaceID,
		ThirdPartyWorkspaceID: req.ThirdPartyWorkspaceID,
	}
	basicFilter, forceQuery, err := f.BuildBasicSpanFilter(ctx, env)
	if err != nil {
		return nil, err
	} else if len(basicFilter) == 0 && !forceQuery { // if it's null, no need to query from ck
		return nil, nil
	}
	filters = append(filters, basicFilter...)
	switch req.SpanListType {
	case loop_span.SpanListTypeRootSpan:
		subFilter, err := f.BuildRootSpanFilter(ctx, env)
		if err != nil {
			return nil, err
		}
		filters = append(filters, subFilter...)
	case loop_span.SpanListTypeLLMSpan:
		subFilter, err := f.BuildLLMSpanFilter(ctx, env)
		if err != nil {
			return nil, err
		}
		filters = append(filters, subFilter...)
	case loop_span.SpanListTypeAllSpan:
		subFilter, err := f.BuildALLSpanFilter(ctx, env)
		if err != nil {
			return nil, err
		}
		filters = append(filters, subFilter...)
	default:
		return nil, errorx.NewByCode(obErrorx.CommercialCommonInvalidParamCodeCode, errorx.WithExtraMsg("invalid span list type: %s"))
	}
	filterAggr := &loop_span.FilterFields{
		QueryAndOr:   ptr.Of(loop_span.QueryAndOrEnumAnd),
		FilterFields: filters,
	}
	return filterAggr, nil
}

func (r *TraceServiceImpl) combineFilters(filters ...*loop_span.FilterFields) *loop_span.FilterFields {
	filterAggr := &loop_span.FilterFields{
		QueryAndOr: ptr.Of(loop_span.QueryAndOrEnumAnd),
	}
	for _, f := range filters {
		if f == nil {
			continue
		}
		filterAggr.FilterFields = append(filterAggr.FilterFields, &loop_span.FilterField{
			QueryAndOr: ptr.Of(loop_span.QueryAndOrEnumAnd),
			SubFilter:  f,
		})
	}
	return filterAggr
}

func (r *TraceServiceImpl) getTenants(ctx context.Context, platform loop_span.PlatformType) ([]string, error) {
	return r.tenantProvider.GetTenantsByPlatformType(ctx, platform)
}

func (r *TraceServiceImpl) ChangeEvaluatorScore(ctx context.Context, req *ChangeEvaluatorScoreRequest) (*ChangeEvaluatorScoreResp, error) {
	var resp *ChangeEvaluatorScoreResp
	tenants, err := r.getTenants(ctx, req.PlatformType)
	if err != nil {
		return resp, err
	}
	spans, err := r.getSpan(ctx,
		tenants,
		[]string{req.SpanID},
		"",
		strconv.FormatInt(req.WorkspaceID, 10),
		req.StartTime-time.Second.Milliseconds(),
		req.StartTime+time.Second.Milliseconds(),
	)
	if err != nil {
		return resp, err
	} else if len(spans) == 0 {
		logs.CtxWarn(ctx, "no span found for span_id %s", req.SpanID)
		return resp, errorx.NewByCode(obErrorx.CommercialCommonInvalidParamCodeCode)
	}
	span := spans[0]
	annotation, err := r.traceRepo.GetAnnotation(ctx, &repo.GetAnnotationParam{
		Tenants: tenants,
		ID:      req.AnnotationID,
		StartAt: time.UnixMicro(span.StartTime).Add(-time.Second).UnixMilli(),
		EndAt:   time.UnixMicro(span.StartTime).Add(time.Second).UnixMilli(),
	})
	if err != nil {
		logs.CtxError(ctx, "get annotation %s err %v", req.AnnotationID, err)
		return resp, errorx.NewByCode(obErrorx.CommercialCommonInvalidParamCodeCode, errorx.WithExtraMsg("get annotation error"))
	}
	if annotation == nil {
		return resp, errorx.NewByCode(obErrorx.CommercialCommonInvalidParamCodeCode, errorx.WithExtraMsg("annotation not found"))
	}
	updateBy := session.UserIDInCtxOrEmpty(ctx)
	if updateBy == "" {
		return resp, errorx.NewByCode(obErrorx.UserParseFailedCode)
	}
	annotation.CorrectAutoEvaluateScore(req.Correction.GetScore(), req.Correction.GetExplain(), updateBy)
	// 以评估数据为主数据，优先修改评估数据，异常则直接返回失败
	if err = r.correctEvaluatorRecords(ctx, r.evalSvc, annotation); err != nil {
		return resp, err
	}
	// 再同步修改观测数据
	param := &repo.InsertAnnotationParam{
		Tenant:         span.GetTenant(),
		TTL:            span.GetTTL(ctx),
		Span:           span,
		AnnotationType: gptr.Of(annotation.AnnotationType),
	}
	if err = r.traceRepo.InsertAnnotations(ctx, param); err != nil {
		recordID := lo.Ternary(annotation.GetAutoEvaluateMetadata() != nil, annotation.GetAutoEvaluateMetadata().EvaluatorRecordID, 0)
		// 如果同步修改失败，异步补偿
		// todo 异步有问题，会重复
		logs.CtxWarn(ctx, "Sync upsert annotation failed, try async upsert. span_id=[%v], recored_id=[%v], err:%v",
			annotation.SpanID, recordID, err)
		return resp, nil
	}
	return &ChangeEvaluatorScoreResp{
		Annotation: annotation.ToFornaxAnnotation(ctx),
	}, nil
}

func (r *TraceServiceImpl) correctEvaluatorRecords(ctx context.Context, evalSvc rpc.IEvaluatorRPCAdapter, annotation *loop_span.Annotation) error {
	if annotation == nil {
		return errorx.NewByCode(obErrorx.CommercialCommonInvalidParamCodeCode, errorx.WithExtraMsg("annotation is nil"))
	}
	if annotation.GetAutoEvaluateMetadata() == nil {
		return errorx.NewByCode(obErrorx.CommercialCommonInvalidParamCodeCode, errorx.WithExtraMsg("annotation auto evaluate metadata is nil"))
	}
	if len(annotation.Corrections) == 0 {
		return errorx.NewByCode(obErrorx.CommercialCommonInvalidParamCodeCode, errorx.WithExtraMsg("annotation corrections is empty"))
	}
	correction := annotation.Corrections[len(annotation.Corrections)-1]

	if err := evalSvc.UpdateEvaluatorRecord(ctx, &rpc.UpdateEvaluatorRecordParam{
		WorkspaceID:       annotation.WorkspaceID,
		EvaluatorRecordID: annotation.GetAutoEvaluateMetadata().EvaluatorRecordID,
		Score:             correction.Value.FloatValue,
		Reasoning:         correction.Reasoning,
		UpdatedBy:         correction.UpdatedBy,
	}); err != nil {
		return err
	}
	return nil
}

func (r *TraceServiceImpl) ListAnnotationEvaluators(ctx context.Context, req *ListAnnotationEvaluatorsRequest) (*ListAnnotationEvaluatorsResp, error) {
	resp := &ListAnnotationEvaluatorsResp{}
	resp.Evaluators = make([]*annotation.AnnotationEvaluator, 0)
	evaluators := make([]*rpc.Evaluator, 0)

	if req.Name != nil {
		// 有name直接模糊查询
		evaluatorList, err := r.evalSvc.ListEvaluators(ctx, &rpc.ListEvaluatorsParam{
			WorkspaceID: req.WorkspaceID,
			Name:        req.Name,
		})
		if err != nil {
			return resp, err
		}
		evaluators = append(evaluators, evaluatorList...)
	} else {
		// 没有name先查task
		taskDOs, _, err := r.taskRepo.ListTasks(ctx, taskrepo.ListTaskParam{
			WorkspaceIDs: []int64{req.WorkspaceID},
			ReqLimit:     int32(500),
			ReqOffset:    int32(0),
		})
		if err != nil {
			return nil, err
		}
		if len(taskDOs) == 0 {
			logs.CtxInfo(ctx, "GetTasks tasks is nil")
			return resp, nil
		}

		evaluatorVersionIDS := make(map[int64]bool)
		for _, taskDO := range taskDOs {
			taskConfig := tconv.TaskConfigDO2DTO(taskDO.TaskConfig)
			if taskConfig == nil {
				continue
			}
			for _, evaluator := range taskConfig.AutoEvaluateConfigs {
				evaluatorVersionIDS[evaluator.EvaluatorVersionID] = true
				if len(evaluatorVersionIDS) >= 30 {
					break
				}
			}
			if len(evaluatorVersionIDS) >= 30 {
				break
			}
		}
		evaluatorVersionIDList := make([]int64, 0)
		for k := range evaluatorVersionIDS {
			evaluatorVersionIDList = append(evaluatorVersionIDList, k)
		}
		evaluatorList, _, err := r.evalSvc.BatchGetEvaluatorVersions(ctx, &rpc.BatchGetEvaluatorVersionsParam{
			WorkspaceID:         req.WorkspaceID,
			EvaluatorVersionIds: evaluatorVersionIDList,
		})
		if err != nil {
			return resp, errorx.NewByCode(obErrorx.CommercialCommonInvalidParamCodeCode, errorx.WithMsgParam("evaluatorVersionIDs is invalid, BatchGetEvaluators err: %v", err.Error()))
		}
		evaluators = append(evaluators, evaluatorList...)
	}
	for _, evaluator := range evaluators {
		re := &annotation.AnnotationEvaluator{}
		if evaluator.EvaluatorVersionID != 0 {
			re.EvaluatorVersionID = evaluator.EvaluatorVersionID
		}
		if evaluator.EvaluatorName != "" {
			re.EvaluatorName = evaluator.EvaluatorName
		}
		if evaluator.EvaluatorVersion != "" {
			re.EvaluatorVersion = evaluator.EvaluatorVersion
		}
		resp.Evaluators = append(resp.Evaluators, re)
	}
	return resp, nil
}

func (r *TraceServiceImpl) ExtractSpanInfo(ctx context.Context, req *ExtractSpanInfoRequest) (*ExtractSpanInfoResp, error) {
	resp := &ExtractSpanInfoResp{}
	var spanInfos []*trace.SpanInfo
	tenants, err := r.getTenants(ctx, req.PlatformType)
	if err != nil {
		return resp, err
	}
	spans, err := r.getSpan(ctx,
		tenants,
		req.SpanIds,
		req.TraceID,
		strconv.FormatInt(req.WorkspaceID, 10),
		req.StartTime-time.Second.Milliseconds(),
		req.EndTime+time.Second.Milliseconds(),
	)
	if err != nil {
		return resp, err
	} else if len(spans) == 0 {
		logs.CtxWarn(ctx, "no span found for span_ids %v trace_id %s", req.SpanIds, req.TraceID)
		return resp, errorx.NewByCode(obErrorx.CommercialCommonInvalidParamCodeCode)
	}
	logs.CtxInfo(ctx, "Get spans success, total conut:%v", len(spans))
	for _, span := range spans {
		var fieldList []*dataset.FieldData
		for _, mapping := range req.FieldMappings {
			value, err := buildExtractSpanInfo(ctx, span, &mapping)
			if err != nil {
				// 非json但使用了jsonpath，也不报错，置空
				logs.CtxInfo(ctx, "Extract field failed, err:%v", err)
				return resp, err
			}
			content := buildContent(value)
			// 前端传入的是Name，评测集需要的是key，需要做一下mapping
			if mapping.FieldSchema.Name == "" {
				logs.CtxInfo(ctx, "Evaluator field name is nil")
				continue
			}
			fieldList = append(fieldList, &dataset.FieldData{
				Key:     mapping.FieldSchema.Key,
				Name:    gptr.Of(mapping.FieldSchema.Name),
				Content: content,
			})
		}
		spanInfos = append(spanInfos, &trace.SpanInfo{
			SpanID:    span.SpanID,
			FieldList: fieldList,
		})
	}
	return &ExtractSpanInfoResp{
		SpanInfos: spanInfos,
	}, nil
}

func buildExtractSpanInfo(ctx context.Context, span *loop_span.Span, fieldMapping *entity.FieldMapping) (string, error) {
	value, err := span.ExtractByJsonpath(ctx, fieldMapping.TraceFieldKey, fieldMapping.TraceFieldJsonpath)
	if err != nil {
		// 非json但使用了jsonpath，也不报错，置空
		logs.CtxInfo(ctx, "Extract field failed, err:%v", err)
	}
	content, errCode := entity.GetContentInfo(ctx, fieldMapping.FieldSchema.ContentType, value)
	if errCode == entity.DatasetErrorType_MismatchSchema {
		logs.CtxInfo(ctx, "invalid multi part")
		return "", errorx.NewByCode(obErrorx.CommercialCommonInvalidParamCodeCode, errorx.WithExtraMsg("invalid multi part"))
	}
	valueJSON, err := json.Marshal(content)
	if err != nil {
		return "", err
	}
	return string(valueJSON), nil
}

func buildContent(value string) *dataset.Content {
	var content *dataset.Content
	err := json.Unmarshal([]byte(value), &content)
	if err != nil {
		content = &dataset.Content{
			ContentType: gptr.Of(common.ContentTypeText),
			Text:        gptr.Of(value),
		}
	}
	return content
}

func processSpecificFilter(f *loop_span.FilterField) error {
	switch f.FieldName {
	case loop_span.SpanFieldStatus:
		if err := processStatusFilter(f); err != nil {
			return err
		}
	case loop_span.SpanFieldDuration,
		loop_span.SpanFieldLatencyFirstResp,
		loop_span.SpanFieldStartTimeFirstResp,
		loop_span.SpanFieldStartTimeFirstTokenResp,
		loop_span.SpanFieldLatencyFirstTokenResp,
		loop_span.SpanFieldReasoningDuration:
		if err := processLatencyFilter(f); err != nil {
			return err
		}
	}
	return nil
}

func processStatusFilter(f *loop_span.FilterField) error {
	if f.QueryType == nil || *f.QueryType != loop_span.QueryTypeEnumIn {
		return fmt.Errorf("status filter should use in operator")
	}
	f.FieldName = loop_span.SpanFieldStatusCode
	f.FieldType = loop_span.FieldTypeLong
	checkSuccess, checkError := false, false
	for _, val := range f.Values {
		switch val {
		case loop_span.SpanStatusSuccess:
			checkSuccess = true
		case loop_span.SpanStatusError:
			checkError = true
		default:
			return fmt.Errorf("invalid status code field value")
		}
	}
	if checkSuccess && checkError {
		f.QueryType = ptr.Of(loop_span.QueryTypeEnumAlwaysTrue)
		f.Values = nil
	} else if checkSuccess {
		f.Values = []string{"0"}
	} else if checkError {
		f.QueryType = ptr.Of(loop_span.QueryTypeEnumNotIn)
		f.Values = []string{"0"}
	} else {
		return fmt.Errorf("invalid status code query")
	}
	return nil
}

// ms -> us
func processLatencyFilter(f *loop_span.FilterField) error {
	if f.FieldType != loop_span.FieldTypeLong {
		return fmt.Errorf("latency field type should be long ")
	}
	micros := make([]string, 0)
	for _, val := range f.Values {
		integer, err := strconv.ParseInt(val, 10, 64)
		if err != nil {
			return fmt.Errorf("fail to parse long value %s, %v", val, err)
		}
		integer = timeutil.MillSec2MicroSec(integer)
		micros = append(micros, strconv.FormatInt(integer, 10))
	}
	f.Values = micros
	return nil
}

//go:generate mockgen -destination=mocks/span_processor.go -package=mocks . TraceFilterProcessorBuilder
type TraceFilterProcessorBuilder interface {
	BuildPlatformRelatedFilter(context.Context, loop_span.PlatformType) (span_filter.Filter, error)
	BuildGetTraceProcessors(context.Context, span_processor.Settings) ([]span_processor.Processor, error)
	BuildListSpansProcessors(context.Context, span_processor.Settings) ([]span_processor.Processor, error)
	BuildAdvanceInfoProcessors(context.Context, span_processor.Settings) ([]span_processor.Processor, error)
	BuildIngestTraceProcessors(context.Context, span_processor.Settings) ([]span_processor.Processor, error)
	BuildSearchTraceOApiProcessors(context.Context, span_processor.Settings) ([]span_processor.Processor, error)
	BuildListSpansOApiProcessors(context.Context, span_processor.Settings) ([]span_processor.Processor, error)
}

type TraceFilterProcessorBuilderImpl struct {
	platformFilterFactory             span_filter.PlatformFilterFactory
	getTraceProcessorFactories        []span_processor.Factory
	listSpansProcessorFactories       []span_processor.Factory
	advanceInfoProcessorFactories     []span_processor.Factory
	ingestTraceProcessorFactories     []span_processor.Factory
	searchTraceOApiProcessorFactories []span_processor.Factory
	listSpansOApiProcessorFactories   []span_processor.Factory
}

func (t *TraceFilterProcessorBuilderImpl) BuildPlatformRelatedFilter(
	ctx context.Context,
	platformType loop_span.PlatformType,
) (span_filter.Filter, error) {
	return t.platformFilterFactory.GetFilter(ctx, platformType)
}

func (t *TraceFilterProcessorBuilderImpl) BuildGetTraceProcessors(
	ctx context.Context,
	set span_processor.Settings,
) ([]span_processor.Processor, error) {
	ret := make([]span_processor.Processor, 0)
	for _, factory := range t.getTraceProcessorFactories {
		p, err := factory.CreateProcessor(ctx, set)
		if err != nil {
			return nil, err
		}
		ret = append(ret, p)
	}
	return ret, nil
}

func (t *TraceFilterProcessorBuilderImpl) BuildListSpansProcessors(
	ctx context.Context,
	set span_processor.Settings,
) ([]span_processor.Processor, error) {
	ret := make([]span_processor.Processor, 0)
	for _, factory := range t.listSpansProcessorFactories {
		p, err := factory.CreateProcessor(ctx, set)
		if err != nil {
			return nil, err
		}
		ret = append(ret, p)
	}
	return ret, nil
}

func (t *TraceFilterProcessorBuilderImpl) BuildAdvanceInfoProcessors(
	ctx context.Context,
	set span_processor.Settings,
) ([]span_processor.Processor, error) {
	ret := make([]span_processor.Processor, 0)
	for _, factory := range t.advanceInfoProcessorFactories {
		p, err := factory.CreateProcessor(ctx, set)
		if err != nil {
			return nil, err
		}
		ret = append(ret, p)
	}
	return ret, nil
}

func (t *TraceFilterProcessorBuilderImpl) BuildIngestTraceProcessors(
	ctx context.Context,
	set span_processor.Settings,
) ([]span_processor.Processor, error) {
	ret := make([]span_processor.Processor, 0)
	for _, factory := range t.ingestTraceProcessorFactories {
		p, err := factory.CreateProcessor(ctx, set)
		if err != nil {
			return nil, err
		}
		ret = append(ret, p)
	}
	return ret, nil
}

func (t *TraceFilterProcessorBuilderImpl) BuildSearchTraceOApiProcessors(
	ctx context.Context,
	set span_processor.Settings,
) ([]span_processor.Processor, error) {
	ret := make([]span_processor.Processor, 0)
	for _, factory := range t.searchTraceOApiProcessorFactories {
		p, err := factory.CreateProcessor(ctx, set)
		if err != nil {
			return nil, err
		}
		ret = append(ret, p)
	}
	return ret, nil
}

func (t *TraceFilterProcessorBuilderImpl) BuildListSpansOApiProcessors(
	ctx context.Context,
	set span_processor.Settings,
) ([]span_processor.Processor, error) {
	ret := make([]span_processor.Processor, 0)
	for _, factory := range t.listSpansOApiProcessorFactories {
		p, err := factory.CreateProcessor(ctx, set)
		if err != nil {
			return nil, err
		}
		ret = append(ret, p)
	}
	return ret, nil
}

func NewTraceFilterProcessorBuilder(
	platformFilterFactory span_filter.PlatformFilterFactory,
	getTraceProcessorFactories []span_processor.Factory,
	listSpansProcessorFactories []span_processor.Factory,
	advanceInfoProcessorFactories []span_processor.Factory,
	ingestTraceProcessorFactories []span_processor.Factory,
	searchTraceOApiProcessorFactories []span_processor.Factory,
	listSpansOApiProcessorFactories []span_processor.Factory,
) TraceFilterProcessorBuilder {
	return &TraceFilterProcessorBuilderImpl{
		platformFilterFactory:             platformFilterFactory,
		getTraceProcessorFactories:        getTraceProcessorFactories,
		listSpansProcessorFactories:       listSpansProcessorFactories,
		advanceInfoProcessorFactories:     advanceInfoProcessorFactories,
		ingestTraceProcessorFactories:     ingestTraceProcessorFactories,
		searchTraceOApiProcessorFactories: searchTraceOApiProcessorFactories,
		listSpansOApiProcessorFactories:   listSpansOApiProcessorFactories,
	}
}<|MERGE_RESOLUTION|>--- conflicted
+++ resolved
@@ -291,12 +291,8 @@
 	buildHelper TraceFilterProcessorBuilder,
 	tenantProvider tenant.ITenantProvider,
 	evalSvc rpc.IEvaluatorRPCAdapter,
-<<<<<<< HEAD
 	taskRepo taskrepo.ITaskRepo,
-=======
-	taskRepo taskRepo.ITaskRepo,
 	persistentRedis redis.PersistentCmdable,
->>>>>>> 08c949f1
 ) (ITraceService, error) {
 	return &TraceServiceImpl{
 		traceRepo:          tRepo,
@@ -321,10 +317,7 @@
 	buildHelper        TraceFilterProcessorBuilder
 	tenantProvider     tenant.ITenantProvider
 	evalSvc            rpc.IEvaluatorRPCAdapter
-<<<<<<< HEAD
 	taskRepo           taskrepo.ITaskRepo
-=======
-	taskRepo           taskRepo.ITaskRepo
 	persistentRedis    redis.PersistentCmdable
 }
 
@@ -358,7 +351,7 @@
 	processors, err := r.buildHelper.BuildListSpansProcessors(ctx, span_processor.Settings{
 		WorkspaceId:    req.WorkspaceID,
 		PlatformType:   req.PlatformType,
-		QueryStartTime: req.StartTime - time_util.Day2MillSec(30), // past 30 days
+		QueryStartTime: req.StartTime - timeutil.Day2MillSec(30), // past 30 days
 		QueryEndTime:   req.StartTime,
 		QueryTenants:   tenants,
 	})
@@ -411,7 +404,7 @@
 					},
 				},
 			},
-			StartAt: startTime - time_util.Day2MillSec(30), // past 30 days
+			StartAt: startTime - timeutil.Day2MillSec(30), // past 30 days
 			EndAt:   startTime + 1,
 			Limit:   200,
 		})
@@ -478,7 +471,7 @@
 					},
 				},
 			},
-			StartAt:       req.StartTime - time_util.Day2MillSec(30), // past 30 days
+			StartAt:       req.StartTime - timeutil.Day2MillSec(30), // past 30 days
 			EndAt:         req.StartTime,
 			SelectColumns: []string{loop_span.SpanFieldSpanId},
 			Limit:         1,
@@ -512,7 +505,6 @@
 	}
 
 	return orderSpans
->>>>>>> 08c949f1
 }
 
 func (r *TraceServiceImpl) GetTrace(ctx context.Context, req *GetTraceReq) (*GetTraceResp, error) {
