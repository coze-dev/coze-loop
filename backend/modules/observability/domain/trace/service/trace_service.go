--- conflicted
+++ resolved
@@ -271,8 +271,6 @@
 	Filters *loop_span.FilterFields
 }
 
-<<<<<<< HEAD
-=======
 func (t *GetTrajectoryConfigResponse) GetFiltersWithDefaultFilter() *loop_span.FilterFields {
 	filters := &loop_span.FilterFields{ // 根节点必定保留
 		QueryAndOr: lo.ToPtr(loop_span.QueryAndOrEnumOr),
@@ -325,7 +323,6 @@
 	return resFilter
 }
 
->>>>>>> 9cfd0ec3
 type ListTrajectoryRequest struct {
 	PlatformType loop_span.PlatformType
 	WorkspaceID  int64
@@ -364,11 +361,8 @@
 	UpsertTrajectoryConfig(ctx context.Context, req *UpsertTrajectoryConfigRequest) error
 	GetTrajectoryConfig(ctx context.Context, req *GetTrajectoryConfigRequest) (*GetTrajectoryConfigResponse, error)
 	ListTrajectory(ctx context.Context, req *ListTrajectoryRequest) (*ListTrajectoryResponse, error)
-<<<<<<< HEAD
-=======
 	GetTrajectories(ctx context.Context, workspaceID int64, traceIDs []string, startTime, endTime int64,
 		platformType loop_span.PlatformType) (map[string]*loop_span.Trajectory, error)
->>>>>>> 9cfd0ec3
 }
 
 func NewTraceServiceImpl(
@@ -597,49 +591,6 @@
 }
 
 func (r *TraceServiceImpl) ListTrajectory(ctx context.Context, req *ListTrajectoryRequest) (*ListTrajectoryResponse, error) {
-<<<<<<< HEAD
-	tenants, err := r.getTenants(ctx, req.PlatformType)
-	if err != nil {
-		return nil, err
-	}
-
-	trajectories := make([]*loop_span.Trajectory, 0)
-
-	startTimeAt := req.StartTime
-	if startTimeAt == nil {
-		startTimeAt = ptr.Of(time.Now().UnixMilli() - timeutil.Day2MillSec(90))
-	}
-
-	// todo: 这里只是mock，应该要替换为一凡包装的TraceID换取轨迹span_list的方法
-	// todo： 实际应该先查询trajectory_filter，再过滤
-	for i := range req.TraceIds {
-		spanList, err := r.traceRepo.GetTrace(ctx, &repo.GetTraceParam{
-			Tenants:            tenants,
-			TraceID:            req.TraceIds[i],
-			StartAt:            *startTimeAt,
-			Limit:              1000,
-			NotQueryAnnotation: true,
-			OmitColumns:        nil,
-			SelectColumns:      nil,
-		})
-		if err != nil {
-			return nil, err
-		}
-
-		trajectories = append(trajectories, r.spanList2Trajectory(spanList))
-	}
-
-	return &ListTrajectoryResponse{
-		Trajectories: trajectories,
-	}, nil
-}
-
-func (r *TraceServiceImpl) spanList2Trajectory(spanList loop_span.SpanList) *loop_span.Trajectory {
-	// todo: 待实现
-	return &loop_span.Trajectory{}
-}
-
-=======
 	if req.StartTime == nil {
 		return nil, errorx.NewByCode(obErrorx.CommercialCommonInvalidParamCodeCode, errorx.WithExtraMsg("start_time is required"))
 	}
@@ -654,29 +605,16 @@
 	}, nil
 }
 
->>>>>>> 9cfd0ec3
 func (r *TraceServiceImpl) GetTrajectoryConfig(ctx context.Context, req *GetTrajectoryConfigRequest) (*GetTrajectoryConfigResponse, error) {
 	trajectoryConfig, err := r.traceRepo.GetTrajectoryConfig(ctx, repo.GetTrajectoryConfigParam{WorkspaceId: req.WorkspaceID})
 	if err != nil {
 		return nil, err
 	}
-<<<<<<< HEAD
-	if trajectoryConfig == nil || trajectoryConfig.Filter == nil || *trajectoryConfig.Filter == "" {
-		return &GetTrajectoryConfigResponse{}, nil
-	}
-	filters := &loop_span.FilterFields{}
-	if err := json.Unmarshal([]byte(*trajectoryConfig.Filter), &filters); err != nil {
-		return nil, err
-	}
-	return &GetTrajectoryConfigResponse{
-		Filters: filters,
-=======
 	if trajectoryConfig == nil || trajectoryConfig.Filter == nil {
 		return &GetTrajectoryConfigResponse{}, nil
 	}
 	return &GetTrajectoryConfigResponse{
 		Filters: trajectoryConfig.Filter,
->>>>>>> 9cfd0ec3
 	}, nil
 }
 
