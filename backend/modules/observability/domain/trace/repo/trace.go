--- conflicted
+++ resolved
@@ -74,17 +74,12 @@
 }
 
 type InsertAnnotationParam struct {
-<<<<<<< HEAD
-	WorkSpaceID string
-	Tenant      string
-	TTL         loop_span.TTL
-	Annotations []*loop_span.Annotation
-=======
+	WorkSpaceID    string
 	Tenant         string
 	TTL            loop_span.TTL
+	Annotations    []*loop_span.Annotation
 	Span           *loop_span.Span
 	AnnotationType *loop_span.AnnotationType
->>>>>>> ff51019e
 }
 
 //go:generate mockgen -destination=mocks/trace.go -package=mocks . ITraceRepo
