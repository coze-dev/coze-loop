// Copyright (c) 2025 coze-dev Authors
// SPDX-License-Identifier: Apache-2.0

package rpc

import "context"

const (
	AuthActionTraceRead          = "readLoopTrace"
	AuthActionTraceIngest        = "ingestLoopTrace"
	AuthActionTraceList          = "listLoopTrace"
	AuthActionTraceViewCreate    = "createLoopTraceView"
	AuthActionTraceViewList      = "listLoopTraceView"
	AuthActionTraceViewEdit      = "edit"
	AuthActionAnnotationCreate   = "createLoopTraceAnnotation"
	AuthActionTraceExport        = "exportLoopTrace"
	AuthActionTracePreviewExport = "previewExportLoopTrace"
<<<<<<< HEAD
	AuthActionTraceMetricRead    = "readLoopIndictor"
=======
	AuthActionTraceTaskCreate    = "createLoopTask"
	AuthActionTraceTaskList      = "listLoopTask"
	AuthActionTraceTaskEdit      = "edit"
	AuthActionTaskWritable       = "task_writable"
	AuthActionTaskReadable       = "task_readable"
>>>>>>> 43f34dbc
)

//go:generate mockgen -destination=mocks/auth_provider.go -package=mocks . IAuthProvider
type IAuthProvider interface {
	CheckWorkspacePermission(ctx context.Context, action, workspaceId string, isOpi bool) error
	CheckViewPermission(ctx context.Context, action, workspaceId, viewId string) error
	CheckIngestPermission(ctx context.Context, workspaceId string) error
	CheckQueryPermission(ctx context.Context, workspaceId, platformType string) error
	CheckTaskPermission(ctx context.Context, action, workspaceId, taskId string) error
}<|MERGE_RESOLUTION|>--- conflicted
+++ resolved
@@ -15,15 +15,12 @@
 	AuthActionAnnotationCreate   = "createLoopTraceAnnotation"
 	AuthActionTraceExport        = "exportLoopTrace"
 	AuthActionTracePreviewExport = "previewExportLoopTrace"
-<<<<<<< HEAD
-	AuthActionTraceMetricRead    = "readLoopIndictor"
-=======
 	AuthActionTraceTaskCreate    = "createLoopTask"
 	AuthActionTraceTaskList      = "listLoopTask"
 	AuthActionTraceTaskEdit      = "edit"
 	AuthActionTaskWritable       = "task_writable"
 	AuthActionTaskReadable       = "task_readable"
->>>>>>> 43f34dbc
+	AuthActionTraceMetricRead    = "readLoopIndictor"
 )
 
 //go:generate mockgen -destination=mocks/auth_provider.go -package=mocks . IAuthProvider
