// Copyright (c) 2025 coze-dev Authors
// SPDX-License-Identifier: Apache-2.0

package entity

import (
	"context"
	"time"

	"github.com/coze-dev/coze-loop/backend/kitex_gen/coze/loop/observability/domain/dataset"
	taskdto "github.com/coze-dev/coze-loop/backend/kitex_gen/coze/loop/observability/domain/task"
	"github.com/coze-dev/coze-loop/backend/modules/observability/domain/trace/entity/loop_span"
	obErrorx "github.com/coze-dev/coze-loop/backend/modules/observability/pkg/errno"
	"github.com/coze-dev/coze-loop/backend/pkg/errorx"
	"github.com/coze-dev/coze-loop/backend/pkg/logs"
)

type TimeUnit string

const (
	TimeUnitDay  = "day"
	TimeUnitWeek = "week"
	TimeUnitNull = "null"
)

type TaskStatus string

const (
	TaskStatusUnstarted TaskStatus = "unstarted"
	TaskStatusRunning   TaskStatus = "running"
	TaskStatusFailed    TaskStatus = "failed"
	TaskStatusSuccess   TaskStatus = "success"
	TaskStatusPending   TaskStatus = "pending"
	TaskStatusDisabled  TaskStatus = "disabled"
)

type TaskType string

const (
	TaskTypeAutoEval       TaskType = "auto_evaluate"
	TaskTypeAutoDataReflow TaskType = "auto_data_reflow"
)

type TaskRunType string

const (
	TaskRunTypeBackFill TaskRunType = "back_fill"
	TaskRunTypeNewData  TaskRunType = "new_data"
)

type TaskRunStatus string

const (
	TaskRunStatusRunning TaskRunStatus = "running"
	TaskRunStatusDone    TaskRunStatus = "done"
)

type StatusChangeEvent struct {
	Before TaskStatus
	After  TaskStatus
}

// do
type ObservabilityTask struct {
	ID                    int64             // Task ID
	WorkspaceID           int64             // 空间ID
	Name                  string            // 任务名称
	Description           *string           // 任务描述
	TaskType              TaskType          // 任务类型
	TaskStatus            TaskStatus        // 任务状态
	TaskDetail            *RunDetail        // 任务运行详情
	SpanFilter            *SpanFilterFields // span 过滤条件
	EffectiveTime         *EffectiveTime    // 生效时间
	BackfillEffectiveTime *EffectiveTime    // 历史回溯生效时间
	Sampler               *Sampler          // 采样器
	TaskConfig            *TaskConfig       // 相关任务的配置信息
	CreatedAt             time.Time         // 创建时间
	UpdatedAt             time.Time         // 更新时间
	CreatedBy             string            // 创建人
	UpdatedBy             string            // 更新人

	TaskRuns []*TaskRun
}

type RunDetail struct {
	SuccessCount int64 `json:"success_count"`
	FailedCount  int64 `json:"failed_count"`
	TotalCount   int64 `json:"total_count"`
}
type SpanFilterFields struct {
	Filters      loop_span.FilterFields `json:"filters"`
	PlatformType loop_span.PlatformType `json:"platform_type"`
	SpanListType loop_span.SpanListType `json:"span_list_type"`
}
type EffectiveTime struct {
	// ms timestamp
	StartAt int64 `json:"start_at"`
	// ms timestamp
	EndAt int64 `json:"end_at"`
}
type Sampler struct {
	SampleRate    float64  `json:"sample_rate"`
	SampleSize    int64    `json:"sample_size"`
	IsCycle       bool     `json:"is_cycle"`
	CycleCount    int64    `json:"cycle_count"`
	CycleInterval int64    `json:"cycle_interval"`
	CycleTimeUnit TimeUnit `json:"cycle_time_unit"`
}
type TaskConfig struct {
	AutoEvaluateConfigs []*AutoEvaluateConfig `json:"auto_evaluate_configs"`
	DataReflowConfig    []*DataReflowConfig
}
type AutoEvaluateConfig struct {
	EvaluatorVersionID int64                   `json:"evaluator_version_id"`
	EvaluatorID        int64                   `json:"evaluator_id"`
	FieldMappings      []*EvaluateFieldMapping `json:"field_mappings"`
}
type EvaluateFieldMapping struct {
	// 数据集字段约束
	FieldSchema        *dataset.FieldSchema `json:"field_schema"`
	TraceFieldKey      string               `json:"trace_field_key"`
	TraceFieldJsonpath string               `json:"trace_field_jsonpath"`
	EvalSetName        *string              `json:"eval_set_name"`
}
type DataReflowConfig struct {
	DatasetID     *int64                 `json:"dataset_id"`
	DatasetName   *string                `json:"dataset_name"`
	DatasetSchema dataset.DatasetSchema  `json:"dataset_schema"`
	FieldMappings []dataset.FieldMapping `json:"field_mappings"`
}

type TaskRun struct {
	ID             int64           // Task Run ID
	TaskID         int64           // Task ID
	WorkspaceID    int64           // 空间ID
	TaskType       TaskRunType     // 任务类型
	RunStatus      TaskRunStatus   // Task Run状态
	RunDetail      *RunDetail      // Task Run运行详情
	BackfillDetail *BackfillDetail // 历史回溯运行详情
	RunStartAt     time.Time       // run 开始时间
	RunEndAt       time.Time       // run 结束时间
	TaskRunConfig  *TaskRunConfig  // 相关任务的配置信息
	CreatedAt      time.Time       // 创建时间
	UpdatedAt      time.Time       // 更新时间
}
type BackfillDetail struct {
	SuccessCount      *int64  `json:"success_count"`
	FailedCount       *int64  `json:"failed_count"`
	TotalCount        *int64  `json:"total_count"`
	BackfillStatus    *string `json:"backfill_status"`
	LastSpanPageToken *string `json:"last_span_page_token"`
}
type TaskRunConfig struct {
	AutoEvaluateRunConfig *AutoEvaluateRunConfig `json:"auto_evaluate_run_config"`
	DataReflowRunConfig   *DataReflowRunConfig   `json:"data_reflow_run_config"`
}
type AutoEvaluateRunConfig struct {
	ExptID       int64   `json:"expt_id"`
	ExptRunID    int64   `json:"expt_run_id"`
	EvalID       int64   `json:"eval_id"`
	SchemaID     int64   `json:"schema_id"`
	Schema       *string `json:"schema"`
	EndAt        int64   `json:"end_at"`
	CycleStartAt int64   `json:"cycle_start_at"`
	CycleEndAt   int64   `json:"cycle_end_at"`
	Status       string  `json:"status"`
}
type DataReflowRunConfig struct {
	DatasetID    int64  `json:"dataset_id"`
	DatasetRunID int64  `json:"dataset_run_id"`
	EndAt        int64  `json:"end_at"`
	CycleStartAt int64  `json:"cycle_start_at"`
	CycleEndAt   int64  `json:"cycle_end_at"`
	Status       string `json:"status"`
}

<<<<<<< HEAD
func (t *ObservabilityTask) IsFinished() bool {
=======
func (t ObservabilityTask) GetRunTimeRange() (startAt, endAt int64) {
	if t.EffectiveTime == nil {
		return 0, 0
	}
	startAt = t.EffectiveTime.StartAt
	if !t.Sampler.IsCycle {
		endAt = t.EffectiveTime.EndAt
	} else {
		switch t.Sampler.CycleTimeUnit {
		case task.TimeUnitDay:
			endAt = startAt + (t.Sampler.CycleInterval)*24*time.Hour.Milliseconds()
		case task.TimeUnitWeek:
			endAt = startAt + (t.Sampler.CycleInterval)*7*24*time.Hour.Milliseconds()
		default:
			endAt = startAt + (t.Sampler.CycleInterval)*24*time.Hour.Milliseconds()
		}
	}
	return startAt, endAt
}

func (t ObservabilityTask) IsFinished() bool {
>>>>>>> b42010f5
	switch t.TaskStatus {
	case TaskStatusSuccess, TaskStatusDisabled, TaskStatusPending:
		return true
	default:
		return false
	}
}

func (t *ObservabilityTask) GetBackfillTaskRun() *TaskRun {
	for _, taskRun := range t.TaskRuns {
		if taskRun.TaskType == TaskRunTypeBackFill {
			return taskRun
		}
	}
	return nil
}

func (t *ObservabilityTask) GetCurrentTaskRun() *TaskRun {
	for _, taskRun := range t.TaskRuns {
		if taskRun.TaskType == TaskRunTypeNewData && taskRun.RunStatus == TaskRunStatusRunning {
			return taskRun
		}
	}
	return nil
}

func (t *ObservabilityTask) GetTaskTTL() int64 {
	var ttl int64
	if t.EffectiveTime != nil {
		ttl = t.EffectiveTime.EndAt - t.EffectiveTime.StartAt
	}
	if t.BackfillEffectiveTime != nil {
		ttl += t.BackfillEffectiveTime.EndAt - t.BackfillEffectiveTime.StartAt
	}
	return ttl
}

func (t *ObservabilityTask) SetEffectiveTime(ctx context.Context, effectiveTime EffectiveTime) error {
	if t.EffectiveTime == nil {
		logs.CtxError(ctx, "EffectiveTime is null.")
		return errorx.NewByCode(obErrorx.CommercialCommonInvalidParamCodeCode, errorx.WithExtraMsg("effective time is nil"))
	}
	// 开始时间不能大于结束时间
	if effectiveTime.StartAt >= effectiveTime.EndAt {
		logs.CtxError(ctx, "Start time must be less than end time")
		return errorx.NewByCode(obErrorx.CommercialCommonInvalidParamCodeCode, errorx.WithExtraMsg("start time must be less than end time"))
	}
	// 开始、结束时间不能小于当前时间
	if t.EffectiveTime.StartAt != effectiveTime.StartAt && effectiveTime.StartAt < time.Now().UnixMilli() {
		logs.CtxError(ctx, "update time must be greater than current time")
		return errorx.NewByCode(obErrorx.CommercialCommonInvalidParamCodeCode, errorx.WithExtraMsg("start time must be greater than current time"))
	}
	if t.EffectiveTime.EndAt != effectiveTime.EndAt && effectiveTime.EndAt < time.Now().UnixMilli() {
		logs.CtxError(ctx, "update time must be greater than current time")
		return errorx.NewByCode(obErrorx.CommercialCommonInvalidParamCodeCode, errorx.WithExtraMsg("start time must be greater than current time"))
	}
	switch t.TaskStatus {
	case TaskStatusUnstarted:
		if effectiveTime.StartAt != 0 {
			t.EffectiveTime.StartAt = effectiveTime.StartAt
		}
		if effectiveTime.EndAt != 0 {
			t.EffectiveTime.EndAt = effectiveTime.EndAt
		}
	case TaskStatusRunning, TaskStatusPending:
		if effectiveTime.EndAt != 0 {
			t.EffectiveTime.EndAt = effectiveTime.EndAt
		}
	default:
		logs.CtxError(ctx, "Invalid task status:%s", t.TaskStatus)
		return errorx.NewByCode(obErrorx.CommercialCommonInvalidParamCodeCode, errorx.WithExtraMsg("invalid task status"))
	}
	return nil
}

func (t *ObservabilityTask) SetTaskStatus(ctx context.Context, taskStatus TaskStatus) (*StatusChangeEvent, error) {
	currentTaskStatus := t.TaskStatus
	if currentTaskStatus == taskStatus {
		return nil, nil
	}

	switch taskStatus {
	case taskdto.TaskStatusUnstarted:
		break
	case taskdto.TaskStatusRunning:
		if currentTaskStatus == taskdto.TaskStatusUnstarted || currentTaskStatus == taskdto.TaskStatusPending {
			t.TaskStatus = taskStatus
			return &StatusChangeEvent{
				Before: currentTaskStatus,
				After:  taskStatus,
			}, nil
		}
	case taskdto.TaskStatusPending:
		if currentTaskStatus == taskdto.TaskStatusRunning {
			t.TaskStatus = taskStatus
			return &StatusChangeEvent{
				Before: currentTaskStatus,
				After:  taskStatus,
			}, nil
		}
	case taskdto.TaskStatusDisabled:
		if currentTaskStatus == taskdto.TaskStatusUnstarted || currentTaskStatus == taskdto.TaskStatusPending {
			t.TaskStatus = taskStatus
			return &StatusChangeEvent{
				Before: currentTaskStatus,
				After:  taskStatus,
			}, nil
		}
	case taskdto.TaskStatusSuccess:
		break
	}

	logs.CtxError(ctx, "Invalid task status. Before:[%s], after:[%s]", currentTaskStatus, taskStatus)
	return nil, errorx.NewByCode(obErrorx.CommercialCommonInvalidParamCodeCode, errorx.WithExtraMsg("invalid task status"))
}

func (t *ObservabilityTask) ShouldTriggerBackfill() bool {
	// 检查回填时间配置
	if t.BackfillEffectiveTime == nil {
		return false
	}

	return t.BackfillEffectiveTime.StartAt > 0 &&
		t.BackfillEffectiveTime.EndAt > 0 &&
		t.BackfillEffectiveTime.StartAt < t.BackfillEffectiveTime.EndAt
}<|MERGE_RESOLUTION|>--- conflicted
+++ resolved
@@ -174,9 +174,6 @@
 	Status       string `json:"status"`
 }
 
-<<<<<<< HEAD
-func (t *ObservabilityTask) IsFinished() bool {
-=======
 func (t ObservabilityTask) GetRunTimeRange() (startAt, endAt int64) {
 	if t.EffectiveTime == nil {
 		return 0, 0
@@ -186,9 +183,9 @@
 		endAt = t.EffectiveTime.EndAt
 	} else {
 		switch t.Sampler.CycleTimeUnit {
-		case task.TimeUnitDay:
+		case TimeUnitDay:
 			endAt = startAt + (t.Sampler.CycleInterval)*24*time.Hour.Milliseconds()
-		case task.TimeUnitWeek:
+		case TimeUnitWeek:
 			endAt = startAt + (t.Sampler.CycleInterval)*7*24*time.Hour.Milliseconds()
 		default:
 			endAt = startAt + (t.Sampler.CycleInterval)*24*time.Hour.Milliseconds()
@@ -198,7 +195,6 @@
 }
 
 func (t ObservabilityTask) IsFinished() bool {
->>>>>>> b42010f5
 	switch t.TaskStatus {
 	case TaskStatusSuccess, TaskStatusDisabled, TaskStatusPending:
 		return true
