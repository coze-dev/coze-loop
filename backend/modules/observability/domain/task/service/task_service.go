// Copyright (c) 2025 coze-dev Authors
// SPDX-License-Identifier: Apache-2.0

package service

import (
	"context"
	"fmt"
	"github.com/coze-dev/coze-loop/backend/modules/observability/domain/component/storage"
	"github.com/coze-dev/coze-loop/backend/modules/observability/domain/component/tenant"
	"strconv"
	"time"

	"github.com/bytedance/gg/gptr"
	"github.com/coze-dev/coze-loop/backend/infra/idgen"
	"github.com/coze-dev/coze-loop/backend/infra/middleware/session"
	"github.com/coze-dev/coze-loop/backend/modules/observability/domain/component/mq"
	"github.com/coze-dev/coze-loop/backend/modules/observability/domain/task/entity"
	"github.com/coze-dev/coze-loop/backend/modules/observability/domain/task/repo"
	"github.com/coze-dev/coze-loop/backend/modules/observability/domain/task/service/taskexe"
	"github.com/coze-dev/coze-loop/backend/modules/observability/domain/task/service/taskexe/processor"
	"github.com/coze-dev/coze-loop/backend/modules/observability/domain/trace/entity/common"
	"github.com/coze-dev/coze-loop/backend/modules/observability/domain/trace/entity/loop_span"
	traceservice "github.com/coze-dev/coze-loop/backend/modules/observability/domain/trace/service"
	"github.com/coze-dev/coze-loop/backend/modules/observability/domain/trace/service/trace/span_filter"
	obErrorx "github.com/coze-dev/coze-loop/backend/modules/observability/pkg/errno"
	"github.com/coze-dev/coze-loop/backend/pkg/errorx"
	"github.com/coze-dev/coze-loop/backend/pkg/logs"
)

type CreateTaskReq struct {
	Task *entity.ObservabilityTask
}
type CreateTaskResp struct {
	TaskID *int64
}
type UpdateTaskReq struct {
	TaskID        int64
	WorkspaceID   int64
	TaskStatus    *entity.TaskStatus
	Description   *string
	EffectiveTime *entity.EffectiveTime
	SampleRate    *float64
}
type ListTasksReq struct {
	WorkspaceID int64
	TaskFilters *entity.TaskFilterFields
	Limit       int32
	Offset      int32
	OrderBy     *common.OrderBy
}
type ListTasksResp struct {
	Tasks []*entity.ObservabilityTask
	Total int64
}
type GetTaskReq struct {
	TaskID      int64
	WorkspaceID int64
}
type GetTaskResp struct {
	Task *entity.ObservabilityTask
}
type CheckTaskNameReq struct {
	WorkspaceID int64
	Name        string
}
type CheckTaskNameResp struct {
	Pass *bool
}

//go:generate mockgen -destination=mocks/task_service.go -package=mocks . ITaskService
type ITaskService interface {
	CreateTask(ctx context.Context, req *CreateTaskReq) (resp *CreateTaskResp, err error)
	UpdateTask(ctx context.Context, req *UpdateTaskReq) (err error)
	ListTasks(ctx context.Context, req *ListTasksReq) (resp *ListTasksResp, err error)
	GetTask(ctx context.Context, req *GetTaskReq) (resp *GetTaskResp, err error)
	CheckTaskName(ctx context.Context, req *CheckTaskNameReq) (resp *CheckTaskNameResp, err error)

	SendBackfillMessage(ctx context.Context, event *entity.BackFillEvent) error
}

func NewTaskServiceImpl(
	tRepo repo.ITaskRepo,
	idGenerator idgen.IIDGenerator,
	backfillProducer mq.IBackfillProducer,
	taskProcessor *processor.TaskProcessor,
<<<<<<< HEAD
	storageProvider storage.IStorageProvider,
	tenantProvider tenant.ITenantProvider,
=======
	buildHelper traceservice.TraceFilterProcessorBuilder,
>>>>>>> ff51019e
) (ITaskService, error) {
	return &TaskServiceImpl{
		TaskRepo:         tRepo,
		idGenerator:      idGenerator,
		backfillProducer: backfillProducer,
		taskProcessor:    *taskProcessor,
<<<<<<< HEAD
		storageProvider:  storageProvider,
		tenantProvider:   tenantProvider,
=======
		buildHelper:      buildHelper,
>>>>>>> ff51019e
	}, nil
}

type TaskServiceImpl struct {
	TaskRepo         repo.ITaskRepo
	idGenerator      idgen.IIDGenerator
	backfillProducer mq.IBackfillProducer
	taskProcessor    processor.TaskProcessor
<<<<<<< HEAD
	storageProvider  storage.IStorageProvider
	tenantProvider   tenant.ITenantProvider
=======
	buildHelper      traceservice.TraceFilterProcessorBuilder
>>>>>>> ff51019e
}

func (t *TaskServiceImpl) CreateTask(ctx context.Context, req *CreateTaskReq) (resp *CreateTaskResp, err error) {
	taskDO := req.Task
	// 校验task name是否存在
	checkResp, err := t.CheckTaskName(ctx, &CheckTaskNameReq{
		WorkspaceID: taskDO.WorkspaceID,
		Name:        taskDO.Name,
	})
	if err != nil {
		logs.CtxError(ctx, "CheckTaskName err:%v", err)
		return nil, err
	}
	if !*checkResp.Pass {
		logs.CtxError(ctx, "task name exist")
		return nil, errorx.NewByCode(obErrorx.CommonInvalidParamCode, errorx.WithExtraMsg("task name exist"))
	}

	if err := t.buildSpanFilters(ctx, taskDO); err != nil {
		logs.CtxError(ctx, "buildSpanFilters err:%v", err)
		return nil, err
	}

	proc := t.taskProcessor.GetTaskProcessor(taskDO.TaskType)
	// 校验配置项是否有效
	if err = proc.ValidateConfig(ctx, taskDO); err != nil {
		logs.CtxError(ctx, "ValidateConfig err:%v", err)
		return nil, errorx.NewByCode(obErrorx.CommonInvalidParamCode, errorx.WithExtraMsg(fmt.Sprintf("config invalid:%v", err)))
	}
	id, err := t.TaskRepo.CreateTask(ctx, taskDO)
	if err != nil {
		return nil, err
	}
	// storage准备
	tenants, err := t.tenantProvider.GetTenantsByPlatformType(ctx, loop_span.PlatformType(req.Task.SpanFilter.PlatformType))
	if err != nil {
		return nil, err
	}
	if err = t.storageProvider.PrepareStorageForTask(ctx, strconv.FormatInt(req.Task.WorkspaceID, 10), tenants); err != nil {
		logs.CtxError(ctx, "PrepareStorageForTask err:%v", err)
		return nil, err
	}
	// 创建任务的数据准备
	// 数据回流任务——创建/更新输出数据集
	// 自动评测历史回溯——创建空壳子
	taskDO.ID = id
	if err = proc.OnTaskCreated(ctx, taskDO); err != nil {
		logs.CtxError(ctx, "create initial task run failed, task_id=%d, err=%v", id, err)

		if err1 := t.TaskRepo.DeleteTask(ctx, taskDO); err1 != nil {
			logs.CtxError(ctx, "delete task failed, task_id=%d, err=%v", id, err1)
		}
		return nil, err
	}

	// 历史回溯数据发MQ
	if taskDO.ShouldTriggerBackfill() {
		backfillEvent := &entity.BackFillEvent{
			SpaceID: taskDO.WorkspaceID,
			TaskID:  id,
		}

		if err := t.SendBackfillMessage(context.Background(), backfillEvent); err != nil {
			// 失败了会有定时任务进行补偿
			logs.CtxWarn(ctx, "send backfill message failed, task_id=%d, err=%v", id, err)
		}
	}

	return &CreateTaskResp{TaskID: &id}, nil
}

func (t *TaskServiceImpl) UpdateTask(ctx context.Context, req *UpdateTaskReq) (err error) {
	taskDO, err := t.TaskRepo.GetTask(ctx, req.TaskID, &req.WorkspaceID, nil)
	if err != nil {
		return err
	}
	if taskDO == nil {
		logs.CtxError(ctx, "task [%d] not found", req.TaskID)
		return errorx.NewByCode(obErrorx.CommercialCommonInvalidParamCodeCode, errorx.WithExtraMsg("task not found"))
	}
	userID := session.UserIDInCtxOrEmpty(ctx)
	if userID == "" {
		return errorx.NewByCode(obErrorx.UserParseFailedCode)
	}
	// 校验更新参数是否合法
	if req.Description != nil {
		taskDO.Description = req.Description
	}
	if req.EffectiveTime != nil {
		if err := taskDO.SetEffectiveTime(ctx, *req.EffectiveTime); err != nil {
			return err
		}
	}
	if req.SampleRate != nil {
		taskDO.Sampler.SampleRate = *req.SampleRate
	}
	if req.TaskStatus != nil {
		event, err := taskDO.SetTaskStatus(ctx, *req.TaskStatus)
		if err != nil {
			return err
		}

		if event != nil {
			if event.After == entity.TaskStatusDisabled {
				// 禁用操作处理
				proc := t.taskProcessor.GetTaskProcessor(taskDO.TaskType)
				var taskRun *entity.TaskRun
				for _, tr := range taskDO.TaskRuns {
					if tr.RunStatus == entity.TaskRunStatusRunning {
						taskRun = tr
						break
					}
				}
				if err = proc.OnTaskRunFinished(ctx, taskexe.OnTaskRunFinishedReq{
					Task:    taskDO,
					TaskRun: taskRun,
				}); err != nil {
					logs.CtxError(ctx, "proc Finish err:%v", err)
					return err
				}
				err = t.TaskRepo.RemoveNonFinalTask(ctx, strconv.FormatInt(taskDO.WorkspaceID, 10), taskDO.ID)
				if err != nil {
					logs.CtxError(ctx, "remove non final task failed, task_id=%d, err=%v", taskDO.ID, err)
				}
			}
		}
	}
	taskDO.UpdatedBy = userID
	taskDO.UpdatedAt = time.Now()
	if err = t.TaskRepo.UpdateTask(ctx, taskDO); err != nil {
		return err
	}
	return nil
}

func (t *TaskServiceImpl) ListTasks(ctx context.Context, req *ListTasksReq) (resp *ListTasksResp, err error) {
	taskDOs, total, err := t.TaskRepo.ListTasks(ctx, repo.ListTaskParam{
		WorkspaceIDs: []int64{req.WorkspaceID},
		TaskFilters:  req.TaskFilters,
		ReqLimit:     req.Limit,
		ReqOffset:    req.Offset,
		OrderBy:      req.OrderBy,
	})
	if err != nil {
		logs.CtxError(ctx, "ListTasks err:%v", err)
		return resp, err
	}
	if len(taskDOs) == 0 {
		logs.CtxInfo(ctx, "GetTasks tasks is nil")
		return resp, nil
	}

	taskDOs = filterHiddenFilters(taskDOs)

	return &ListTasksResp{
		Tasks: taskDOs,
		Total: total,
	}, nil
}

func (t *TaskServiceImpl) GetTask(ctx context.Context, req *GetTaskReq) (resp *GetTaskResp, err error) {
	taskDO, err := t.TaskRepo.GetTask(ctx, req.TaskID, &req.WorkspaceID, nil)
	if err != nil {
		logs.CtxError(ctx, "GetTasks err:%v", err)
		return resp, err
	}
	if taskDO == nil {
		logs.CtxError(ctx, "GetTasks tasks is nil")
		return resp, nil
	}

	taskDO = filterHiddenFilters([]*entity.ObservabilityTask{taskDO})[0]

	return &GetTaskResp{Task: taskDO}, nil
}

func filterHiddenFilters(tasks []*entity.ObservabilityTask) []*entity.ObservabilityTask {
	for _, t := range tasks {
		if t == nil || t.SpanFilter == nil {
			continue
		}

		filtered := filterVisibleFilterFields(&t.SpanFilter.Filters)
		if filtered != nil {
			t.SpanFilter.Filters = *filtered
		}
	}
	return tasks
}

func filterVisibleFilterFields(fields *loop_span.FilterFields) *loop_span.FilterFields {
	if fields == nil {
		return nil
	}

	filters := fields.FilterFields
	if len(filters) == 0 {
		return fields
	}

	writeIdx := 0
	for _, f := range filters {
		if f == nil || f.Hidden {
			continue
		}
		if f.SubFilter != nil {
			filteredSub := filterVisibleFilterFields(f.SubFilter)
			if filteredSub == nil || len(filteredSub.FilterFields) == 0 {
				f.SubFilter = nil
			} else {
				f.SubFilter = filteredSub
			}
		}
		filters[writeIdx] = f
		writeIdx++
	}

	if writeIdx == len(filters) {
		return fields
	}

	for i := writeIdx; i < len(filters); i++ {
		filters[i] = nil
	}

	fields.FilterFields = filters[:writeIdx]
	return fields
}

func (t *TaskServiceImpl) CheckTaskName(ctx context.Context, req *CheckTaskNameReq) (resp *CheckTaskNameResp, err error) {
	taskPOs, _, err := t.TaskRepo.ListTasks(ctx, repo.ListTaskParam{
		WorkspaceIDs: []int64{req.WorkspaceID},
		TaskFilters: &entity.TaskFilterFields{
			FilterFields: []*entity.TaskFilterField{
				{
					FieldName: gptr.Of(entity.TaskFieldNameTaskName),
					FieldType: gptr.Of(entity.FieldTypeString),
					Values:    []string{req.Name},
					QueryType: gptr.Of(entity.QueryTypeMatch),
				},
			},
		},
		ReqLimit:  10,
		ReqOffset: 0,
	})
	if err != nil {
		logs.CtxError(ctx, "ListTasks err:%v", err)
		return nil, err
	}
	var pass bool
	if len(taskPOs) > 0 {
		pass = false
	} else {
		pass = true
	}
	return &CheckTaskNameResp{Pass: gptr.Of(pass)}, nil
}

// SendBackfillMessage 发送MQ消息
func (t *TaskServiceImpl) SendBackfillMessage(ctx context.Context, event *entity.BackFillEvent) error {
	if t.backfillProducer == nil {
		return errorx.NewByCode(obErrorx.CommonInternalErrorCode, errorx.WithExtraMsg("backfill producer not initialized"))
	}

	return t.backfillProducer.SendBackfill(ctx, event)
}

func (t *TaskServiceImpl) buildSpanFilters(ctx context.Context, taskDO *entity.ObservabilityTask) error {
	f, err := t.buildHelper.BuildPlatformRelatedFilter(ctx, taskDO.SpanFilter.PlatformType)
	if err != nil {
		return err
	}
	env := &span_filter.SpanEnv{
		WorkspaceID: taskDO.WorkspaceID,
	}

	// coze场景中，需要将basic filter提前固化到数据库中，避免任务触发时重复调用coze接口
	basicFilter, forceQuery, err := f.BuildBasicSpanFilter(ctx, env)
	if err != nil {
		return err
	} else if len(basicFilter) == 0 && !forceQuery {
		logs.CtxInfo(ctx, "Build basic filter failed, platform type: [%s], workspaceID: [%d]",
			taskDO.SpanFilter.PlatformType, taskDO.WorkspaceID)
		return errorx.NewByCode(obErrorx.CommercialCommonInvalidParamCodeCode, errorx.WithExtraMsg("User has no permission"))
	}

	// basic filter对用户不可见
	for _, filter := range basicFilter {
		filter.SetHidden(true)
	}

	taskDO.SpanFilter.Filters.FilterFields = append(taskDO.SpanFilter.Filters.FilterFields, basicFilter...)
	return nil
}<|MERGE_RESOLUTION|>--- conflicted
+++ resolved
@@ -84,24 +84,18 @@
 	idGenerator idgen.IIDGenerator,
 	backfillProducer mq.IBackfillProducer,
 	taskProcessor *processor.TaskProcessor,
-<<<<<<< HEAD
 	storageProvider storage.IStorageProvider,
 	tenantProvider tenant.ITenantProvider,
-=======
 	buildHelper traceservice.TraceFilterProcessorBuilder,
->>>>>>> ff51019e
 ) (ITaskService, error) {
 	return &TaskServiceImpl{
 		TaskRepo:         tRepo,
 		idGenerator:      idGenerator,
 		backfillProducer: backfillProducer,
 		taskProcessor:    *taskProcessor,
-<<<<<<< HEAD
 		storageProvider:  storageProvider,
 		tenantProvider:   tenantProvider,
-=======
 		buildHelper:      buildHelper,
->>>>>>> ff51019e
 	}, nil
 }
 
@@ -110,12 +104,9 @@
 	idGenerator      idgen.IIDGenerator
 	backfillProducer mq.IBackfillProducer
 	taskProcessor    processor.TaskProcessor
-<<<<<<< HEAD
 	storageProvider  storage.IStorageProvider
 	tenantProvider   tenant.ITenantProvider
-=======
 	buildHelper      traceservice.TraceFilterProcessorBuilder
->>>>>>> ff51019e
 }
 
 func (t *TaskServiceImpl) CreateTask(ctx context.Context, req *CreateTaskReq) (resp *CreateTaskResp, err error) {
