// Copyright (c) 2025 coze-dev Authors
// SPDX-License-Identifier: Apache-2.0

package service

import (
	"context"
	"errors"
	"testing"
	"time"

	"github.com/bytedance/gg/gptr"
	"github.com/stretchr/testify/assert"
	"go.uber.org/mock/gomock"

	"github.com/coze-dev/coze-loop/backend/infra/middleware/session"
	componentmq "github.com/coze-dev/coze-loop/backend/modules/observability/domain/component/mq"
	"github.com/coze-dev/coze-loop/backend/modules/observability/domain/task/entity"
	taskrepo "github.com/coze-dev/coze-loop/backend/modules/observability/domain/task/repo"
	repomocks "github.com/coze-dev/coze-loop/backend/modules/observability/domain/task/repo/mocks"
	"github.com/coze-dev/coze-loop/backend/modules/observability/domain/task/service/taskexe"
	"github.com/coze-dev/coze-loop/backend/modules/observability/domain/task/service/taskexe/processor"
	"github.com/coze-dev/coze-loop/backend/modules/observability/domain/trace/entity/loop_span"
	"github.com/coze-dev/coze-loop/backend/modules/observability/domain/trace/service/trace/span_filter"
	"github.com/coze-dev/coze-loop/backend/modules/observability/domain/trace/service/trace/span_processor"
	obErrorx "github.com/coze-dev/coze-loop/backend/modules/observability/pkg/errno"
	"github.com/coze-dev/coze-loop/backend/pkg/errorx"
)

type fakeProcessor struct {
	validateErr       error
	onCreateErr       error
	onFinishRunErr    error
	onCreateCalled    bool
	onFinishRunCalled bool
}

func (f *fakeProcessor) ValidateConfig(context.Context, any) error {
	return f.validateErr
}

func (f *fakeProcessor) Invoke(context.Context, *taskexe.Trigger) error {
	return nil
}

func (f *fakeProcessor) OnTaskCreated(ctx context.Context, currentTask *entity.ObservabilityTask) error {
	f.onCreateCalled = true
	return f.onCreateErr
}

func (f *fakeProcessor) OnTaskUpdated(ctx context.Context, currentTask *entity.ObservabilityTask, taskOp entity.TaskStatus) error {
	return nil
}

func (f *fakeProcessor) OnTaskFinished(ctx context.Context, param taskexe.OnTaskFinishedReq) error {
	return nil
}

func (f *fakeProcessor) OnTaskRunCreated(ctx context.Context, param taskexe.OnTaskRunCreatedReq) error {
	return nil
}

func (f *fakeProcessor) OnTaskRunFinished(ctx context.Context, param taskexe.OnTaskRunFinishedReq) error {
	f.onFinishRunCalled = true
	return f.onFinishRunErr
}

type stubTraceFilterBuilder struct{}

func (s *stubTraceFilterBuilder) BuildPlatformRelatedFilter(context.Context, loop_span.PlatformType) (span_filter.Filter, error) {
	return &stubSpanFilter{}, nil
}

func (s *stubTraceFilterBuilder) BuildGetTraceProcessors(context.Context, span_processor.Settings) ([]span_processor.Processor, error) {
	return nil, nil
}

func (s *stubTraceFilterBuilder) BuildListSpansProcessors(context.Context, span_processor.Settings) ([]span_processor.Processor, error) {
	return nil, nil
}

func (s *stubTraceFilterBuilder) BuildAdvanceInfoProcessors(context.Context, span_processor.Settings) ([]span_processor.Processor, error) {
	return nil, nil
}

func (s *stubTraceFilterBuilder) BuildIngestTraceProcessors(context.Context, span_processor.Settings) ([]span_processor.Processor, error) {
	return nil, nil
}

func (s *stubTraceFilterBuilder) BuildSearchTraceOApiProcessors(context.Context, span_processor.Settings) ([]span_processor.Processor, error) {
	return nil, nil
}

func (s *stubTraceFilterBuilder) BuildListSpansOApiProcessors(context.Context, span_processor.Settings) ([]span_processor.Processor, error) {
	return nil, nil
}

type stubSpanFilter struct{}

func (s *stubSpanFilter) BuildBasicSpanFilter(context.Context, *span_filter.SpanEnv) ([]*loop_span.FilterField, bool, error) {
	return nil, true, nil
}

func (s *stubSpanFilter) BuildRootSpanFilter(context.Context, *span_filter.SpanEnv) ([]*loop_span.FilterField, error) {
	return nil, nil
}

func (s *stubSpanFilter) BuildLLMSpanFilter(context.Context, *span_filter.SpanEnv) ([]*loop_span.FilterField, error) {
	return nil, nil
}

func (s *stubSpanFilter) BuildALLSpanFilter(context.Context, *span_filter.SpanEnv) ([]*loop_span.FilterField, error) {
	return nil, nil
}

type stubBackfillProducer struct {
	ch  chan *entity.BackFillEvent
	err error
}

func (s *stubBackfillProducer) SendBackfill(ctx context.Context, message *entity.BackFillEvent) error {
	if s.ch != nil {
		s.ch <- message
	}
	return s.err
}

func newTaskServiceWithProcessor(t *testing.T, repo taskrepo.ITaskRepo, backfill componentmq.IBackfillProducer, proc taskexe.Processor, taskType entity.TaskType) *TaskServiceImpl {
	t.Helper()
	tp := processor.NewTaskProcessor()
	tp.Register(taskType, proc)
	service, err := NewTaskServiceImpl(repo, nil, backfill, tp, &stubTraceFilterBuilder{})
	assert.NoError(t, err)
	return service.(*TaskServiceImpl)
}

func TestTaskServiceImpl_CreateTask(t *testing.T) {
	t.Parallel()

	t.Run("success with backfill", func(t *testing.T) {
		t.Parallel()
		ctrl := gomock.NewController(t)
		defer ctrl.Finish()

		repoMock := repomocks.NewMockITaskRepo(ctrl)
		repoMock.EXPECT().ListTasks(gomock.Any(), gomock.Any()).Return(nil, int64(0), nil)
		repoMock.EXPECT().CreateTask(gomock.Any(), gomock.AssignableToTypeOf(&entity.ObservabilityTask{})).DoAndReturn(func(ctx context.Context, taskDO *entity.ObservabilityTask) (int64, error) {
			return 1001, nil
		})
		repoMock.EXPECT().DeleteTask(gomock.Any(), gomock.Any()).Times(0)

		proc := &fakeProcessor{}
		backfillCh := make(chan *entity.BackFillEvent, 1)
		backfill := &stubBackfillProducer{ch: backfillCh}

		svc := newTaskServiceWithProcessor(t, repoMock, backfill, proc, entity.TaskTypeAutoEval)

		reqTask := &entity.ObservabilityTask{
			WorkspaceID:           123,
			Name:                  "task",
			TaskType:              entity.TaskTypeAutoEval,
			TaskStatus:            entity.TaskStatusUnstarted,
			SpanFilter:            &entity.SpanFilterFields{},
			BackfillEffectiveTime: &entity.EffectiveTime{StartAt: time.Now().Add(time.Second).UnixMilli(), EndAt: time.Now().Add(2 * time.Second).UnixMilli()},
			Sampler:               &entity.Sampler{},
			EffectiveTime:         &entity.EffectiveTime{StartAt: time.Now().Add(time.Second).UnixMilli(), EndAt: time.Now().Add(2 * time.Second).UnixMilli()},
		}
		resp, err := svc.CreateTask(context.Background(), &CreateTaskReq{Task: reqTask})
		assert.NoError(t, err)
		if assert.NotNil(t, resp) {
			assert.Equal(t, int64(1001), *resp.TaskID)
		}
		assert.True(t, proc.onCreateCalled)

		select {
		case event := <-backfillCh:
			assert.Equal(t, reqTask.WorkspaceID, event.SpaceID)
			assert.Equal(t, int64(1001), event.TaskID)
		case <-time.After(200 * time.Millisecond):
			t.Fatal("expected backfill event")
		}
	})

	t.Run("invalid config", func(t *testing.T) {
		t.Parallel()
		ctrl := gomock.NewController(t)
		defer ctrl.Finish()

		repoMock := repomocks.NewMockITaskRepo(ctrl)
		repoMock.EXPECT().ListTasks(gomock.Any(), gomock.Any()).Return(nil, int64(0), nil)

		proc := &fakeProcessor{validateErr: errors.New("invalid config")}
		svc := newTaskServiceWithProcessor(t, repoMock, nil, proc, entity.TaskTypeAutoEval)

		reqTask := &entity.ObservabilityTask{WorkspaceID: 1, Name: "task", TaskType: entity.TaskTypeAutoEval, Sampler: &entity.Sampler{}, EffectiveTime: &entity.EffectiveTime{}, SpanFilter: &entity.SpanFilterFields{}}
		resp, err := svc.CreateTask(context.Background(), &CreateTaskReq{Task: reqTask})
		assert.Nil(t, resp)
		assert.Error(t, err)
		statusErr, ok := errorx.FromStatusError(err)
		if assert.True(t, ok) {
			assert.EqualValues(t, obErrorx.CommonInvalidParamCode, statusErr.Code())
		}
	})

	t.Run("duplicate name", func(t *testing.T) {
		t.Parallel()
		ctrl := gomock.NewController(t)
		defer ctrl.Finish()

		repoMock := repomocks.NewMockITaskRepo(ctrl)
		repoMock.EXPECT().ListTasks(gomock.Any(), gomock.Any()).Return([]*entity.ObservabilityTask{{}}, int64(1), nil)

		proc := &fakeProcessor{}
		svc := newTaskServiceWithProcessor(t, repoMock, nil, proc, entity.TaskTypeAutoEval)
		reqTask := &entity.ObservabilityTask{WorkspaceID: 1, Name: "task", TaskType: entity.TaskTypeAutoEval, Sampler: &entity.Sampler{}, EffectiveTime: &entity.EffectiveTime{}, SpanFilter: &entity.SpanFilterFields{}}
		resp, err := svc.CreateTask(context.Background(), &CreateTaskReq{Task: reqTask})
		assert.Nil(t, resp)
		assert.Error(t, err)
		statusErr, ok := errorx.FromStatusError(err)
		if assert.True(t, ok) {
			assert.EqualValues(t, obErrorx.CommonInvalidParamCode, statusErr.Code())
		}
		assert.False(t, proc.onCreateCalled)
	})

	t.Run("on create hook error", func(t *testing.T) {
		t.Parallel()
		ctrl := gomock.NewController(t)
		defer ctrl.Finish()

		repoMock := repomocks.NewMockITaskRepo(ctrl)
		repoMock.EXPECT().ListTasks(gomock.Any(), gomock.Any()).Return(nil, int64(0), nil)
		repoMock.EXPECT().CreateTask(gomock.Any(), gomock.AssignableToTypeOf(&entity.ObservabilityTask{})).Return(int64(1001), nil)
		repoMock.EXPECT().DeleteTask(gomock.Any(), gomock.AssignableToTypeOf(&entity.ObservabilityTask{})).Return(nil)

		proc := &fakeProcessor{onCreateErr: errors.New("hook fail")}
		svc := newTaskServiceWithProcessor(t, repoMock, nil, proc, entity.TaskTypeAutoEval)
		reqTask := &entity.ObservabilityTask{WorkspaceID: 1, Name: "task", TaskType: entity.TaskTypeAutoEval, Sampler: &entity.Sampler{}, EffectiveTime: &entity.EffectiveTime{}, SpanFilter: &entity.SpanFilterFields{}}
		resp, err := svc.CreateTask(context.Background(), &CreateTaskReq{Task: reqTask})
		assert.Nil(t, resp)
		assert.EqualError(t, err, "hook fail")
		assert.True(t, proc.onCreateCalled)
	})
}

func TestTaskServiceImpl_UpdateTask(t *testing.T) {
	t.Parallel()

	t.Run("repo error", func(t *testing.T) {
		t.Parallel()
		ctrl := gomock.NewController(t)
		defer ctrl.Finish()

		repoMock := repomocks.NewMockITaskRepo(ctrl)
		repoMock.EXPECT().GetTask(gomock.Any(), int64(1), gomock.Any(), gomock.Nil()).Return(nil, errors.New("repo fail"))

		svc := &TaskServiceImpl{TaskRepo: repoMock}
		err := svc.UpdateTask(context.Background(), &UpdateTaskReq{TaskID: 1, WorkspaceID: 2})
		assert.EqualError(t, err, "repo fail")
	})

	t.Run("task not found", func(t *testing.T) {
		t.Parallel()
		ctrl := gomock.NewController(t)
		defer ctrl.Finish()

		repoMock := repomocks.NewMockITaskRepo(ctrl)
		repoMock.EXPECT().GetTask(gomock.Any(), int64(1), gomock.Any(), gomock.Nil()).Return(nil, nil)

		svc := &TaskServiceImpl{TaskRepo: repoMock}
		err := svc.UpdateTask(context.Background(), &UpdateTaskReq{TaskID: 1, WorkspaceID: 2})
		statusErr, ok := errorx.FromStatusError(err)
		if assert.True(t, ok) {
			assert.EqualValues(t, obErrorx.CommercialCommonInvalidParamCodeCode, statusErr.Code())
		}
	})

	t.Run("update sample rate success", func(t *testing.T) {
		t.Parallel()
		ctrl := gomock.NewController(t)
		defer ctrl.Finish()

		repoMock := repomocks.NewMockITaskRepo(ctrl)
		taskDO := &entity.ObservabilityTask{TaskType: entity.TaskTypeAutoEval, TaskStatus: entity.TaskStatusUnstarted, EffectiveTime: &entity.EffectiveTime{}, Sampler: &entity.Sampler{}}
		repoMock.EXPECT().GetTask(gomock.Any(), int64(1), gomock.Any(), gomock.Nil()).Return(taskDO, nil)
		repoMock.EXPECT().UpdateTask(gomock.Any(), taskDO).Return(nil)

		proc := &fakeProcessor{}
		svc := &TaskServiceImpl{TaskRepo: repoMock}
		svc.taskProcessor.Register(entity.TaskTypeAutoEval, proc)

		sampleRate := 0.25
		err := svc.UpdateTask(context.Background(), &UpdateTaskReq{TaskID: 1, WorkspaceID: 2, SampleRate: &sampleRate, UserID: "user"})
		assert.NoError(t, err)
		assert.Equal(t, sampleRate, taskDO.Sampler.SampleRate)
		assert.Equal(t, "user", taskDO.UpdatedBy)
	})

	t.Run("disable success", func(t *testing.T) {
		t.Parallel()
		ctrl := gomock.NewController(t)
		defer ctrl.Finish()

		startAt := time.Now().Add(2 * time.Hour).UnixMilli()
		repoMock := repomocks.NewMockITaskRepo(ctrl)
		now := time.Now()
		taskDO := &entity.ObservabilityTask{
			TaskType:      entity.TaskTypeAutoEval,
			TaskStatus:    entity.TaskStatusUnstarted,
			EffectiveTime: &entity.EffectiveTime{StartAt: startAt, EndAt: startAt + 3600000},
			Sampler:       &entity.Sampler{SampleRate: 0.1},
			TaskRuns:      []*entity.TaskRun{{RunStatus: entity.TaskRunStatusRunning}},
			UpdatedAt:     now,
			UpdatedBy:     "user1",
		}

		repoMock.EXPECT().GetTask(gomock.Any(), int64(1), gomock.Any(), gomock.Nil()).Return(taskDO, nil)
		repoMock.EXPECT().RemoveNonFinalTask(gomock.Any(), gomock.Any(), gomock.Any()).Return(nil)
		repoMock.EXPECT().UpdateTask(gomock.Any(), taskDO).Return(nil)

		proc := &fakeProcessor{}
		svc := &TaskServiceImpl{TaskRepo: repoMock}
		svc.taskProcessor.Register(entity.TaskTypeAutoEval, proc)

		desc := "updated"
		newStart := startAt + 1000
		newEnd := startAt + 7200000
		sampleRate := 0.5
		err := svc.UpdateTask(session.WithCtxUser(context.Background(), &session.User{ID: "user1"}), &UpdateTaskReq{
			TaskID:        1,
			WorkspaceID:   2,
			Description:   &desc,
			EffectiveTime: &entity.EffectiveTime{StartAt: newStart, EndAt: newEnd},
			SampleRate:    &sampleRate,
<<<<<<< HEAD
			TaskStatus:    gptr.Of(task.TaskStatusDisabled),
			UserID:        "user1",
=======
			TaskStatus:    gptr.Of(entity.TaskStatusDisabled),
>>>>>>> 69e4503f
		})
		assert.NoError(t, err)
		assert.True(t, proc.onFinishRunCalled)
		assert.Equal(t, entity.TaskStatusDisabled, taskDO.TaskStatus)
		assert.Equal(t, "user1", taskDO.UpdatedBy)
		if assert.NotNil(t, taskDO.Description) {
			assert.Equal(t, desc, *taskDO.Description)
		}
		assert.NotNil(t, taskDO.EffectiveTime)
		assert.Equal(t, newStart, taskDO.EffectiveTime.StartAt)
		assert.Equal(t, sampleRate, taskDO.Sampler.SampleRate)
	})

	t.Run("disable remove non final task error", func(t *testing.T) {
		t.Parallel()
		ctrl := gomock.NewController(t)
		defer ctrl.Finish()

		repoMock := repomocks.NewMockITaskRepo(ctrl)
		taskDO := &entity.ObservabilityTask{
			TaskType:      entity.TaskTypeAutoEval,
			TaskStatus:    entity.TaskStatusUnstarted,
			EffectiveTime: &entity.EffectiveTime{StartAt: time.Now().UnixMilli(), EndAt: time.Now().Add(time.Hour).UnixMilli()},
			Sampler:       &entity.Sampler{},
			TaskRuns:      []*entity.TaskRun{{RunStatus: entity.TaskRunStatusRunning}},
		}

		repoMock.EXPECT().GetTask(gomock.Any(), int64(1), gomock.Any(), gomock.Nil()).Return(taskDO, nil)
		repoMock.EXPECT().RemoveNonFinalTask(gomock.Any(), gomock.Any(), gomock.Any()).Return(errors.New("remove fail"))
		repoMock.EXPECT().UpdateTask(gomock.Any(), taskDO).Return(nil)

		proc := &fakeProcessor{}
		svc := &TaskServiceImpl{TaskRepo: repoMock}
		svc.taskProcessor.Register(entity.TaskTypeAutoEval, proc)

		sampleRate := 0.6
		err := svc.UpdateTask(session.WithCtxUser(context.Background(), &session.User{ID: "user"}), &UpdateTaskReq{
			TaskID:      1,
			WorkspaceID: 2,
			SampleRate:  &sampleRate,
<<<<<<< HEAD
			TaskStatus:  gptr.Of(task.TaskStatusDisabled),
			UserID:      "user",
=======
			TaskStatus:  gptr.Of(entity.TaskStatusDisabled),
>>>>>>> 69e4503f
		})
		assert.NoError(t, err)
		assert.True(t, proc.onFinishRunCalled)
	})

	t.Run("finish hook error", func(t *testing.T) {
		t.Parallel()
		ctrl := gomock.NewController(t)
		defer ctrl.Finish()

		startAt := time.Now().Add(2 * time.Hour).UnixMilli()
		repoMock := repomocks.NewMockITaskRepo(ctrl)
		taskDO := &entity.ObservabilityTask{
			TaskType:      entity.TaskTypeAutoEval,
			TaskStatus:    entity.TaskStatusUnstarted,
			EffectiveTime: &entity.EffectiveTime{StartAt: startAt, EndAt: startAt + 3600000},
			Sampler:       &entity.Sampler{},
			TaskRuns:      []*entity.TaskRun{{RunStatus: entity.TaskRunStatusRunning}},
		}

		repoMock.EXPECT().GetTask(gomock.Any(), int64(1), gomock.Any(), gomock.Nil()).Return(taskDO, nil)
		repoMock.EXPECT().UpdateTask(gomock.Any(), gomock.Any()).Times(0)

		proc := &fakeProcessor{onFinishRunErr: errors.New("finish fail")}
		svc := &TaskServiceImpl{TaskRepo: repoMock}
		svc.taskProcessor.Register(entity.TaskTypeAutoEval, proc)

		newStart := startAt + 1000
		newEnd := startAt + 7200000
		sampleRate := 0.3
		err := svc.UpdateTask(session.WithCtxUser(context.Background(), &session.User{ID: "user"}), &UpdateTaskReq{
			TaskID:        1,
			WorkspaceID:   2,
			EffectiveTime: &entity.EffectiveTime{StartAt: newStart, EndAt: newEnd},
			SampleRate:    &sampleRate,
<<<<<<< HEAD
			TaskStatus:    gptr.Of(task.TaskStatusDisabled),
			UserID:        "user",
=======
			TaskStatus:    gptr.Of(entity.TaskStatusDisabled),
>>>>>>> 69e4503f
		})
		assert.EqualError(t, err, "finish fail")
	})
}

func TestTaskServiceImpl_ListTasks(t *testing.T) {
	t.Parallel()

	t.Run("empty list", func(t *testing.T) {
		t.Parallel()
		ctrl := gomock.NewController(t)
		defer ctrl.Finish()

		repoMock := repomocks.NewMockITaskRepo(ctrl)
		repoMock.EXPECT().ListTasks(gomock.Any(), gomock.Any()).Return(nil, int64(0), nil)

		svc := &TaskServiceImpl{TaskRepo: repoMock}
		resp, err := svc.ListTasks(context.Background(), &ListTasksReq{WorkspaceID: 1})
		assert.NoError(t, err)
		assert.Nil(t, resp)
	})

	t.Run("success", func(t *testing.T) {
		t.Parallel()
		ctrl := gomock.NewController(t)
		defer ctrl.Finish()

		repoMock := repomocks.NewMockITaskRepo(ctrl)

		hiddenField := &loop_span.FilterField{FieldName: "hidden", Values: []string{"1"}, Hidden: true}
		visibleField := &loop_span.FilterField{FieldName: "visible", Values: []string{"val"}}
		childVisible := &loop_span.FilterField{FieldName: "child", Values: []string{"child"}}
		childHidden := &loop_span.FilterField{FieldName: "child_hidden", Values: []string{"child_hidden"}, Hidden: true}
		parentField := &loop_span.FilterField{SubFilter: &loop_span.FilterFields{QueryAndOr: gptr.Of(loop_span.QueryAndOrEnumAnd), FilterFields: []*loop_span.FilterField{childVisible, childHidden}}}
		taskDO := &entity.ObservabilityTask{
			ID:            1,
			Name:          "task",
			WorkspaceID:   2,
			TaskType:      entity.TaskTypeAutoEval,
			TaskStatus:    entity.TaskStatusUnstarted,
			CreatedBy:     "user1",
			UpdatedBy:     "user2",
			EffectiveTime: &entity.EffectiveTime{},
			Sampler:       &entity.Sampler{},
			SpanFilter: &entity.SpanFilterFields{Filters: loop_span.FilterFields{
				QueryAndOr:   gptr.Of(loop_span.QueryAndOrEnumAnd),
				FilterFields: []*loop_span.FilterField{hiddenField, visibleField, parentField},
			}},
		}
		repoMock.EXPECT().ListTasks(gomock.Any(), gomock.Any()).Return([]*entity.ObservabilityTask{taskDO}, int64(1), nil)

		svc := &TaskServiceImpl{TaskRepo: repoMock}
		resp, err := svc.ListTasks(context.Background(), &ListTasksReq{WorkspaceID: 2, TaskFilters: &entity.TaskFilterFields{}})
		assert.NoError(t, err)
		if assert.NotNil(t, resp) {
			assert.EqualValues(t, 1, resp.Total)
			assert.Len(t, resp.Tasks, 1)
			task := resp.Tasks[0]
			if assert.NotNil(t, task.SpanFilter) {
				fields := task.SpanFilter.Filters.FilterFields
				assert.Len(t, fields, 2)
				assert.Equal(t, "visible", fields[0].FieldName)
				assert.Equal(t, []string{"val"}, fields[0].Values)
				if sub := fields[1].SubFilter; assert.NotNil(t, sub) {
					subFields := sub.FilterFields
					assert.Len(t, subFields, 1)
					assert.Equal(t, "child", subFields[0].FieldName)
				}
			}
		}
	})
}

func TestTaskServiceImpl_GetTask(t *testing.T) {
	t.Parallel()

	t.Run("repo error", func(t *testing.T) {
		t.Parallel()
		ctrl := gomock.NewController(t)
		defer ctrl.Finish()

		repoMock := repomocks.NewMockITaskRepo(ctrl)
		repoMock.EXPECT().GetTask(gomock.Any(), int64(1), gomock.Any(), gomock.Nil()).Return(nil, errors.New("repo fail"))

		svc := &TaskServiceImpl{TaskRepo: repoMock}
		resp, err := svc.GetTask(context.Background(), &GetTaskReq{TaskID: 1, WorkspaceID: 2})
		assert.Nil(t, resp)
		assert.EqualError(t, err, "repo fail")
	})

	t.Run("task nil", func(t *testing.T) {
		t.Parallel()
		ctrl := gomock.NewController(t)
		defer ctrl.Finish()

		repoMock := repomocks.NewMockITaskRepo(ctrl)
		repoMock.EXPECT().GetTask(gomock.Any(), int64(1), gomock.Any(), gomock.Nil()).Return(nil, nil)

		svc := &TaskServiceImpl{TaskRepo: repoMock}
		resp, err := svc.GetTask(context.Background(), &GetTaskReq{TaskID: 1, WorkspaceID: 2})
		assert.Nil(t, resp)
		assert.NoError(t, err)
	})

	t.Run("success", func(t *testing.T) {
		t.Parallel()
		ctrl := gomock.NewController(t)
		defer ctrl.Finish()

		repoMock := repomocks.NewMockITaskRepo(ctrl)

		subHidden := &loop_span.FilterField{FieldName: "inner_hidden", Values: []string{"v"}, Hidden: true}
		subVisible := &loop_span.FilterField{FieldName: "inner_visible", Values: []string{"v"}}
		parent := &loop_span.FilterField{SubFilter: &loop_span.FilterFields{QueryAndOr: gptr.Of(loop_span.QueryAndOrEnumAnd), FilterFields: []*loop_span.FilterField{subHidden, subVisible}}}
		visible := &loop_span.FilterField{FieldName: "outer_visible", Values: []string{"v"}}
		hidden := &loop_span.FilterField{FieldName: "outer_hidden", Values: []string{"v"}, Hidden: true}

		taskDO := &entity.ObservabilityTask{
			TaskType:      entity.TaskTypeAutoEval,
			TaskStatus:    entity.TaskStatusUnstarted,
			CreatedBy:     "user1",
			UpdatedBy:     "user2",
			EffectiveTime: &entity.EffectiveTime{},
			Sampler:       &entity.Sampler{},
			SpanFilter: &entity.SpanFilterFields{Filters: loop_span.FilterFields{
				QueryAndOr:   gptr.Of(loop_span.QueryAndOrEnumAnd),
				FilterFields: []*loop_span.FilterField{hidden, visible, parent},
			}},
		}

		repoMock.EXPECT().GetTask(gomock.Any(), int64(1), gomock.Any(), gomock.Nil()).Return(taskDO, nil)

		svc := &TaskServiceImpl{TaskRepo: repoMock}
		resp, err := svc.GetTask(context.Background(), &GetTaskReq{TaskID: 1, WorkspaceID: 2})
		assert.NoError(t, err)
		if assert.NotNil(t, resp) {
			task := resp.Task
			if assert.NotNil(t, task.SpanFilter) {
				fields := task.SpanFilter.Filters.FilterFields
				assert.Len(t, fields, 2)
				assert.Equal(t, "outer_visible", fields[0].FieldName)
				if sub := fields[1].SubFilter; assert.NotNil(t, sub) {
					subFields := sub.FilterFields
					assert.Len(t, subFields, 1)
					assert.Equal(t, "inner_visible", subFields[0].FieldName)
				}
			}
		}
	})
}

func TestTaskServiceImpl_CheckTaskName(t *testing.T) {
	t.Parallel()

	t.Run("repo error", func(t *testing.T) {
		t.Parallel()
		ctrl := gomock.NewController(t)
		defer ctrl.Finish()

		repoMock := repomocks.NewMockITaskRepo(ctrl)
		repoMock.EXPECT().ListTasks(gomock.Any(), gomock.Any()).Return(nil, int64(0), errors.New("repo fail"))

		svc := &TaskServiceImpl{TaskRepo: repoMock}
		resp, err := svc.CheckTaskName(context.Background(), &CheckTaskNameReq{WorkspaceID: 1, Name: "task"})
		assert.Nil(t, resp)
		assert.EqualError(t, err, "repo fail")
	})

	t.Run("duplicate", func(t *testing.T) {
		t.Parallel()
		ctrl := gomock.NewController(t)
		defer ctrl.Finish()

		repoMock := repomocks.NewMockITaskRepo(ctrl)
		repoMock.EXPECT().ListTasks(gomock.Any(), gomock.Any()).Return([]*entity.ObservabilityTask{{}}, int64(1), nil)

		svc := &TaskServiceImpl{TaskRepo: repoMock}
		resp, err := svc.CheckTaskName(context.Background(), &CheckTaskNameReq{WorkspaceID: 1, Name: "task"})
		assert.NoError(t, err)
		if assert.NotNil(t, resp) {
			assert.False(t, *resp.Pass)
		}
	})

	t.Run("available", func(t *testing.T) {
		t.Parallel()
		ctrl := gomock.NewController(t)
		defer ctrl.Finish()

		repoMock := repomocks.NewMockITaskRepo(ctrl)
		repoMock.EXPECT().ListTasks(gomock.Any(), gomock.Any()).Return(nil, int64(0), nil)

		svc := &TaskServiceImpl{TaskRepo: repoMock}
		resp, err := svc.CheckTaskName(context.Background(), &CheckTaskNameReq{WorkspaceID: 1, Name: "task"})
		assert.NoError(t, err)
		if assert.NotNil(t, resp) {
			assert.True(t, *resp.Pass)
		}
	})
}

func TestTaskServiceImpl_sendBackfillMessage(t *testing.T) {
	t.Run("producer nil", func(t *testing.T) {
		svc := &TaskServiceImpl{}
		err := svc.SendBackfillMessage(context.Background(), &entity.BackFillEvent{})
		statusErr, ok := errorx.FromStatusError(err)
		if assert.True(t, ok) {
			assert.EqualValues(t, obErrorx.CommonInternalErrorCode, statusErr.Code())
		}
	})

	t.Run("success", func(t *testing.T) {
		ch := make(chan *entity.BackFillEvent, 1)
		svc := &TaskServiceImpl{backfillProducer: &stubBackfillProducer{ch: ch}}
		err := svc.SendBackfillMessage(context.Background(), &entity.BackFillEvent{TaskID: 1})
		assert.NoError(t, err)
		select {
		case event := <-ch:
			assert.Equal(t, int64(1), event.TaskID)
		case <-time.After(200 * time.Millisecond):
			t.Fatal("expected send backfill message")
		}
	})
}<|MERGE_RESOLUTION|>--- conflicted
+++ resolved
@@ -275,7 +275,7 @@
 		}
 	})
 
-	t.Run("update sample rate success", func(t *testing.T) {
+	t.Run("user parse failed", func(t *testing.T) {
 		t.Parallel()
 		ctrl := gomock.NewController(t)
 		defer ctrl.Finish()
@@ -289,11 +289,11 @@
 		svc := &TaskServiceImpl{TaskRepo: repoMock}
 		svc.taskProcessor.Register(entity.TaskTypeAutoEval, proc)
 
-		sampleRate := 0.25
-		err := svc.UpdateTask(context.Background(), &UpdateTaskReq{TaskID: 1, WorkspaceID: 2, SampleRate: &sampleRate, UserID: "user"})
-		assert.NoError(t, err)
-		assert.Equal(t, sampleRate, taskDO.Sampler.SampleRate)
-		assert.Equal(t, "user", taskDO.UpdatedBy)
+		err := svc.UpdateTask(context.Background(), &UpdateTaskReq{TaskID: 1, WorkspaceID: 2})
+		statusErr, ok := errorx.FromStatusError(err)
+		if assert.True(t, ok) {
+			assert.EqualValues(t, obErrorx.UserParseFailedCode, statusErr.Code())
+		}
 	})
 
 	t.Run("disable success", func(t *testing.T) {
@@ -332,12 +332,7 @@
 			Description:   &desc,
 			EffectiveTime: &entity.EffectiveTime{StartAt: newStart, EndAt: newEnd},
 			SampleRate:    &sampleRate,
-<<<<<<< HEAD
-			TaskStatus:    gptr.Of(task.TaskStatusDisabled),
-			UserID:        "user1",
-=======
 			TaskStatus:    gptr.Of(entity.TaskStatusDisabled),
->>>>>>> 69e4503f
 		})
 		assert.NoError(t, err)
 		assert.True(t, proc.onFinishRunCalled)
@@ -378,12 +373,8 @@
 			TaskID:      1,
 			WorkspaceID: 2,
 			SampleRate:  &sampleRate,
-<<<<<<< HEAD
-			TaskStatus:  gptr.Of(task.TaskStatusDisabled),
+			TaskStatus:  gptr.Of(entity.TaskStatusDisabled),
 			UserID:      "user",
-=======
-			TaskStatus:  gptr.Of(entity.TaskStatusDisabled),
->>>>>>> 69e4503f
 		})
 		assert.NoError(t, err)
 		assert.True(t, proc.onFinishRunCalled)
@@ -419,12 +410,8 @@
 			WorkspaceID:   2,
 			EffectiveTime: &entity.EffectiveTime{StartAt: newStart, EndAt: newEnd},
 			SampleRate:    &sampleRate,
-<<<<<<< HEAD
-			TaskStatus:    gptr.Of(task.TaskStatusDisabled),
+			TaskStatus:    gptr.Of(entity.TaskStatusDisabled),
 			UserID:        "user",
-=======
-			TaskStatus:    gptr.Of(entity.TaskStatusDisabled),
->>>>>>> 69e4503f
 		})
 		assert.EqualError(t, err, "finish fail")
 	})
