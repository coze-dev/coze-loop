// Copyright (c) 2025 coze-dev Authors
// SPDX-License-Identifier: Apache-2.0

package tracehub

import (
	"context"
	"errors"
	"fmt"
	"time"

	"github.com/coze-dev/coze-loop/backend/infra/middleware/session"
	"github.com/coze-dev/coze-loop/backend/kitex_gen/coze/loop/observability/domain/task"
	"github.com/coze-dev/coze-loop/backend/modules/observability/domain/task/entity"
	"github.com/coze-dev/coze-loop/backend/modules/observability/domain/task/service/taskexe"
	"github.com/coze-dev/coze-loop/backend/modules/observability/domain/trace/entity/loop_span"
	"github.com/coze-dev/coze-loop/backend/modules/observability/domain/trace/repo"
	"github.com/coze-dev/coze-loop/backend/modules/observability/domain/trace/service/trace/span_filter"
	"github.com/coze-dev/coze-loop/backend/modules/observability/domain/trace/service/trace/span_processor"
	obErrorx "github.com/coze-dev/coze-loop/backend/modules/observability/pkg/errno"
	"github.com/coze-dev/coze-loop/backend/pkg/errorx"
	"github.com/coze-dev/coze-loop/backend/pkg/lang/ptr"
	"github.com/coze-dev/coze-loop/backend/pkg/logs"
)

const (
	pageSize                = 500
	backfillLockKeyTemplate = "observability:tracehub:backfill:%d"
	backfillLockMaxHold     = 24 * time.Hour
	backfillLockTTL         = 3 * time.Minute
)

// 定时任务+锁
func (h *TraceHubServiceImpl) BackFill(ctx context.Context, event *entity.BackFillEvent) error {
	// 1. Set the current task context
	logs.CtxInfo(ctx, "BackFill msg %+v", event)

	var (
		lockKey    string
		lockCancel func()
	)

	if h.locker != nil {
		var err error
		ctx, lockCancel, lockKey, err = h.acquireBackfillLock(ctx, event.TaskID)
		if err != nil {
			return err
		}

		// 如果lockKey不为空，说明成功获取了锁，需要在函数退出时释放
		if lockKey != "" {
			defer func(cancel func(), key string) {
				if cancel != nil {
					cancel()
				} else if key != "" {
					if _, err := h.locker.Unlock(key); err != nil {
						logs.CtxWarn(ctx, "backfill release lock failed", "task_id", event.TaskID, "err", err)
					}
				}
			}(lockCancel, lockKey)
		} else if lockCancel == nil {
			// 如果lockKey为空且lockCancel为nil，说明锁被其他实例持有，直接返回
			return nil
		}
	}

	sub, err := h.buildSubscriber(ctx, event)
	if err != nil {
		return err
	}
	if sub == nil || sub.t == nil {
		return errors.New("subscriber or task config not found")
	}

	// todo tyf 是否需要
	if sub.t != nil && sub.t.CreatedBy != "" {
		ctx = session.WithCtxUser(ctx, &session.User{ID: sub.t.CreatedBy})
	}

	// 2. Determine whether the backfill task is completed to avoid repeated execution
	isDone, err := h.isBackfillDone(ctx, sub)
	if err != nil {
		logs.CtxError(ctx, "check backfill task done failed, task_id=%d, err=%v", sub.t.ID, err)
		return err
	}
	if isDone {
		logs.CtxInfo(ctx, "backfill already completed, task_id=%d", sub.t.ID)
		return nil
	}

	// 5. Retrieve span data from the observability service
	err = h.listAndSendSpans(ctx, sub)

	return h.onHandleDone(ctx, err, sub)
}

// buildSubscriber sets the context for the current backfill task
func (h *TraceHubServiceImpl) buildSubscriber(ctx context.Context, event *entity.BackFillEvent) (*spanSubscriber, error) {
	taskDO, err := h.taskRepo.GetTask(ctx, event.TaskID, nil, nil)
	if err != nil {
		logs.CtxError(ctx, "get task config failed, task_id=%d, err=%v", event.TaskID, err)
		return nil, err
	}
	if taskDO == nil {
		return nil, errors.New("task config not found")
	}

	taskRun := taskDO.GetBackfillTaskRun()
	if taskRun == nil {
		logs.CtxError(ctx, "get backfill task run failed, task_id=%d, err=%v", taskDO.ID)
		return nil, errors.New("get backfill task run not found")
	}

	proc := h.taskProcessor.GetTaskProcessor(taskDO.TaskType)
	sub := &spanSubscriber{
		taskID:    taskDO.ID,
		t:         taskDO,
		tr:        taskRun,
		processor: proc,
		taskRepo:  h.taskRepo,
		runType:   entity.TaskRunTypeBackFill,
	}

	return sub, nil
}

// isBackfillDone checks whether the backfill task has been completed
func (h *TraceHubServiceImpl) isBackfillDone(ctx context.Context, sub *spanSubscriber) (bool, error) {
	if sub.tr == nil {
		logs.CtxError(ctx, "get backfill task run failed, task_id=%d, err=%v", sub.t.ID, nil)
		return true, nil
	}

	return sub.tr.RunStatus == task.RunStatusDone, nil
}

func (h *TraceHubServiceImpl) listAndSendSpans(ctx context.Context, sub *spanSubscriber) error {
	backfillTime := sub.t.BackfillEffectiveTime
	tenants, err := h.getTenants(ctx, sub.t.SpanFilter.PlatformType)
	if err != nil {
		logs.CtxError(ctx, "get tenants failed, task_id=%d, err=%v", sub.t.ID, err)
		return err
	}

	// Build query parameters
	listParam := &repo.ListSpansParam{
		Tenants:            tenants,
		Filters:            h.buildSpanFilters(ctx, sub.t),
		StartAt:            backfillTime.StartAt,
		EndAt:              backfillTime.EndAt,
		Limit:              pageSize, // Page size
		DescByStartTime:    true,
		NotQueryAnnotation: true, // No annotation query required during backfill
	}

	if sub.tr.BackfillDetail != nil && sub.tr.BackfillDetail.LastSpanPageToken != nil {
		listParam.PageToken = *sub.tr.BackfillDetail.LastSpanPageToken
	}

	totalCount := int64(0)
	for {
		logs.CtxInfo(ctx, "TaskID: %d, ListSpansParam:%v", sub.t.ID, listParam)
		spans, pageToken, err := h.fetchSpans(ctx, listParam, sub)
		if err != nil {
			logs.CtxError(ctx, "list spans failed, task_id=%d, err=%v", sub.t.ID, err)
			return err
		}

		err, shouldFinish := h.flushSpans(ctx, spans, sub)
		if err != nil {
			return err
		}

		totalCount += int64(len(spans))
		logs.CtxInfo(ctx, "Processed %d spans completed, total=%d, task_id=%d", len(spans), totalCount, sub.t.ID)

		if pageToken == "" || shouldFinish {
			logs.CtxInfo(ctx, "no more spans to process, task_id=%d", sub.t.ID)
			if err = sub.processor.OnTaskFinished(ctx, taskexe.OnTaskFinishedReq{
				Task:     sub.t,
				TaskRun:  sub.tr,
				IsFinish: false,
			}); err != nil {
				return err
			}
			return nil
		}
		listParam.PageToken = pageToken
	}
}

type ListSpansReq struct {
	WorkspaceID           int64
	ThirdPartyWorkspaceID string
	StartTime             int64 // ms
	EndTime               int64 // ms
	Filters               *loop_span.FilterFields
	Limit                 int32
	DescByStartTime       bool
	PageToken             string
	PlatformType          loop_span.PlatformType
	SpanListType          loop_span.SpanListType
}

// buildSpanFilters constructs span filter conditions
func (h *TraceHubServiceImpl) buildSpanFilters(ctx context.Context, taskConfig *entity.ObservabilityTask) *loop_span.FilterFields {
	// More complex filters can be built based on the task configuration
	// Simplified here: return nil to indicate no additional filters

	platformFilter, err := h.buildHelper.BuildPlatformRelatedFilter(ctx, taskConfig.SpanFilter.PlatformType)
	if err != nil {
		logs.CtxError(ctx, "build platform filter failed, task_id=%d, err=%v", taskConfig.ID, err)
		// 不需要重试
		return nil
	}
	builtinFilter, err := h.buildBuiltinFilters(ctx, platformFilter, &ListSpansReq{
		WorkspaceID:  taskConfig.WorkspaceID,
		SpanListType: taskConfig.SpanFilter.SpanListType,
	})
	if err != nil {
		logs.CtxError(ctx, "build builtin filter failed, task_id=%d, err=%v", taskConfig.ID, err)
		// 不需要重试
		return nil
	}
	filters := h.combineFilters(builtinFilter, &taskConfig.SpanFilter.Filters)

	return filters
}

func (h *TraceHubServiceImpl) buildBuiltinFilters(ctx context.Context, f span_filter.Filter, req *ListSpansReq) (*loop_span.FilterFields, error) {
	filters := make([]*loop_span.FilterField, 0)
	env := &span_filter.SpanEnv{
		WorkspaceID:           req.WorkspaceID,
		ThirdPartyWorkspaceID: req.ThirdPartyWorkspaceID,
		Source:                span_filter.SourceTypeAutoTask,
	}
	basicFilter, forceQuery, err := f.BuildBasicSpanFilter(ctx, env)
	if err != nil {
		return nil, err
	} else if len(basicFilter) == 0 && !forceQuery { // if it's null, no need to query from ck
		return nil, nil
	}
	filters = append(filters, basicFilter...)
	switch req.SpanListType {
	case loop_span.SpanListTypeRootSpan:
		subFilter, err := f.BuildRootSpanFilter(ctx, env)
		if err != nil {
			return nil, err
		}
		filters = append(filters, subFilter...)
	case loop_span.SpanListTypeLLMSpan:
		subFilter, err := f.BuildLLMSpanFilter(ctx, env)
		if err != nil {
			return nil, err
		}
		filters = append(filters, subFilter...)
	case loop_span.SpanListTypeAllSpan:
		subFilter, err := f.BuildALLSpanFilter(ctx, env)
		if err != nil {
			return nil, err
		}
		filters = append(filters, subFilter...)
	default:
		return nil, errorx.NewByCode(obErrorx.CommercialCommonInvalidParamCodeCode, errorx.WithExtraMsg("invalid span list type: %s"))
	}
	filterAggr := &loop_span.FilterFields{
		QueryAndOr:   ptr.Of(loop_span.QueryAndOrEnumAnd),
		FilterFields: filters,
	}
	return filterAggr, nil
}

func (h *TraceHubServiceImpl) combineFilters(filters ...*loop_span.FilterFields) *loop_span.FilterFields {
	filterAggr := &loop_span.FilterFields{
		QueryAndOr: ptr.Of(loop_span.QueryAndOrEnumAnd),
	}
	for _, f := range filters {
		if f == nil {
			continue
		}
		filterAggr.FilterFields = append(filterAggr.FilterFields, &loop_span.FilterField{
			QueryAndOr: ptr.Of(loop_span.QueryAndOrEnumAnd),
			SubFilter:  f,
		})
	}
	return filterAggr
}

// fetchSpans paginates span data
func (h *TraceHubServiceImpl) fetchSpans(ctx context.Context, listParam *repo.ListSpansParam,
	sub *spanSubscriber) ([]*loop_span.Span, string, error) {
	result, err := h.traceRepo.ListSpans(ctx, listParam)
	if err != nil {
		logs.CtxError(ctx, "List spans failed, parma=%v, err=%v", listParam, err)
		return nil, "", err
	}
	logs.CtxInfo(ctx, "Fetch %d spans", len(result.Spans))
	spans := result.Spans
	if len(spans) == 0 {
		return nil, "", nil
	}

	processors, err := h.buildHelper.BuildGetTraceProcessors(ctx, span_processor.Settings{
		WorkspaceId:    sub.t.WorkspaceID,
		PlatformType:   sub.t.SpanFilter.PlatformType,
		QueryStartTime: listParam.StartAt,
		QueryEndTime:   listParam.EndAt,
	})
	if err != nil {
		return nil, "", errorx.WrapByCode(err, obErrorx.CommercialCommonInternalErrorCodeCode)
	}
	for _, p := range processors {
		spans, err = p.Transform(ctx, spans)
		if err != nil {
			return nil, "", errorx.WrapByCode(err, obErrorx.CommercialCommonInternalErrorCodeCode)
		}
	}

	if !result.HasMore {
		logs.CtxInfo(ctx, "Completed listing spans, task_id=%d", sub.t.ID)
		return spans, "", nil
	}

	return spans, result.PageToken, nil
}

func (h *TraceHubServiceImpl) flushSpans(ctx context.Context, spans []*loop_span.Span, sub *spanSubscriber) (err error, shouldFinish bool) {
	logs.CtxInfo(ctx, "Start processing %d spans for backfill, task_id=%d", len(spans), sub.t.ID)
	if len(spans) == 0 {
		return nil, false
	}

	// Apply sampling logic
	sampledSpans := h.applySampling(spans, sub)
	if len(sampledSpans) == 0 {
		logs.CtxInfo(ctx, "no spans after sampling, task_id=%d", sub.t.ID)
		return nil, false
	}

	// Execute specific business logic
	err, shouldFinish = h.processSpansForBackfill(ctx, sampledSpans, sub)
	if err != nil {
		logs.CtxError(ctx, "process spans failed, task_id=%d, err=%v", sub.t.ID, err)
		return
	}

	// todo 不应该这里直接写po字段
	err = h.taskRepo.UpdateTaskRunWithOCC(ctx, sub.tr.ID, sub.tr.WorkspaceID, map[string]interface{}{
		"backfill_detail": ToJSONString(ctx, sub.tr.BackfillDetail),
	})
	if err != nil {
		logs.CtxError(ctx, "update task run failed, task_id=%d, err=%v", sub.t.ID, err)
		return
	}

	logs.CtxInfo(ctx, "successfully processed %d spans (sampled from %d), task_id=%d",
		len(sampledSpans), len(spans), sub.t.ID)
	return
}

// applySampling applies sampling logic
func (h *TraceHubServiceImpl) applySampling(spans []*loop_span.Span, sub *spanSubscriber) []*loop_span.Span {
	sampler := sub.t.Sampler
	if sampler == nil {
		return spans
	}

	sampleRate := sampler.SampleRate
	if sampleRate >= 1.0 {
		return spans // 100% sampling
	}

	if sampleRate <= 0.0 {
		return nil // 0% sampling
	}

	// Calculate sampling size
	sampleSize := int(float64(len(spans)) * sampleRate)
	if sampleSize == 0 && len(spans) > 0 {
		sampleSize = 1 // Sample at least one
	}

	if sampleSize >= len(spans) {
		return spans
	}

	return spans[:sampleSize]
}

// processSpansForBackfill handles spans for backfill
func (h *TraceHubServiceImpl) processSpansForBackfill(ctx context.Context, spans []*loop_span.Span, sub *spanSubscriber) (err error, shouldFinish bool) {
	// Batch processing spans for efficiency
	const batchSize = 50

	for i := 0; i < len(spans); i += batchSize {
		end := i + batchSize
		if end > len(spans) {
			end = len(spans)
		}

		batch := spans[i:end]
		err, shouldFinish = h.processBatchSpans(ctx, batch, sub)
		if err != nil {
			logs.CtxError(ctx, "process batch spans failed, task_id=%d, batch_start=%d, err=%v",
				sub.t.ID, i, err)
			return
		}
		if shouldFinish {
			return
		}
		// ml_flow rate-limited: 50/5s
		time.Sleep(5 * time.Second)
	}

	return err, shouldFinish
}

// processBatchSpans processes a batch of span data
func (h *TraceHubServiceImpl) processBatchSpans(ctx context.Context, spans []*loop_span.Span, sub *spanSubscriber) (err error, shouldFinish bool) {
	for _, span := range spans {
		// Execute processing logic according to the task type
		logs.CtxInfo(ctx, "processing span for backfill, span_id=%s, trace_id=%s, task_id=%d",
			span.SpanID, span.TraceID, sub.t.ID)
		taskCount, _ := h.taskRepo.GetTaskCount(ctx, sub.taskID)
		sampler := sub.t.Sampler
		if taskCount+1 > sampler.SampleSize {
			logs.CtxInfo(ctx, "taskCount+1 > sampler.GetSampleSize(), task_id=%d,SampleSize=%d", sub.taskID, sampler.SampleSize)
			return nil, true
		}
		if err = h.dispatch(ctx, span, []*spanSubscriber{sub}); err != nil {
			return err, false
		}
	}

	return nil, false
}

// onHandleDone handles completion callback
<<<<<<< HEAD
func (h *TraceHubServiceImpl) onHandleDone(ctx context.Context, err error, sub *spanSubscriber) error {
	if err == nil {
		logs.CtxInfo(ctx, "backfill completed successfully, task_id=%d", sub.t.ID)
		return nil
=======
func (h *TraceHubServiceImpl) onHandleDone(ctx context.Context, listErr error, sub *spanSubscriber) error {
	// Collect all errors
	h.flushErrLock.Lock()
	allErrors := append([]error{}, h.flushErr...)
	if listErr != nil {
		allErrors = append(allErrors, listErr)
	}
	h.flushErrLock.Unlock()

	if len(allErrors) > 0 {
		backfillEvent := &entity.BackFillEvent{
			SpaceID: sub.t.GetWorkspaceID(),
			TaskID:  sub.t.GetID(),
		}

		// Send MQ message asynchronously without blocking task creation flow
		go func() {
			if time.Now().UnixMilli()-(sub.tr.RunEndAt-sub.tr.RunStartAt) < sub.tr.RunEndAt {
				if err := h.sendBackfillMessage(context.Background(), backfillEvent); err != nil {
					logs.CtxWarn(ctx, "send backfill message failed, task_id=%d, err=%v", sub.t.GetID(), err)
				}
			}
		}()
		logs.CtxWarn(ctx, "backfill completed with %d errors, task_id=%d", len(allErrors), sub.t.GetID())
		// Return the first error as a representative
		return allErrors[0]

>>>>>>> 09f1dbb0
	}

	// failed, need retry
	logs.CtxWarn(ctx, "backfill completed with error: %v, task_id=%d", err, sub.t.ID)
	backfillEvent := &entity.BackFillEvent{
		SpaceID: sub.t.WorkspaceID,
		TaskID:  sub.t.ID,
	}
	if sendErr := h.sendBackfillMessage(context.Background(), backfillEvent); sendErr != nil {
		logs.CtxWarn(ctx, "send backfill message failed, task_id=%d, err=%v", sub.t.ID, sendErr)
		return sendErr
	}
	// 依靠MQ进行重试
	return nil
}

// sendBackfillMessage sends an MQ message
func (h *TraceHubServiceImpl) sendBackfillMessage(ctx context.Context, event *entity.BackFillEvent) error {
	if h.backfillProducer == nil {
		return errorx.NewByCode(obErrorx.CommonInternalErrorCode, errorx.WithExtraMsg("backfill producer not initialized"))
	}

	return h.backfillProducer.SendBackfill(ctx, event)
}

// acquireBackfillLock 尝试获取回填任务的分布式锁
// 返回值: 新的上下文, 取消函数, 锁键, 错误
func (h *TraceHubServiceImpl) acquireBackfillLock(ctx context.Context, taskID int64) (context.Context, func(), string, error) {
	lockKey := fmt.Sprintf(backfillLockKeyTemplate, taskID)
	locked, lockCtx, cancel, lockErr := h.locker.LockWithRenew(ctx, lockKey, backfillLockTTL, backfillLockMaxHold)
	if lockErr != nil {
		logs.CtxError(ctx, "backfill acquire lock failed", "task_id", taskID, "err", lockErr)
		return ctx, nil, "", lockErr
	}

	if !locked {
		logs.CtxInfo(ctx, "backfill lock held by others, skip execution", "task_id", taskID)
		return ctx, nil, "", nil
	}

	return lockCtx, cancel, lockKey, nil
}<|MERGE_RESOLUTION|>--- conflicted
+++ resolved
@@ -436,40 +436,10 @@
 }
 
 // onHandleDone handles completion callback
-<<<<<<< HEAD
 func (h *TraceHubServiceImpl) onHandleDone(ctx context.Context, err error, sub *spanSubscriber) error {
 	if err == nil {
 		logs.CtxInfo(ctx, "backfill completed successfully, task_id=%d", sub.t.ID)
 		return nil
-=======
-func (h *TraceHubServiceImpl) onHandleDone(ctx context.Context, listErr error, sub *spanSubscriber) error {
-	// Collect all errors
-	h.flushErrLock.Lock()
-	allErrors := append([]error{}, h.flushErr...)
-	if listErr != nil {
-		allErrors = append(allErrors, listErr)
-	}
-	h.flushErrLock.Unlock()
-
-	if len(allErrors) > 0 {
-		backfillEvent := &entity.BackFillEvent{
-			SpaceID: sub.t.GetWorkspaceID(),
-			TaskID:  sub.t.GetID(),
-		}
-
-		// Send MQ message asynchronously without blocking task creation flow
-		go func() {
-			if time.Now().UnixMilli()-(sub.tr.RunEndAt-sub.tr.RunStartAt) < sub.tr.RunEndAt {
-				if err := h.sendBackfillMessage(context.Background(), backfillEvent); err != nil {
-					logs.CtxWarn(ctx, "send backfill message failed, task_id=%d, err=%v", sub.t.GetID(), err)
-				}
-			}
-		}()
-		logs.CtxWarn(ctx, "backfill completed with %d errors, task_id=%d", len(allErrors), sub.t.GetID())
-		// Return the first error as a representative
-		return allErrors[0]
-
->>>>>>> 09f1dbb0
 	}
 
 	// failed, need retry
@@ -478,9 +448,12 @@
 		SpaceID: sub.t.WorkspaceID,
 		TaskID:  sub.t.ID,
 	}
-	if sendErr := h.sendBackfillMessage(context.Background(), backfillEvent); sendErr != nil {
-		logs.CtxWarn(ctx, "send backfill message failed, task_id=%d, err=%v", sub.t.ID, sendErr)
-		return sendErr
+
+	if time.Now().UnixMilli()-(sub.tr.RunEndAt.UnixMilli()-sub.tr.RunStartAt.UnixMilli()) < sub.tr.RunEndAt.UnixMilli() {
+		if sendErr := h.sendBackfillMessage(context.Background(), backfillEvent); sendErr != nil {
+			logs.CtxWarn(ctx, "send backfill message failed, task_id=%d, err=%v", sub.t.ID, sendErr)
+			return sendErr
+		}
 	}
 	// 依靠MQ进行重试
 	return nil
