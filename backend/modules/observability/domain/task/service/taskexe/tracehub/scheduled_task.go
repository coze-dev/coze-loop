--- conflicted
+++ resolved
@@ -215,21 +215,6 @@
 		}
 		// If the task status is unstarted, create it once the task start time is reached
 		if taskPO.TaskStatus == task.TaskStatusUnstarted && time.Now().After(startTime) {
-<<<<<<< HEAD
-			var runStartAt, runEndAt int64
-			runStartAt = taskPO.EffectiveTime.StartAt
-			if !taskPO.Sampler.IsCycle {
-				runEndAt = taskPO.EffectiveTime.EndAt
-			} else {
-				switch taskPO.Sampler.CycleTimeUnit {
-				case task.TimeUnitDay:
-					runEndAt = runStartAt + (taskPO.Sampler.CycleInterval)*24*time.Hour.Milliseconds()
-				case task.TimeUnitWeek:
-					runEndAt = runStartAt + (taskPO.Sampler.CycleInterval)*7*24*time.Hour.Milliseconds()
-				default:
-					runEndAt = runStartAt + (taskPO.Sampler.CycleInterval)*10*time.Minute.Milliseconds()
-				}
-=======
 			runStartAt, runEndAt := taskPO.GetRunTimeRange()
 			err = proc.OnCreateTaskRunChange(ctx, taskexe.OnCreateTaskRunChangeReq{
 				CurrentTask: taskPO,
@@ -245,51 +230,7 @@
 			if err != nil {
 				logs.CtxError(ctx, "OnUpdateTaskChange err:%v", err)
 				continue
->>>>>>> b22293d8
-			}
-			err = proc.OnCreateTaskRunChange(ctx, taskexe.OnCreateTaskRunChangeReq{
-				CurrentTask: taskPO,
-				RunType:     task.TaskRunTypeNewData,
-				RunStartAt:  runStartAt,
-				RunEndAt:    runEndAt,
-			})
-			if err != nil {
-				logs.CtxError(ctx, "OnCreateTaskRunChange err:%v", err)
-				continue
-			}
-			err = proc.OnUpdateTaskChange(ctx, taskPO, task.TaskStatusRunning)
-			if err != nil {
-				logs.CtxError(ctx, "OnUpdateTaskChange err:%v", err)
-				continue
-			}
-			//if !taskPO.Sampler.IsCycle {
-			//	err = proc.OnCreateTaskRunChange(ctx, taskexe.OnCreateTaskRunChangeReq{
-			//		CurrentTask: taskPO,
-			//		RunType:     task.TaskRunTypeNewData,
-			//		RunStartAt:  taskPO.EffectiveTime.StartAt,
-			//		RunEndAt:    taskPO.EffectiveTime.EndAt,
-			//	})
-			//	if err != nil {
-			//		logs.CtxError(ctx, "OnCreateTaskRunChange err:%v", err)
-			//		continue
-			//	}
-			//	err = proc.OnUpdateTaskChange(ctx, taskPO, task.TaskStatusRunning)
-			//	if err != nil {
-			//		logs.CtxError(ctx, "OnUpdateTaskChange err:%v", err)
-			//		continue
-			//	}
-			//} else {
-			//	err = proc.OnCreateTaskRunChange(ctx, taskexe.OnCreateTaskRunChangeReq{
-			//		CurrentTask: taskPO,
-			//		RunType:     task.TaskRunTypeNewData,
-			//		RunStartAt:  taskPO.EffectiveTime.StartAt,
-			//		RunEndAt:    taskRun.RunEndAt.UnixMilli() + (taskRun.RunEndAt.UnixMilli() - taskRun.RunStartAt.UnixMilli()),
-			//	})
-			//	if err != nil {
-			//		logs.CtxError(ctx, "OnCreateTaskRunChange err:%v", err)
-			//		continue
-			//	}
-			//}
+			}
 		}
 		// Handle taskRun
 		if taskPO.TaskStatus == task.TaskStatusRunning || taskPO.TaskStatus == task.TaskStatusPending {
