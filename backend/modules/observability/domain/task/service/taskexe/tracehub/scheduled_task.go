// Copyright (c) 2025 coze-dev Authors
// SPDX-License-Identifier: Apache-2.0

package tracehub

import (
	"context"
	"fmt"
	"os"
	"slices"
	"strconv"
	"time"

	"github.com/coze-dev/coze-loop/backend/modules/observability/domain/component/config"
	"github.com/coze-dev/coze-loop/backend/modules/observability/domain/task/entity"
	"github.com/coze-dev/coze-loop/backend/modules/observability/domain/task/repo"
	"github.com/coze-dev/coze-loop/backend/modules/observability/domain/task/service/taskexe"
	"github.com/coze-dev/coze-loop/backend/modules/observability/domain/trace/entity/loop_span"
	"github.com/coze-dev/coze-loop/backend/pkg/lang/ptr"
	"github.com/coze-dev/coze-loop/backend/pkg/logs"
	"github.com/pkg/errors"
	"github.com/samber/lo"
)

// TaskRunCountInfo represents the TaskRunCount information structure
type TaskRunCountInfo struct {
	TaskID           int64
	TaskRunID        int64
	TaskRunCount     int64
	TaskRunSuccCount int64
	TaskRunFailCount int64
}

// TaskCacheInfo represents task cache information
type TaskCacheInfo struct {
	WorkspaceIDs []string
	BotIDs       []string
	Tasks        []*entity.ObservabilityTask
	UpdateTime   time.Time
}

const (
	transformTaskStatusLockKey = "observability:tracehub:transform_task_status"
	transformTaskStatusLockTTL = 3 * time.Minute
	syncTaskRunCountsLockKey   = "observability:tracehub:sync_task_run_counts"
)

// startScheduledTask launches the scheduled task goroutine
func (h *TraceHubServiceImpl) startScheduledTask() {
	h.syncTaskCache()
	go func() {
		for {
			select {
			case <-h.scheduledTaskTicker.C:
				// Execute scheduled task
				h.transformTaskStatus() // 抢锁
			case <-h.stopChan:
				// Stop scheduled task
				h.scheduledTaskTicker.Stop()
				return
			}
		}
	}()
	go func() {
		for {
			select {
			case <-h.syncTaskTicker.C:
				// Execute scheduled task
				h.syncTaskRunCounts() // 抢锁
				h.syncTaskCache()
			case <-h.stopChan:
				// Stop scheduled task
				h.syncTaskTicker.Stop()
				return
			}
		}
	}()
}

func (h *TraceHubServiceImpl) transformTaskStatus() {
	const key = "consumer_listening"
	cfg := &config.ConsumerListening{}
	if err := h.loader.UnmarshalKey(context.Background(), key, cfg); err != nil {
		return
	}
	if !cfg.IsEnabled || !cfg.IsAllSpace {
		return
	}

	if slices.Contains([]string{TracehubClusterName, InjectClusterName}, os.Getenv(TceCluster)) {
		return
	}
	ctx := context.Background()
	ctx = h.fillCtx(ctx)

	if h.locker != nil {
		locked, lockErr := h.locker.Lock(ctx, transformTaskStatusLockKey, transformTaskStatusLockTTL)
		if lockErr != nil {
			logs.CtxError(ctx, "transformTaskStatus acquire lock failed", "err", lockErr)
			return
		}
		if !locked {
			logs.CtxInfo(ctx, "transformTaskStatus lock held by others, skip execution")
			return
		}
	}
	logs.CtxInfo(ctx, "Scheduled task started...")

	// Read all non-final (success/disabled) tasks
	taskPOs, err := h.listNonFinalTask(ctx)
	if err != nil {
		logs.CtxError(ctx, "Failed to get non-final task list", "err", err)
		return
	}
	logs.CtxInfo(ctx, "Scheduled task retrieved number of tasks:%d", len(taskPOs))
	for _, taskPO := range taskPOs {
		var taskRun, backfillTaskRun *entity.TaskRun
		backfillTaskRun = taskPO.GetBackfillTaskRun()
		taskRun = taskPO.GetCurrentTaskRun()
		var startTime, endTime time.Time
		// taskInfo := tconv.TaskDO2DTO(ctx, taskPO, nil)

		if taskPO.EffectiveTime != nil {
			endTime = time.UnixMilli(taskPO.EffectiveTime.EndAt)
			startTime = time.UnixMilli(taskPO.EffectiveTime.StartAt)
		}
		proc := h.taskProcessor.GetTaskProcessor(taskPO.TaskType)
		// Task time horizon reached
		// End when the task end time is reached
		logs.CtxInfo(ctx, "[auto_task]taskID:%d, endTime:%v, startTime:%v", taskPO.ID, endTime, startTime)
		if taskPO.BackfillEffectiveTime != nil && taskPO.EffectiveTime != nil && backfillTaskRun != nil {
			if time.Now().After(endTime) && backfillTaskRun.RunStatus == entity.TaskRunStatusDone {
				logs.CtxInfo(ctx, "[OnTaskFinished]taskID:%d, time.Now().After(endTime) && backfillTaskRun.RunStatus == task.RunStatusDone", taskPO.ID)
				err = proc.OnTaskFinished(ctx, taskexe.OnTaskFinishedReq{
					Task:     taskPO,
					TaskRun:  backfillTaskRun,
					IsFinish: true,
				})
				if err != nil {
					logs.CtxError(ctx, "OnTaskFinished err:%v", err)
					continue
				}
			}
			if backfillTaskRun.RunStatus != entity.TaskRunStatusDone {
				lockKey := fmt.Sprintf(backfillLockKeyTemplate, taskPO.ID)
				locked, _, cancel, lockErr := h.locker.LockWithRenew(ctx, lockKey, transformTaskStatusLockTTL, backfillLockMaxHold)
				if lockErr != nil || !locked {
					_ = h.sendBackfillMessage(ctx, &entity.BackFillEvent{
						TaskID:  taskPO.ID,
						SpaceID: taskPO.WorkspaceID,
					})
				}
				defer cancel()
			}
		} else if taskPO.BackfillEffectiveTime != nil && backfillTaskRun != nil {
			if backfillTaskRun.RunStatus == entity.TaskRunStatusDone {
				logs.CtxInfo(ctx, "[OnTaskFinished]taskID:%d, backfillTaskRun.RunStatus == task.RunStatusDone", taskPO.ID)
				err = proc.OnTaskFinished(ctx, taskexe.OnTaskFinishedReq{
					Task:     taskPO,
					TaskRun:  backfillTaskRun,
					IsFinish: true,
				})
				if err != nil {
					logs.CtxError(ctx, "OnTaskFinished err:%v", err)
					continue
				}
			}
			if backfillTaskRun.RunStatus != entity.TaskRunStatusDone {
				lockKey := fmt.Sprintf(backfillLockKeyTemplate, taskPO.ID)
				locked, _, cancel, lockErr := h.locker.LockWithRenew(ctx, lockKey, transformTaskStatusLockTTL, backfillLockMaxHold)
				if lockErr != nil || !locked {
					_ = h.sendBackfillMessage(ctx, &entity.BackFillEvent{
						TaskID:  taskPO.ID,
						SpaceID: taskPO.WorkspaceID,
					})
				}
				defer cancel()
			}
		} else if taskPO.EffectiveTime != nil {
			if time.Now().After(endTime) {
				logs.CtxInfo(ctx, "[OnTaskFinished]taskID:%d, time.Now().After(endTime)", taskPO.ID)
				err = proc.OnTaskFinished(ctx, taskexe.OnTaskFinishedReq{
					Task:     taskPO,
					TaskRun:  taskRun,
					IsFinish: true,
				})
				if err != nil {
					logs.CtxError(ctx, "OnTaskFinished err:%v", err)
					continue
				}
			}
		}
		// If the task status is unstarted, create it once the task start time is reached
<<<<<<< HEAD
		if taskPO.TaskStatus == entity.TaskStatusUnstarted && time.Now().After(startTime) {
			if !taskPO.Sampler.IsCycle {
				err = proc.OnTaskRunCreated(ctx, taskexe.OnTaskRunCreatedReq{
					CurrentTask: taskPO,
					RunType:     entity.TaskRunTypeNewData,
					RunStartAt:  taskPO.EffectiveTime.StartAt,
					RunEndAt:    taskPO.EffectiveTime.EndAt,
				})
				if err != nil {
					logs.CtxError(ctx, "OnTaskRunCreated err:%v", err)
					continue
				}
				err = proc.OnTaskUpdated(ctx, taskPO, entity.TaskStatusRunning)
				if err != nil {
					logs.CtxError(ctx, "OnTaskUpdated err:%v", err)
					continue
				}
			} else {
				err = proc.OnTaskRunCreated(ctx, taskexe.OnTaskRunCreatedReq{
					CurrentTask: taskPO,
					RunType:     entity.TaskRunTypeNewData,
					RunStartAt:  taskRun.RunEndAt.UnixMilli(),
					RunEndAt:    taskRun.RunEndAt.UnixMilli() + (taskRun.RunEndAt.UnixMilli() - taskRun.RunStartAt.UnixMilli()),
				})
				if err != nil {
					logs.CtxError(ctx, "OnTaskRunCreated err:%v", err)
					continue
				}
=======
		if taskPO.TaskStatus == task.TaskStatusUnstarted && time.Now().After(startTime) {
			runStartAt, runEndAt := taskPO.GetRunTimeRange()
			err = proc.OnCreateTaskRunChange(ctx, taskexe.OnCreateTaskRunChangeReq{
				CurrentTask: taskPO,
				RunType:     task.TaskRunTypeNewData,
				RunStartAt:  runStartAt,
				RunEndAt:    runEndAt,
			})
			if err != nil {
				logs.CtxError(ctx, "OnCreateTaskRunChange err:%v", err)
				continue
			}
			err = proc.OnUpdateTaskChange(ctx, taskPO, task.TaskStatusRunning)
			if err != nil {
				logs.CtxError(ctx, "OnUpdateTaskChange err:%v", err)
				continue
>>>>>>> b42010f5
			}
		}
		// Handle taskRun
		if taskPO.TaskStatus == entity.TaskStatusRunning || taskPO.TaskStatus == entity.TaskStatusPending {
			if taskRun == nil {
				logs.CtxError(ctx, "taskID:%d, taskRun is nil", taskPO.ID)
				continue
			}
			logs.CtxInfo(ctx, "taskID:%d, taskRun.RunEndAt:%v", taskPO.ID, taskRun.RunEndAt)
			// Handling repeated tasks: single task time horizon reached
			if time.Now().After(taskRun.RunEndAt) {
				logs.CtxInfo(ctx, "[OnTaskFinished]taskID:%d, time.Now().After(cycleEndTime)", taskPO.ID)
				err = proc.OnTaskFinished(ctx, taskexe.OnTaskFinishedReq{
					Task:     taskPO,
					TaskRun:  taskRun,
					IsFinish: false,
				})
				if err != nil {
					logs.CtxError(ctx, "OnTaskFinished err:%v", err)
					continue
				}
				if taskPO.Sampler.IsCycle {
					err = proc.OnTaskRunCreated(ctx, taskexe.OnTaskRunCreatedReq{
						CurrentTask: taskPO,
						RunType:     entity.TaskRunTypeNewData,
						RunStartAt:  taskRun.RunEndAt.UnixMilli(),
						RunEndAt:    taskRun.RunEndAt.UnixMilli() + (taskRun.RunEndAt.UnixMilli() - taskRun.RunStartAt.UnixMilli()),
					})
					if err != nil {
						logs.CtxError(ctx, "OnTaskRunCreated err:%v", err)
						continue
					}
				}
			}
		}
	}
}

// syncTaskRunCounts synchronizes TaskRunCount data to the database
func (h *TraceHubServiceImpl) syncTaskRunCounts() {
	if slices.Contains([]string{TracehubClusterName, InjectClusterName}, os.Getenv(TceCluster)) {
		return
	}
	ctx := context.Background()
	ctx = h.fillCtx(ctx)

	if h.locker != nil {
		locked, lockErr := h.locker.Lock(ctx, syncTaskRunCountsLockKey, transformTaskStatusLockTTL)
		if lockErr != nil {
			logs.CtxError(ctx, "syncTaskRunCounts acquire lock failed", "err", lockErr)
			return
		}
		if !locked {
			logs.CtxInfo(ctx, "syncTaskRunCounts lock held by others, skip execution")
			return
		}
	}
	logs.CtxInfo(ctx, "Start syncing TaskRunCounts to database...")
	// 1. Retrieve non-final task list
	taskDOs, err := h.listSyncTaskRunTask(ctx)
	if err != nil {
		logs.CtxError(ctx, "Failed to get non-final task list", "err", err)
		return
	}
	if len(taskDOs) == 0 {
		logs.CtxInfo(ctx, "No non-final tasks need syncing")
		return
	}

	// 2. Collect all TaskRun information that needs syncing
	var taskRunInfos []*TaskRunCountInfo
	for _, taskPO := range taskDOs {
		if len(taskPO.TaskRuns) == 0 {
			continue
		}

		for _, taskRun := range taskPO.TaskRuns {
			taskRunInfos = append(taskRunInfos, &TaskRunCountInfo{
				TaskID:    taskPO.ID,
				TaskRunID: taskRun.ID,
			})
		}
	}

	if len(taskRunInfos) == 0 {
		logs.CtxInfo(ctx, "No TaskRun requires syncing")
		return
	}

	logs.CtxInfo(ctx, "Number of TaskRun entries requiring syncing:%d", len(taskRunInfos))

	// 3. Process TaskRun entries in batches of 50
	batchSize := 50
	for i := 0; i < len(taskRunInfos); i += batchSize {
		end := i + batchSize
		if end > len(taskRunInfos) {
			end = len(taskRunInfos)
		}

		batch := taskRunInfos[i:end]
		h.processBatch(ctx, batch)
	}
}

func (h *TraceHubServiceImpl) syncTaskCache() {
	ctx := context.Background()
	ctx = h.fillCtx(ctx)

	logs.CtxInfo(ctx, "Start syncing task cache...")

	// 1. Retrieve spaceID, botID, and task information for all non-final tasks from the database
	spaceIDs, botIDs, tasks, err := h.getNonFinalTaskInfos(ctx)
	if err != nil {
		logs.CtxError(ctx, "Failed to get non-final task list", "err", err)
		return
	}
	logs.CtxInfo(ctx, "Retrieved task information, taskCount:%d, spaceCount:%d, botCount:%d", len(tasks), len(spaceIDs), len(botIDs))

	// 2. Build a new cache map
	newCache := TaskCacheInfo{
		WorkspaceIDs: spaceIDs,
		BotIDs:       botIDs,
		Tasks:        tasks,
		UpdateTime:   time.Now(), // Set the current time as the update time
	}

	// 3. Clear old cache and update with new cache
	h.taskCacheLock.Lock()
	defer h.taskCacheLock.Unlock()

	// 4. Write new cache into local cache
	h.taskCache.Store("ObjListWithTask", newCache)

	logs.CtxInfo(ctx, "Task cache sync completed, taskCount:%d, updateTime:%s", len(tasks), newCache.UpdateTime.Format(time.RFC3339))
}

// processBatch synchronizes TaskRun counts in batches
func (h *TraceHubServiceImpl) processBatch(ctx context.Context, batch []*TaskRunCountInfo) {
	// 1. Read Redis count data in batch
	for _, info := range batch {
		// Read taskruncount
		count, err := h.taskRepo.GetTaskRunCount(ctx, info.TaskID, info.TaskRunID)
		if err != nil || count == -1 {
			logs.CtxWarn(ctx, "Failed to get TaskRunCount, taskID:%d, taskRunID:%d, err:%v", info.TaskID, info.TaskRunID, err)
		} else {
			info.TaskRunCount = count
		}

		// Read taskrun success count
		successCount, err := h.taskRepo.GetTaskRunSuccessCount(ctx, info.TaskID, info.TaskRunID)
		if err != nil || successCount == -1 {
			logs.CtxWarn(ctx, "Failed to get TaskRunSuccessCount, taskID:%d, taskRunID:%d, err:%v", info.TaskID, info.TaskRunID, err)
		} else {
			info.TaskRunSuccCount = successCount
		}

		// Read taskrun fail count
		failCount, err := h.taskRepo.GetTaskRunFailCount(ctx, info.TaskID, info.TaskRunID)
		if err != nil || failCount == -1 {
			logs.CtxWarn(ctx, "Failed to get TaskRunFailCount, taskID:%d, taskRunID:%d, err:%v", info.TaskID, info.TaskRunID, err)
		} else {
			info.TaskRunFailCount = failCount
		}

		logs.CtxDebug(ctx, "Read count data",
			"taskID", info.TaskID,
			"taskRunID", info.TaskRunID,
			"runCount", info.TaskRunCount,
			"successCount", info.TaskRunSuccCount,
			"failCount", info.TaskRunFailCount)
	}
	logs.CtxInfo(ctx, "Start updating TaskRun detail in batch, batchSize:%d, batch:%v", len(batch), batch)
	// 2. Update database in batch
	for _, info := range batch {
		err := h.updateTaskRunDetail(ctx, info)
		if err != nil {
			logs.CtxError(ctx, "Failed to update TaskRun detail",
				"taskID", info.TaskID,
				"taskRunID", info.TaskRunID,
				"err", err)
		} else {
			logs.CtxDebug(ctx, "Succeeded in updating TaskRun detail",
				"taskID", info.TaskID,
				"taskRunID", info.TaskRunID)
		}
	}

	logs.CtxInfo(ctx, "Batch processing completed, batchSize:%d", len(batch))
}

// updateTaskRunDetail updates the run_detail field of TaskRun
func (h *TraceHubServiceImpl) updateTaskRunDetail(ctx context.Context, info *TaskRunCountInfo) error {
	// Build run_detail JSON data
	runDetail := map[string]interface{}{
		"total_count":   info.TaskRunCount,
		"success_count": info.TaskRunSuccCount,
		"failed_count":  info.TaskRunFailCount,
	}

	// Update using optimistic locking
	err := h.taskRepo.UpdateTaskRunWithOCC(ctx, info.TaskRunID, 0, map[string]interface{}{
		"run_detail": ToJSONString(ctx, runDetail),
	})
	if err != nil {
		return errors.Wrap(err, "Failed to update TaskRun")
	}

	return nil
}

func (h *TraceHubServiceImpl) listNonFinalTaskByRedis(ctx context.Context, spaceID string) ([]*entity.ObservabilityTask, error) {
	var taskPOs []*entity.ObservabilityTask
	nonFinalTaskIDs, err := h.taskRepo.ListNonFinalTaskBySpaceID(ctx, spaceID)
	if err != nil {
		logs.CtxError(ctx, "Failed to get non-final task list", "err", err)
		return nil, err
	}
	logs.CtxInfo(ctx, "Start listing non-final tasks, taskCount:%d, nonFinalTaskIDs:%v", len(nonFinalTaskIDs), nonFinalTaskIDs)
	if len(nonFinalTaskIDs) == 0 {
		return taskPOs, nil
	}
	for _, taskID := range nonFinalTaskIDs {
		taskPO, err := h.taskRepo.GetTaskByCache(ctx, taskID)
		if err != nil {
			logs.CtxError(ctx, "Failed to get task", "err", err)
			return nil, err
		}
		if taskPO == nil {
			continue
		}
		taskPOs = append(taskPOs, taskPO)
	}
	return taskPOs, nil
}

func (h *TraceHubServiceImpl) listNonFinalTask(ctx context.Context) ([]*entity.ObservabilityTask, error) {
	var taskPOs []*entity.ObservabilityTask
	var offset int32 = 0
	const limit int32 = 500
	// Paginate through all tasks
	for {
		tasklist, _, err := h.taskRepo.ListTasks(ctx, repo.ListTaskParam{
			ReqLimit:  limit,
			ReqOffset: offset,
			TaskFilters: &entity.TaskFilterFields{
				FilterFields: []*entity.TaskFilterField{
					{
						FieldName: ptr.Of(entity.TaskFieldNameTaskStatus),
						Values: []string{
							string(entity.TaskStatusUnstarted),
							string(entity.TaskStatusRunning),
							string(entity.TaskStatusPending),
						},
						QueryType: ptr.Of(entity.QueryTypeIn),
						FieldType: ptr.Of(entity.FieldTypeString),
					},
				},
			},
		})
		if err != nil {
			logs.CtxError(ctx, "Failed to get non-final task list", "err", err)
			return nil, err
		}

		// Add tasks from the current page to the full list
		taskPOs = append(taskPOs, tasklist...)

		// If fewer tasks than limit are returned, this is the last page
		if len(tasklist) < int(limit) {
			break
		}

		// Move to the next page, increasing offset by 1000
		offset += limit
	}
	return taskPOs, nil
}

func (h *TraceHubServiceImpl) listSyncTaskRunTask(ctx context.Context) ([]*entity.ObservabilityTask, error) {
	var taskDOs []*entity.ObservabilityTask
	taskDOs, err := h.listNonFinalTask(ctx)
	if err != nil {
		logs.CtxError(ctx, "Failed to get non-final task list", "err", err)
		return nil, err
	}
	var offset int32 = 0
	const limit int32 = 1000
	// Paginate through all tasks
	for {
		tasklist, _, err := h.taskRepo.ListTasks(ctx, repo.ListTaskParam{
			ReqLimit:  limit,
			ReqOffset: offset,
			TaskFilters: &entity.TaskFilterFields{
				FilterFields: []*entity.TaskFilterField{
					{
						FieldName: ptr.Of(entity.TaskFieldNameTaskStatus),
						Values: []string{
							string(entity.TaskStatusSuccess),
							string(entity.TaskStatusDisabled),
						},
						QueryType: ptr.Of(entity.QueryTypeIn),
						FieldType: ptr.Of(entity.FieldTypeString),
					},
					{
						FieldName: ptr.Of(entity.TaskFieldName("updated_at")),
						Values: []string{
							fmt.Sprintf("%d", time.Now().Add(-24*time.Hour).UnixMilli()),
						},
						QueryType: ptr.Of(entity.QueryTypeGt),
						FieldType: ptr.Of(entity.FieldTypeLong),
					},
				},
			},
		})
		if err != nil {
			logs.CtxError(ctx, "Failed to get non-final task list", "err", err)
			break
		}

		// Add tasks from the current page to the full list
		taskDOs = append(taskDOs, tasklist...)

		// If fewer tasks than limit are returned, this is the last page
		if len(tasklist) < int(limit) {
			break
		}

		// Move to the next page, increasing offset by 1000
		offset += limit
	}
	return taskDOs, nil
}

func (h *TraceHubServiceImpl) getNonFinalTaskInfos(ctx context.Context) ([]string, []string, []*entity.ObservabilityTask, error) {
	tasks, err := h.taskRepo.ListNonFinalTasks(ctx)
	if err != nil {
		return nil, nil, nil, err
	}

	spaceMap := make(map[string]interface{})
	botMap := make(map[string]interface{})

	for _, task := range tasks {
		spaceMap[strconv.FormatInt(task.WorkspaceID, 10)] = struct{}{}
		if task.SpanFilter != nil && task.SpanFilter.Filters.FilterFields != nil {
			extractBotIDFromFilters(task.SpanFilter.Filters.FilterFields, botMap)
		}
	}

	return lo.Keys(spaceMap), lo.Keys(botMap), tasks, nil
}

// extractBotIDFromFilters 递归提取过滤器中的 bot_id 值，包括 SubFilter
func extractBotIDFromFilters(filterFields []*loop_span.FilterField, botMap map[string]interface{}) {
	for _, filterField := range filterFields {
		if filterField == nil {
			continue
		}
		// 检查当前 FilterField 的 FieldName
		if filterField.FieldName == "bot_id" {
			for _, v := range filterField.Values {
				botMap[v] = struct{}{}
			}
		}
		// 递归处理 SubFilter
		if filterField.SubFilter != nil && filterField.SubFilter.FilterFields != nil {
			extractBotIDFromFilters(filterField.SubFilter.FilterFields, botMap)
		}
	}
}<|MERGE_RESOLUTION|>--- conflicted
+++ resolved
@@ -191,41 +191,11 @@
 			}
 		}
 		// If the task status is unstarted, create it once the task start time is reached
-<<<<<<< HEAD
 		if taskPO.TaskStatus == entity.TaskStatusUnstarted && time.Now().After(startTime) {
-			if !taskPO.Sampler.IsCycle {
-				err = proc.OnTaskRunCreated(ctx, taskexe.OnTaskRunCreatedReq{
-					CurrentTask: taskPO,
-					RunType:     entity.TaskRunTypeNewData,
-					RunStartAt:  taskPO.EffectiveTime.StartAt,
-					RunEndAt:    taskPO.EffectiveTime.EndAt,
-				})
-				if err != nil {
-					logs.CtxError(ctx, "OnTaskRunCreated err:%v", err)
-					continue
-				}
-				err = proc.OnTaskUpdated(ctx, taskPO, entity.TaskStatusRunning)
-				if err != nil {
-					logs.CtxError(ctx, "OnTaskUpdated err:%v", err)
-					continue
-				}
-			} else {
-				err = proc.OnTaskRunCreated(ctx, taskexe.OnTaskRunCreatedReq{
-					CurrentTask: taskPO,
-					RunType:     entity.TaskRunTypeNewData,
-					RunStartAt:  taskRun.RunEndAt.UnixMilli(),
-					RunEndAt:    taskRun.RunEndAt.UnixMilli() + (taskRun.RunEndAt.UnixMilli() - taskRun.RunStartAt.UnixMilli()),
-				})
-				if err != nil {
-					logs.CtxError(ctx, "OnTaskRunCreated err:%v", err)
-					continue
-				}
-=======
-		if taskPO.TaskStatus == task.TaskStatusUnstarted && time.Now().After(startTime) {
 			runStartAt, runEndAt := taskPO.GetRunTimeRange()
-			err = proc.OnCreateTaskRunChange(ctx, taskexe.OnCreateTaskRunChangeReq{
+			err = proc.OnTaskRunCreated(ctx, taskexe.OnTaskRunCreatedReq{
 				CurrentTask: taskPO,
-				RunType:     task.TaskRunTypeNewData,
+				RunType:     entity.TaskRunTypeNewData,
 				RunStartAt:  runStartAt,
 				RunEndAt:    runEndAt,
 			})
@@ -233,11 +203,10 @@
 				logs.CtxError(ctx, "OnCreateTaskRunChange err:%v", err)
 				continue
 			}
-			err = proc.OnUpdateTaskChange(ctx, taskPO, task.TaskStatusRunning)
+			err = proc.OnTaskUpdated(ctx, taskPO, entity.TaskStatusRunning)
 			if err != nil {
 				logs.CtxError(ctx, "OnUpdateTaskChange err:%v", err)
 				continue
->>>>>>> b42010f5
 			}
 		}
 		// Handle taskRun
