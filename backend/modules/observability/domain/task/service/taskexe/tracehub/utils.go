// Copyright (c) 2025 coze-dev Authors
// SPDX-License-Identifier: Apache-2.0

package tracehub

import (
	"context"
	"fmt"
	"strconv"

	"github.com/bytedance/sonic"
	"github.com/coze-dev/coze-loop/backend/modules/observability/domain/trace/entity/loop_span"
	"github.com/coze-dev/coze-loop/backend/pkg/lang/ptr"
	"github.com/coze-dev/coze-loop/backend/pkg/logs"
	timeutil "github.com/coze-dev/coze-loop/backend/pkg/time"
)

func ToJSONString(ctx context.Context, obj interface{}) string {
	if obj == nil {
		return ""
	}
	jsonData, err := sonic.Marshal(obj)
	if err != nil {
		logs.CtxError(ctx, "JSON marshal error: %v", err)
		return ""
	}
	jsonStr := string(jsonData)
	return jsonStr
}

func (h *TraceHubServiceImpl) getTenants(ctx context.Context, platform loop_span.PlatformType) ([]string, error) {
	return h.tenantProvider.GetTenantsByPlatformType(ctx, platform)
}

<<<<<<< HEAD
// todo need platformtype
func (h *TraceHubServiceImpl) getSpan(ctx context.Context, tenants []string, spanIds []string, traceId, workspaceId string, startAt, endAt int64) ([]*loop_span.Span, error) {
	if len(spanIds) == 0 || workspaceId == "" {
		return nil, errorx.NewByCode(obErrorx.CommercialCommonInvalidParamCodeCode)
	}
	var filterFields []*loop_span.FilterField
	filterFields = append(filterFields, &loop_span.FilterField{
		FieldName: loop_span.SpanFieldSpanId,
		FieldType: loop_span.FieldTypeString,
		Values:    spanIds,
		QueryType: ptr.Of(loop_span.QueryTypeEnumIn),
	})
	filterFields = append(filterFields, &loop_span.FilterField{
		FieldName: loop_span.SpanFieldSpaceId,
		FieldType: loop_span.FieldTypeString,
		Values:    []string{workspaceId},
		QueryType: ptr.Of(loop_span.QueryTypeEnumEq),
	})
	if traceId != "" {
		filterFields = append(filterFields, &loop_span.FilterField{
			FieldName: loop_span.SpanFieldTraceId,
			FieldType: loop_span.FieldTypeString,
			Values:    []string{traceId},

			QueryType: ptr.Of(loop_span.QueryTypeEnumEq),
		})
	}
	var spans []*loop_span.Span
	for _, tenant := range tenants {
		res, err := h.traceRepo.ListSpans(ctx, &repo.ListSpansParam{
			WorkSpaceID: workspaceId,
			Tenants:     []string{tenant},
			Filters: &loop_span.FilterFields{
				FilterFields: filterFields,
			},
			StartAt:            startAt,
			EndAt:              endAt,
			NotQueryAnnotation: true,
			Limit:              2,
		})
		if err != nil {
			logs.CtxError(ctx, "failed to list span, %v", err)
			return spans, err
=======
// todo tyf TraceService里有相同实现，待合并
func processSpecificFilter(f *loop_span.FilterField) error {
	if f == nil {
		return nil
	}
	switch f.FieldName {
	case loop_span.SpanFieldStatus:
		if err := processStatusFilter(f); err != nil {
			return err
		}
	case loop_span.SpanFieldDuration,
		loop_span.SpanFieldLatencyFirstResp,
		loop_span.SpanFieldStartTimeFirstResp,
		loop_span.SpanFieldStartTimeFirstTokenResp,
		loop_span.SpanFieldLatencyFirstTokenResp,
		loop_span.SpanFieldReasoningDuration:
		if err := processLatencyFilter(f); err != nil {
			return err
>>>>>>> ff51019e
		}
	}
	return nil
}

func processStatusFilter(f *loop_span.FilterField) error {
	if f.QueryType == nil || *f.QueryType != loop_span.QueryTypeEnumIn {
		return fmt.Errorf("status filter should use in operator")
	}
	f.FieldName = loop_span.SpanFieldStatusCode
	f.FieldType = loop_span.FieldTypeLong
	checkSuccess, checkError := false, false
	for _, val := range f.Values {
		switch val {
		case loop_span.SpanStatusSuccess:
			checkSuccess = true
		case loop_span.SpanStatusError:
			checkError = true
		default:
			return fmt.Errorf("invalid status code field value")
		}
	}
	if checkSuccess && checkError {
		f.QueryType = ptr.Of(loop_span.QueryTypeEnumAlwaysTrue)
		f.Values = nil
	} else if checkSuccess {
		f.Values = []string{"0"}
	} else if checkError {
		f.QueryType = ptr.Of(loop_span.QueryTypeEnumNotIn)
		f.Values = []string{"0"}
	} else {
		return fmt.Errorf("invalid status code query")
	}
	return nil
}

// ms -> us
func processLatencyFilter(f *loop_span.FilterField) error {
	if f.FieldType != loop_span.FieldTypeLong {
		return fmt.Errorf("latency field type should be long ")
	}
	micros := make([]string, 0)
	for _, val := range f.Values {
		integer, err := strconv.ParseInt(val, 10, 64)
		if err != nil {
			return fmt.Errorf("fail to parse long value %s, %v", val, err)
		}
		integer = timeutil.MillSec2MicroSec(integer)
		micros = append(micros, strconv.FormatInt(integer, 10))
	}
	f.Values = micros
	return nil
}<|MERGE_RESOLUTION|>--- conflicted
+++ resolved
@@ -32,51 +32,6 @@
 	return h.tenantProvider.GetTenantsByPlatformType(ctx, platform)
 }
 
-<<<<<<< HEAD
-// todo need platformtype
-func (h *TraceHubServiceImpl) getSpan(ctx context.Context, tenants []string, spanIds []string, traceId, workspaceId string, startAt, endAt int64) ([]*loop_span.Span, error) {
-	if len(spanIds) == 0 || workspaceId == "" {
-		return nil, errorx.NewByCode(obErrorx.CommercialCommonInvalidParamCodeCode)
-	}
-	var filterFields []*loop_span.FilterField
-	filterFields = append(filterFields, &loop_span.FilterField{
-		FieldName: loop_span.SpanFieldSpanId,
-		FieldType: loop_span.FieldTypeString,
-		Values:    spanIds,
-		QueryType: ptr.Of(loop_span.QueryTypeEnumIn),
-	})
-	filterFields = append(filterFields, &loop_span.FilterField{
-		FieldName: loop_span.SpanFieldSpaceId,
-		FieldType: loop_span.FieldTypeString,
-		Values:    []string{workspaceId},
-		QueryType: ptr.Of(loop_span.QueryTypeEnumEq),
-	})
-	if traceId != "" {
-		filterFields = append(filterFields, &loop_span.FilterField{
-			FieldName: loop_span.SpanFieldTraceId,
-			FieldType: loop_span.FieldTypeString,
-			Values:    []string{traceId},
-
-			QueryType: ptr.Of(loop_span.QueryTypeEnumEq),
-		})
-	}
-	var spans []*loop_span.Span
-	for _, tenant := range tenants {
-		res, err := h.traceRepo.ListSpans(ctx, &repo.ListSpansParam{
-			WorkSpaceID: workspaceId,
-			Tenants:     []string{tenant},
-			Filters: &loop_span.FilterFields{
-				FilterFields: filterFields,
-			},
-			StartAt:            startAt,
-			EndAt:              endAt,
-			NotQueryAnnotation: true,
-			Limit:              2,
-		})
-		if err != nil {
-			logs.CtxError(ctx, "failed to list span, %v", err)
-			return spans, err
-=======
 // todo tyf TraceService里有相同实现，待合并
 func processSpecificFilter(f *loop_span.FilterField) error {
 	if f == nil {
@@ -95,7 +50,6 @@
 		loop_span.SpanFieldReasoningDuration:
 		if err := processLatencyFilter(f); err != nil {
 			return err
->>>>>>> ff51019e
 		}
 	}
 	return nil
