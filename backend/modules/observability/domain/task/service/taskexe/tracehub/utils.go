--- conflicted
+++ resolved
@@ -5,9 +5,16 @@
 
 import (
 	"context"
+	"fmt"
+	"strconv"
 
 	"github.com/bytedance/sonic"
+	"github.com/coze-dev/coze-loop/backend/modules/observability/domain/task/entity"
 	"github.com/coze-dev/coze-loop/backend/modules/observability/domain/trace/entity/loop_span"
+	"github.com/coze-dev/coze-loop/backend/modules/observability/domain/trace/repo"
+	obErrorx "github.com/coze-dev/coze-loop/backend/modules/observability/pkg/errno"
+	"github.com/coze-dev/coze-loop/backend/pkg/errorx"
+	"github.com/coze-dev/coze-loop/backend/pkg/lang/ptr"
 	"github.com/coze-dev/coze-loop/backend/pkg/logs"
 )
 
@@ -24,19 +31,80 @@
 	return jsonStr
 }
 
-<<<<<<< HEAD
-=======
-func (h *TraceHubServiceImpl) fillCtx(ctx context.Context) context.Context {
-	logID := logs.NewLogID()
-	ctx = logs.SetLogID(ctx, logID)
-	ctx = metainfo.WithPersistentValue(ctx, AppIDKey, strconv.FormatInt(int64(h.aid), 10))
-	if env := os.Getenv(TceEnv); env != "" {
-		ctx = context.WithValue(ctx, CtxKeyEnv, env) //nolint:staticcheck
-	}
-	return ctx
+func (h *TraceHubServiceImpl) getTenants(ctx context.Context, platform loop_span.PlatformType) ([]string, error) {
+	return h.tenantProvider.GetTenantsByPlatformType(ctx, platform)
 }
 
->>>>>>> 8ad88912
-func (h *TraceHubServiceImpl) getTenants(ctx context.Context, platform loop_span.PlatformType) ([]string, error) {
-	return h.tenantProvider.GetTenantsByPlatformType(ctx, platform)
+func (h *TraceHubServiceImpl) getSpan(ctx context.Context, tenants []string, spanIds []string, traceId, workspaceId string, startAt, endAt int64) ([]*loop_span.Span, error) {
+	if len(spanIds) == 0 || workspaceId == "" {
+		return nil, errorx.NewByCode(obErrorx.CommercialCommonInvalidParamCodeCode)
+	}
+	var filterFields []*loop_span.FilterField
+	filterFields = append(filterFields, &loop_span.FilterField{
+		FieldName: loop_span.SpanFieldSpanId,
+		FieldType: loop_span.FieldTypeString,
+		Values:    spanIds,
+		QueryType: ptr.Of(loop_span.QueryTypeEnumIn),
+	})
+	filterFields = append(filterFields, &loop_span.FilterField{
+		FieldName: loop_span.SpanFieldSpaceId,
+		FieldType: loop_span.FieldTypeString,
+		Values:    []string{workspaceId},
+		QueryType: ptr.Of(loop_span.QueryTypeEnumEq),
+	})
+	if traceId != "" {
+		filterFields = append(filterFields, &loop_span.FilterField{
+			FieldName: loop_span.SpanFieldTraceId,
+			FieldType: loop_span.FieldTypeString,
+			Values:    []string{traceId},
+
+			QueryType: ptr.Of(loop_span.QueryTypeEnumEq),
+		})
+	}
+	var spans []*loop_span.Span
+	for _, tenant := range tenants {
+		res, err := h.traceRepo.ListSpans(ctx, &repo.ListSpansParam{
+			Tenants: []string{tenant},
+			Filters: &loop_span.FilterFields{
+				FilterFields: filterFields,
+			},
+			StartAt:            startAt,
+			EndAt:              endAt,
+			NotQueryAnnotation: true,
+			Limit:              2,
+		})
+		if err != nil {
+			logs.CtxError(ctx, "failed to list span, %v", err)
+			return spans, err
+		}
+		spans = append(spans, res.Spans...)
+	}
+	logs.CtxInfo(ctx, "list span, spans: %v", spans)
+
+	return spans, nil
+}
+
+// updateTaskRunStatusCount updates the Redis count based on Status
+func (h *TraceHubServiceImpl) updateTaskRunDetailsCount(ctx context.Context, taskID int64, turn *entity.OnlineExptTurnEvalResult, ttl int64) error {
+	// Retrieve taskRunID from Ext
+	taskRunIDStr := turn.Ext["run_id"]
+	if taskRunIDStr == "" {
+		return fmt.Errorf("task_run_id not found in ext")
+	}
+
+	taskRunID, err := strconv.ParseInt(taskRunIDStr, 10, 64)
+	if err != nil {
+		return fmt.Errorf("invalid task_run_id: %s, err: %v", taskRunIDStr, err)
+	}
+	// Increase the corresponding counter based on Status
+	switch turn.Status {
+	case entity.EvaluatorRunStatus_Success:
+		return h.taskRepo.IncrTaskRunSuccessCount(ctx, taskID, taskRunID, ttl)
+	case entity.EvaluatorRunStatus_Fail:
+		return h.taskRepo.IncrTaskRunFailCount(ctx, taskID, taskRunID, ttl)
+	default:
+		logs.CtxDebug(ctx, "未知的评估状态，跳过计数: taskID=%d, taskRunID=%d, status=%d",
+			taskID, taskRunID, turn.Status)
+		return nil
+	}
 }