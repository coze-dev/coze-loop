--- conflicted
+++ resolved
@@ -180,26 +180,8 @@
 		}
 	}
 	if ShouldTriggerNewData(ctx, currentTask) {
-<<<<<<< HEAD
-		var runStartAt, runEndAt int64
-		runStartAt = currentTask.EffectiveTime.StartAt
-		if !currentTask.Sampler.IsCycle {
-			runEndAt = currentTask.EffectiveTime.EndAt
-		} else {
-			switch currentTask.Sampler.CycleTimeUnit {
-			case task_entity.TimeUnitDay:
-				runEndAt = runStartAt + (currentTask.Sampler.CycleInterval)*24*time.Hour.Milliseconds()
-			case task_entity.TimeUnitWeek:
-				runEndAt = runStartAt + (currentTask.Sampler.CycleInterval)*7*24*time.Hour.Milliseconds()
-			default:
-				runEndAt = runStartAt + (currentTask.Sampler.CycleInterval)*24*time.Hour.Milliseconds()
-			}
-		}
+		runStartAt, runEndAt := currentTask.GetRunTimeRange()
 		err = p.OnTaskRunCreated(ctx, taskexe.OnTaskRunCreatedReq{
-=======
-		runStartAt, runEndAt := currentTask.GetRunTimeRange()
-		err = p.OnCreateTaskRunChange(ctx, taskexe.OnCreateTaskRunChangeReq{
->>>>>>> b42010f5
 			CurrentTask: currentTask,
 			RunType:     task_entity.TaskRunTypeNewData,
 			RunStartAt:  runStartAt,
