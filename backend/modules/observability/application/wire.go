// Copyright (c) 2025 coze-dev Authors
// SPDX-License-Identifier: Apache-2.0

//go:build wireinject
// +build wireinject

package application

import (
	"github.com/coze-dev/coze-loop/backend/infra/ck"
	"github.com/coze-dev/coze-loop/backend/infra/db"
	"github.com/coze-dev/coze-loop/backend/infra/external/benefit"
	"github.com/coze-dev/coze-loop/backend/infra/idgen"
	"github.com/coze-dev/coze-loop/backend/infra/limiter"
	"github.com/coze-dev/coze-loop/backend/infra/lock"
	"github.com/coze-dev/coze-loop/backend/infra/metrics"
	"github.com/coze-dev/coze-loop/backend/infra/mq"
	"github.com/coze-dev/coze-loop/backend/infra/redis"
	"github.com/coze-dev/coze-loop/backend/kitex_gen/coze/loop/data/dataset/datasetservice"
	"github.com/coze-dev/coze-loop/backend/kitex_gen/coze/loop/data/tag/tagservice"
	"github.com/coze-dev/coze-loop/backend/kitex_gen/coze/loop/evaluation/evaluationsetservice"
	"github.com/coze-dev/coze-loop/backend/kitex_gen/coze/loop/evaluation/evaluatorservice"
	"github.com/coze-dev/coze-loop/backend/kitex_gen/coze/loop/evaluation/experimentservice"
	"github.com/coze-dev/coze-loop/backend/kitex_gen/coze/loop/foundation/auth/authservice"
	"github.com/coze-dev/coze-loop/backend/kitex_gen/coze/loop/foundation/file/fileservice"
	"github.com/coze-dev/coze-loop/backend/kitex_gen/coze/loop/foundation/user/userservice"
	"github.com/coze-dev/coze-loop/backend/modules/observability/domain/component/config"
	"github.com/coze-dev/coze-loop/backend/modules/observability/domain/component/rpc"
	"github.com/coze-dev/coze-loop/backend/modules/observability/domain/component/scheduledtask"
	metrics_entity "github.com/coze-dev/coze-loop/backend/modules/observability/domain/metric/entity"
	metric_service "github.com/coze-dev/coze-loop/backend/modules/observability/domain/metric/service"
	metric_general "github.com/coze-dev/coze-loop/backend/modules/observability/domain/metric/service/metric/general"
	metric_model "github.com/coze-dev/coze-loop/backend/modules/observability/domain/metric/service/metric/model"
	metric_service_def "github.com/coze-dev/coze-loop/backend/modules/observability/domain/metric/service/metric/service"
	metric_tool "github.com/coze-dev/coze-loop/backend/modules/observability/domain/metric/service/metric/tool"
	task_entity "github.com/coze-dev/coze-loop/backend/modules/observability/domain/task/entity"
	trepo "github.com/coze-dev/coze-loop/backend/modules/observability/domain/task/repo"
	taskSvc "github.com/coze-dev/coze-loop/backend/modules/observability/domain/task/service"
	task_processor "github.com/coze-dev/coze-loop/backend/modules/observability/domain/task/service/taskexe/processor"
	taskst "github.com/coze-dev/coze-loop/backend/modules/observability/domain/task/service/taskexe/scheduledtask"
	"github.com/coze-dev/coze-loop/backend/modules/observability/domain/task/service/taskexe/tracehub"
	"github.com/coze-dev/coze-loop/backend/modules/observability/domain/trace/entity"
	"github.com/coze-dev/coze-loop/backend/modules/observability/domain/trace/entity/collector/exporter"
	"github.com/coze-dev/coze-loop/backend/modules/observability/domain/trace/entity/collector/processor"
	"github.com/coze-dev/coze-loop/backend/modules/observability/domain/trace/entity/collector/receiver"
	"github.com/coze-dev/coze-loop/backend/modules/observability/domain/trace/repo"
	"github.com/coze-dev/coze-loop/backend/modules/observability/domain/trace/service"
	"github.com/coze-dev/coze-loop/backend/modules/observability/domain/trace/service/collector/exporter/clickhouseexporter"
	"github.com/coze-dev/coze-loop/backend/modules/observability/domain/trace/service/collector/processor/queueprocessor"
	"github.com/coze-dev/coze-loop/backend/modules/observability/domain/trace/service/collector/receiver/rmqreceiver"
	"github.com/coze-dev/coze-loop/backend/modules/observability/domain/trace/service/trace/span_filter"
	"github.com/coze-dev/coze-loop/backend/modules/observability/domain/trace/service/trace/span_processor"
	obcollector "github.com/coze-dev/coze-loop/backend/modules/observability/infra/collector"
	obconfig "github.com/coze-dev/coze-loop/backend/modules/observability/infra/config"
	obmetrics "github.com/coze-dev/coze-loop/backend/modules/observability/infra/metrics"
	mq2 "github.com/coze-dev/coze-loop/backend/modules/observability/infra/mq/producer"
	obrepo "github.com/coze-dev/coze-loop/backend/modules/observability/infra/repo"
	ckdao "github.com/coze-dev/coze-loop/backend/modules/observability/infra/repo/ck"
	mysqldao "github.com/coze-dev/coze-loop/backend/modules/observability/infra/repo/mysql"
	redis2 "github.com/coze-dev/coze-loop/backend/modules/observability/infra/repo/redis"
	"github.com/coze-dev/coze-loop/backend/modules/observability/infra/rpc/auth"
	"github.com/coze-dev/coze-loop/backend/modules/observability/infra/rpc/dataset"
	"github.com/coze-dev/coze-loop/backend/modules/observability/infra/rpc/evaluation"
	"github.com/coze-dev/coze-loop/backend/modules/observability/infra/rpc/evaluationset"
	"github.com/coze-dev/coze-loop/backend/modules/observability/infra/rpc/evaluator"
	"github.com/coze-dev/coze-loop/backend/modules/observability/infra/rpc/file"
	"github.com/coze-dev/coze-loop/backend/modules/observability/infra/rpc/tag"
	"github.com/coze-dev/coze-loop/backend/modules/observability/infra/rpc/user"
	"github.com/coze-dev/coze-loop/backend/modules/observability/infra/tenant"
	"github.com/coze-dev/coze-loop/backend/modules/observability/infra/workspace"
	"github.com/coze-dev/coze-loop/backend/pkg/conf"
	"github.com/google/wire"
)

var (
	taskDomainSet = wire.NewSet(
		NewInitTaskProcessor,
		taskSvc.NewTaskServiceImpl,
		obrepo.NewTaskRepoImpl,
		// obrepo.NewTaskRunRepoImpl,
		mysqldao.NewTaskDaoImpl,
		redis2.NewTaskDAO,
		redis2.NewTaskRunDAO,
		mysqldao.NewTaskRunDaoImpl,
		mq2.NewBackfillProducerImpl,
		NewScheduledTask,
	)
	traceDomainSet = wire.NewSet(
		service.NewTraceServiceImpl,
		service.NewTraceExportServiceImpl,
		obrepo.NewTraceCKRepoImpl,
		ckdao.NewSpansCkDaoImpl,
		ckdao.NewAnnotationCkDaoImpl,
		obmetrics.NewTraceMetricsImpl,
		obcollector.NewEventCollectorProvider,
		mq2.NewTraceProducerImpl,
		mq2.NewAnnotationProducerImpl,
		mq2.NewSpanWithAnnotationProducerImpl,
		file.NewFileRPCProvider,
		NewTraceConfigLoader,
		NewTraceProcessorBuilder,
		obconfig.NewTraceConfigCenter,
		tenant.NewTenantProvider,
		workspace.NewWorkspaceProvider,
		evaluator.NewEvaluatorRPCProvider,
		NewDatasetServiceAdapter,
<<<<<<< HEAD
		tredis.NewSpansRedisDaoImpl,
		mysqldao.NewTrajectoryConfigDaoImpl,
=======
		redis2.NewSpansRedisDaoImpl,
>>>>>>> 69e4503f
		taskDomainSet,
	)
	traceSet = wire.NewSet(
		NewTraceApplication,
		obrepo.NewViewRepoImpl,
		mysqldao.NewViewDaoImpl,
		auth.NewAuthProvider,
		user.NewUserRPCProvider,
		tag.NewTagRPCProvider,
		traceDomainSet,
	)
	traceIngestionSet = wire.NewSet(
		NewIngestionApplication,
		service.NewIngestionServiceImpl,
		obrepo.NewTraceCKRepoImpl,
		ckdao.NewSpansCkDaoImpl,
		ckdao.NewAnnotationCkDaoImpl,
		obconfig.NewTraceConfigCenter,
		NewTraceConfigLoader,
		NewIngestionCollectorFactory,
<<<<<<< HEAD
		tredis.NewSpansRedisDaoImpl,
		mysqldao.NewTrajectoryConfigDaoImpl,
=======
		mq2.NewSpanWithAnnotationProducerImpl,
		redis2.NewSpansRedisDaoImpl,
>>>>>>> 69e4503f
	)
	openApiSet = wire.NewSet(
		NewOpenAPIApplication,
		auth.NewAuthProvider,
		traceDomainSet,
	)
	taskSet = wire.NewSet(
		tracehub.NewTraceHubImpl,
		NewTaskApplication,
		auth.NewAuthProvider,
		user.NewUserRPCProvider,
		evaluation.NewEvaluationRPCProvider,
		NewTaskLocker,
		traceDomainSet,
		taskSvc.NewTaskCallbackServiceImpl,
	)
	metricsSet = wire.NewSet(
		NewMetricApplication,
		metric_service.NewMetricsService,
		obrepo.NewTraceMetricCKRepoImpl,
		tenant.NewTenantProvider,
		auth.NewAuthProvider,
		NewTraceConfigLoader,
		NewTraceProcessorBuilder,
		obconfig.NewTraceConfigCenter,
		NewMetricDefinitions,
		ckdao.NewSpansCkDaoImpl,
		ckdao.NewAnnotationCkDaoImpl,
		file.NewFileRPCProvider,
	)
)

func NewTaskLocker(cmdable redis.Cmdable) lock.ILocker {
	return lock.NewRedisLockerWithHolder(cmdable, "observability")
}

func NewTraceProcessorBuilder(
	traceConfig config.ITraceConfig,
	fileProvider rpc.IFileProvider,
	benefitSvc benefit.IBenefitService,
) service.TraceFilterProcessorBuilder {
	return service.NewTraceFilterProcessorBuilder(
		span_filter.NewPlatformFilterFactory(
			[]span_filter.Factory{
				span_filter.NewCozeLoopFilterFactory(),
				span_filter.NewPromptFilterFactory(traceConfig),
				span_filter.NewEvaluatorFilterFactory(),
				span_filter.NewEvalTargetFilterFactory(),
			}),
		// get trace processors
		[]span_processor.Factory{
			span_processor.NewPlatformProcessorFactory(traceConfig),
			span_processor.NewCheckProcessorFactory(),
			span_processor.NewAttrTosProcessorFactory(fileProvider),
			span_processor.NewExpireErrorProcessorFactory(benefitSvc),
		},
		// list spans processors
		[]span_processor.Factory{
			span_processor.NewPlatformProcessorFactory(traceConfig),
			span_processor.NewExpireErrorProcessorFactory(benefitSvc),
		},
		// batch get advance info processors
		[]span_processor.Factory{
			span_processor.NewCheckProcessorFactory(),
		},
		// ingest trace processors
		[]span_processor.Factory{},
		// search trace open api processors
		[]span_processor.Factory{
			span_processor.NewPlatformProcessorFactory(traceConfig),
			span_processor.NewCheckProcessorFactory(),
			span_processor.NewAttrTosProcessorFactory(fileProvider),
			span_processor.NewExpireErrorProcessorFactory(benefitSvc),
		},
		// list trace open api processors
		[]span_processor.Factory{
			span_processor.NewPlatformProcessorFactory(traceConfig),
			span_processor.NewExpireErrorProcessorFactory(benefitSvc),
		})
}

func NewMetricDefinitions() []metrics_entity.IMetricDefinition {
	return []metrics_entity.IMetricDefinition{
		metric_general.NewGeneralTotalCountMetric(),
		metric_general.NewGeneralFailRatioMetric(),
		metric_general.NewGeneralModelTotalTokensMetric(),
		metric_general.NewGeneralModelLatencyMetric(),
		metric_general.NewGeneralModelFailRatioMetric(),
		metric_general.NewGeneralToolTotalCountMetric(),
		metric_general.NewGeneralToolLatencyMetric(),
		metric_general.NewGeneralToolFailRatioMetric(),

		metric_model.NewModelDurationMetric(),
		metric_model.NewModelInputTokenCountMetric(),
		metric_model.NewModelOutputTokenCountMetric(),
		metric_model.NewModelNamePieMetric(),
		metric_model.NewModelQPMAllMetric(),
		metric_model.NewModelQPMFailMetric(),
		metric_model.NewModelQPMSuccessMetric(),
		metric_model.NewModelQPSAllMetric(),
		metric_model.NewModelQPSFailMetric(),
		metric_model.NewModelQPSSuccessMetric(),
		metric_model.NewModelSuccessRatioMetric(),
		metric_model.NewModelSystemTokenCountMetric(),
		metric_model.NewModelTokenCountMetric(),
		metric_model.NewModelTokenCountPieMetric(),
		metric_model.NewModelToolChoiceTokenCountMetric(),
		metric_model.NewModelTPMMetric(),
		metric_model.NewModelTPOTMetric(),
		metric_model.NewModelTPSMetric(),
		metric_model.NewModelTTFTMetric(),

		metric_service_def.NewServiceDurationMetric(),
		metric_service_def.NewServiceExecutionStepCountMetric(),
		metric_service_def.NewServiceMessageCountMetric(),
		metric_service_def.NewServiceQPMAllMetric(),
		metric_service_def.NewServiceQPMSuccessMetric(),
		metric_service_def.NewServiceQPMFailMetric(),
		metric_service_def.NewServiceQPSAllMetric(),
		metric_service_def.NewServiceQPSSuccessMetric(),
		metric_service_def.NewServiceQPSFailMetric(),
		metric_service_def.NewServiceSpanCountMetric(),
		metric_service_def.NewServiceSuccessRatioMetric(),
		metric_service_def.NewServiceTraceCountMetric(),
		metric_service_def.NewServiceUserCountMetric(),

		metric_tool.NewToolDurationMetric(),
		metric_tool.NewToolNamePieMetric(),
		metric_tool.NewToolSuccessRatioMetric(),
		metric_tool.NewToolTotalCountMetric(),
	}
}

func NewIngestionCollectorFactory(mqFactory mq.IFactory, traceRepo repo.ITraceRepo) service.IngestionCollectorFactory {
	return service.NewIngestionCollectorFactory(
		[]receiver.Factory{
			rmqreceiver.NewFactory(mqFactory),
		},
		[]processor.Factory{
			queueprocessor.NewFactory(),
		},
		[]exporter.Factory{
			clickhouseexporter.NewFactory(traceRepo),
		},
	)
}

func NewTraceConfigLoader(confFactory conf.IConfigLoaderFactory) (conf.IConfigLoader, error) {
	return confFactory.NewConfigLoader("observability.yaml")
}

func NewDatasetServiceAdapter(evalSetService evaluationsetservice.Client, datasetService datasetservice.Client) *service.DatasetServiceAdaptor {
	adapter := service.NewDatasetServiceAdaptor()
	datasetProvider := dataset.NewDatasetProvider(datasetService)
	adapter.Register(entity.DatasetCategory_Evaluation, evaluationset.NewEvaluationSetProvider(evalSetService, datasetProvider))
	return adapter
}

func NewInitTaskProcessor(datasetServiceProvider *service.DatasetServiceAdaptor, evalService rpc.IEvaluatorRPCAdapter,
	evaluationService rpc.IEvaluationRPCAdapter, taskRepo trepo.ITaskRepo,
) *task_processor.TaskProcessor {
	taskProcessor := task_processor.NewTaskProcessor()
	taskProcessor.Register(task_entity.TaskTypeAutoEval, task_processor.NewAutoEvaluteProcessor(0, datasetServiceProvider, evalService, evaluationService, taskRepo))
	return taskProcessor
}

func NewScheduledTask(
	locker lock.ILocker,
	config config.ITraceConfig,
	traceHubService tracehub.ITraceHubService,
	taskService taskSvc.ITaskService,
	taskProcessor task_processor.TaskProcessor,
	taskRepo trepo.ITaskRepo,
) []scheduledtask.ScheduledTask {
	return []scheduledtask.ScheduledTask{
		taskst.NewStatusCheckTask(locker, config, traceHubService, taskService, taskProcessor, taskRepo),
		taskst.NewLocalCacheRefreshTask(traceHubService, taskRepo),
	}
}

func InitTraceApplication(
	db db.Provider,
	ckDb ck.Provider,
	redis redis.Cmdable,
	persistentCmdable redis.PersistentCmdable,
	meter metrics.Meter,
	mqFactory mq.IFactory,
	configFactory conf.IConfigLoaderFactory,
	idgen idgen.IIDGenerator,
	fileClient fileservice.Client,
	benefit benefit.IBenefitService,
	authClient authservice.Client,
	userClient userservice.Client,
	evalService evaluatorservice.Client,
	evalSetService evaluationsetservice.Client,
	tagService tagservice.Client,
	datasetService datasetservice.Client,
) (ITraceApplication, error) {
	wire.Build(traceSet)
	return nil, nil
}

func InitOpenAPIApplication(
	mqFactory mq.IFactory,
	configFactory conf.IConfigLoaderFactory,
	fileClient fileservice.Client,
	ckDb ck.Provider,
	benefit benefit.IBenefitService,
	limiterFactory limiter.IRateLimiterFactory,
	authClient authservice.Client,
	meter metrics.Meter,
	db db.Provider,
	redis redis.Cmdable,
	idgen idgen.IIDGenerator,
	evalService evaluatorservice.Client,
	persistentCmdable redis.PersistentCmdable,
) (IObservabilityOpenAPIApplication, error) {
	wire.Build(openApiSet)
	return nil, nil
}

func InitMetricApplication(
	ckDb ck.Provider,
	configFactory conf.IConfigLoaderFactory,
	fileClient fileservice.Client,
	benefit benefit.IBenefitService,
	authClient authservice.Client,
	idGenerator idgen.IIDGenerator,
) (IMetricApplication, error) {
	wire.Build(metricsSet)
	return nil, nil
}

func InitTraceIngestionApplication(
	configFactory conf.IConfigLoaderFactory,
	ckDb ck.Provider,
	db db.Provider,
	mqFactory mq.IFactory,
	persistentCmdable redis.PersistentCmdable,
) (ITraceIngestionApplication, error) {
	wire.Build(traceIngestionSet)
	return nil, nil
}

func InitTaskApplication(
	db db.Provider,
	idgen idgen.IIDGenerator,
	configFactory conf.IConfigLoaderFactory,
	benefit benefit.IBenefitService,
	ckDb ck.Provider,
	redis redis.Cmdable,
	mqFactory mq.IFactory,
	userClient userservice.Client,
	authClient authservice.Client,
	evalService evaluatorservice.Client,
	evalSetService evaluationsetservice.Client,
	exptService experimentservice.Client,
	datasetService datasetservice.Client,
	fileClient fileservice.Client,
	taskProcessor task_processor.TaskProcessor,
	aid int32,
	persistentCmdable redis.PersistentCmdable,
) (ITaskApplication, error) {
	wire.Build(taskSet)
	return nil, nil
}<|MERGE_RESOLUTION|>--- conflicted
+++ resolved
@@ -104,12 +104,8 @@
 		workspace.NewWorkspaceProvider,
 		evaluator.NewEvaluatorRPCProvider,
 		NewDatasetServiceAdapter,
-<<<<<<< HEAD
-		tredis.NewSpansRedisDaoImpl,
+		redis2.NewSpansRedisDaoImpl,
 		mysqldao.NewTrajectoryConfigDaoImpl,
-=======
-		redis2.NewSpansRedisDaoImpl,
->>>>>>> 69e4503f
 		taskDomainSet,
 	)
 	traceSet = wire.NewSet(
@@ -130,13 +126,9 @@
 		obconfig.NewTraceConfigCenter,
 		NewTraceConfigLoader,
 		NewIngestionCollectorFactory,
-<<<<<<< HEAD
-		tredis.NewSpansRedisDaoImpl,
-		mysqldao.NewTrajectoryConfigDaoImpl,
-=======
 		mq2.NewSpanWithAnnotationProducerImpl,
 		redis2.NewSpansRedisDaoImpl,
->>>>>>> 69e4503f
+		mysqldao.NewTrajectoryConfigDaoImpl,
 	)
 	openApiSet = wire.NewSet(
 		NewOpenAPIApplication,
