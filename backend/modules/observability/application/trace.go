// Copyright (c) 2025 coze-dev Authors
// SPDX-License-Identifier: Apache-2.0

package application

import (
	"context"
	"strconv"
	"time"

<<<<<<< HEAD
=======
	"github.com/coze-dev/coze-loop/backend/modules/observability/domain/component/tenant"

>>>>>>> 4b6d8631
	"github.com/samber/lo"
	"golang.org/x/sync/errgroup"

	"github.com/coze-dev/coze-loop/backend/infra/external/benefit"
	"github.com/coze-dev/coze-loop/backend/infra/middleware/session"
	"github.com/coze-dev/coze-loop/backend/kitex_gen/coze/loop/observability/domain/common"
	"github.com/coze-dev/coze-loop/backend/kitex_gen/coze/loop/observability/domain/filter"
	"github.com/coze-dev/coze-loop/backend/kitex_gen/coze/loop/observability/domain/span"
	"github.com/coze-dev/coze-loop/backend/kitex_gen/coze/loop/observability/domain/view"
	"github.com/coze-dev/coze-loop/backend/kitex_gen/coze/loop/observability/trace"
	tconv "github.com/coze-dev/coze-loop/backend/modules/observability/application/convertor/trace"
	"github.com/coze-dev/coze-loop/backend/modules/observability/application/utils"
	"github.com/coze-dev/coze-loop/backend/modules/observability/domain/component/config"
	"github.com/coze-dev/coze-loop/backend/modules/observability/domain/component/metrics"
	"github.com/coze-dev/coze-loop/backend/modules/observability/domain/component/rpc"
	commdo "github.com/coze-dev/coze-loop/backend/modules/observability/domain/trace/entity/common"
	"github.com/coze-dev/coze-loop/backend/modules/observability/domain/trace/entity/loop_span"
	"github.com/coze-dev/coze-loop/backend/modules/observability/domain/trace/repo"
	"github.com/coze-dev/coze-loop/backend/modules/observability/domain/trace/service"
	obErrorx "github.com/coze-dev/coze-loop/backend/modules/observability/pkg/errno"
	"github.com/coze-dev/coze-loop/backend/pkg/errorx"
	"github.com/coze-dev/coze-loop/backend/pkg/lang/goroutine"
	"github.com/coze-dev/coze-loop/backend/pkg/lang/ptr"
	"github.com/coze-dev/coze-loop/backend/pkg/logs"
)

const (
	MaxSpanLength         = 500
	MaxListSpansLimit     = 1000
	MaxOApiListSpansLimit = 200
	QueryLimitDefault     = 100
)

type ITraceApplication interface {
	trace.TraceService
}

func NewTraceApplication(
	traceService service.ITraceService,
	traceExportService service.ITraceExportService,
	viewRepo repo.IViewRepo,
	benefitService benefit.IBenefitService,
	tenant tenant.ITenantProvider,
	traceMetrics metrics.ITraceMetrics,
	traceConfig config.ITraceConfig,
	authService rpc.IAuthProvider,
	evalService rpc.IEvaluatorRPCAdapter,
	userService rpc.IUserProvider,
	tagService rpc.ITagRPCAdapter,
) (ITraceApplication, error) {
	return &TraceApplication{
		traceService:       traceService,
		traceExportService: traceExportService,
		viewRepo:           viewRepo,
		traceConfig:        traceConfig,
		metrics:            traceMetrics,
		benefit:            benefitService,
		tenant:             tenant,
		authSvc:            authService,
		evalSvc:            evalService,
		userSvc:            userService,
		tagSvc:             tagService,
	}, nil
}

type TraceApplication struct {
	traceService       service.ITraceService
	traceExportService service.ITraceExportService
	viewRepo           repo.IViewRepo
	traceConfig        config.ITraceConfig
	metrics            metrics.ITraceMetrics
	benefit            benefit.IBenefitService
	tenant             tenant.ITenantProvider
	authSvc            rpc.IAuthProvider
	evalSvc            rpc.IEvaluatorRPCAdapter
	userSvc            rpc.IUserProvider
	tagSvc             rpc.ITagRPCAdapter
}

func (t *TraceApplication) ListSpans(ctx context.Context, req *trace.ListSpansRequest) (*trace.ListSpansResponse, error) {
	if err := t.validateListSpansReq(ctx, req); err != nil {
		return nil, err
	}
	if err := t.authSvc.CheckWorkspacePermission(ctx,
		rpc.AuthActionTraceRead,
		strconv.FormatInt(req.GetWorkspaceID(), 10)); err != nil {
		return nil, err
	}
	sReq, err := t.buildListSpansSvcReq(req)
	if err != nil {
		return nil, errorx.WrapByCode(err, obErrorx.CommercialCommonInvalidParamCodeCode, errorx.WithExtraMsg("list spans req is invalid"))
	}
	sResp, err := t.traceService.ListSpans(ctx, sReq)
	if err != nil {
		return nil, err
	}
	logs.CtxInfo(ctx, "List spans successfully, spans count: %d", len(sResp.Spans))
	userMap, evalMap, tagMap := t.getAnnoDisplayInfo(ctx,
		req.GetWorkspaceID(),
		nil,
		sResp.Spans.GetEvaluatorVersionIDs(),
		sResp.Spans.GetAnnotationTagIDs())
	return &trace.ListSpansResponse{
		Spans:         tconv.SpanListDO2DTO(sResp.Spans, userMap, evalMap, tagMap),
		NextPageToken: sResp.NextPageToken,
		HasMore:       sResp.HasMore,
	}, nil
}

func (t *TraceApplication) validateListSpansReq(ctx context.Context, req *trace.ListSpansRequest) error {
	if req == nil {
		return errorx.NewByCode(obErrorx.CommercialCommonInvalidParamCodeCode, errorx.WithExtraMsg("no request provided"))
	} else if req.GetWorkspaceID() <= 0 {
		return errorx.NewByCode(obErrorx.CommercialCommonInvalidParamCodeCode, errorx.WithExtraMsg("invalid workspace_id"))
	} else if pageSize := req.GetPageSize(); pageSize < 0 || pageSize > MaxListSpansLimit {
		return errorx.NewByCode(obErrorx.CommercialCommonInvalidParamCodeCode, errorx.WithExtraMsg("invalid limit"))
	} else if len(req.GetOrderBys()) > 1 {
		return errorx.NewByCode(obErrorx.CommercialCommonInvalidParamCodeCode, errorx.WithExtraMsg("invalid order by %s"))
	}
	v := utils.DateValidator{
		Start:        req.GetStartTime(),
		End:          req.GetEndTime(),
		EarliestDays: t.traceConfig.GetTraceDataMaxDurationDay(ctx, req.PlatformType),
	}
	newStartTime, newEndTime, err := v.CorrectDate()
	if err != nil {
		return err
	}
	req.SetStartTime(newStartTime)
	req.SetEndTime(newEndTime)
	return nil
}

func (t *TraceApplication) buildListSpansSvcReq(req *trace.ListSpansRequest) (*service.ListSpansReq, error) {
	ret := &service.ListSpansReq{
		WorkspaceID:     req.GetWorkspaceID(),
		StartTime:       req.GetStartTime(),
		EndTime:         req.GetEndTime(),
		Limit:           QueryLimitDefault,
		DescByStartTime: len(req.GetOrderBys()) > 0,
		PageToken:       req.GetPageToken(),
	}
	if req.PageSize != nil {
		ret.Limit = *req.PageSize
	}
	platformType := loop_span.PlatformType(req.GetPlatformType())
	if req.PlatformType == nil {
		platformType = loop_span.PlatformCozeLoop
	}
	ret.PlatformType = platformType
	switch req.GetSpanListType() {
	case common.SpanListTypeRootSpan:
		ret.SpanListType = loop_span.SpanListTypeRootSpan
	case common.SpanListTypeAllSpan:
		ret.SpanListType = loop_span.SpanListTypeAllSpan
	case common.SpanListTypeLlmSpan:
		ret.SpanListType = loop_span.SpanListTypeLLMSpan
	default:
		ret.SpanListType = loop_span.SpanListTypeRootSpan
	}
	if req.Filters != nil {
		ret.Filters = tconv.FilterFieldsDTO2DO(req.Filters)
		if err := ret.Filters.Validate(); err != nil {
			return nil, err
		}
	}
	return ret, nil
}

func (t *TraceApplication) GetTrace(ctx context.Context, req *trace.GetTraceRequest) (*trace.GetTraceResponse, error) {
	if err := t.validateGetTraceReq(ctx, req); err != nil {
		return nil, err
	}
	if err := t.authSvc.CheckWorkspacePermission(ctx,
		rpc.AuthActionTraceRead,
		strconv.FormatInt(req.GetWorkspaceID(), 10)); err != nil {
		return nil, err
	}
	sReq := t.buildGetTraceSvcReq(req)
	sResp, err := t.traceService.GetTrace(ctx, sReq)
	if err != nil {
		return nil, err
	}
	inTokens, outTokens, err := sResp.Spans.Stat(ctx)
	if err != nil {
		return nil, errorx.WrapByCode(err, obErrorx.CommercialCommonInternalErrorCodeCode)
	}
	logs.CtxInfo(ctx, "Get trace successfully, spans count %d", len(sResp.Spans))
	userMap, evalMap, tagMap := t.getAnnoDisplayInfo(ctx,
		req.GetWorkspaceID(),
		sResp.Spans.GetUserIDs(),
		sResp.Spans.GetEvaluatorVersionIDs(),
		sResp.Spans.GetAnnotationTagIDs())
	return &trace.GetTraceResponse{
		Spans: tconv.SpanListDO2DTO(sResp.Spans, userMap, evalMap, tagMap),
		TracesAdvanceInfo: &trace.TraceAdvanceInfo{
			TraceID: sResp.TraceId,
			Tokens: &trace.TokenCost{
				Input:  inTokens,
				Output: outTokens,
			},
		},
	}, nil
}

func (t *TraceApplication) validateGetTraceReq(ctx context.Context, req *trace.GetTraceRequest) error {
	if req == nil {
		return errorx.NewByCode(obErrorx.CommercialCommonInvalidParamCodeCode, errorx.WithExtraMsg("no request provided"))
	} else if req.GetWorkspaceID() <= 0 {
		return errorx.NewByCode(obErrorx.CommercialCommonInvalidParamCodeCode, errorx.WithExtraMsg("invalid workspace_id"))
	} else if req.GetTraceID() == "" {
		return errorx.NewByCode(obErrorx.CommercialCommonInvalidParamCodeCode, errorx.WithExtraMsg("invalid trace_id"))
	}
	v := utils.DateValidator{
		Start:        req.GetStartTime(),
		End:          req.GetEndTime(),
		EarliestDays: t.traceConfig.GetTraceDataMaxDurationDay(ctx, req.PlatformType),
	}
	newStartTime, newEndTime, err := v.CorrectDate()
	if err != nil {
		return err
	}
	req.SetStartTime(newStartTime)
	req.SetEndTime(newEndTime)
	return nil
}

func (t *TraceApplication) buildGetTraceSvcReq(req *trace.GetTraceRequest) *service.GetTraceReq {
	ret := &service.GetTraceReq{
		WorkspaceID: req.GetWorkspaceID(),
		TraceID:     req.GetTraceID(),
		StartTime:   req.GetStartTime(),
		EndTime:     req.GetEndTime(),
		SpanIDs:     req.GetSpanIds(),
	}
	platformType := loop_span.PlatformType(req.GetPlatformType())
	if req.PlatformType == nil {
		platformType = loop_span.PlatformCozeLoop
	}
	ret.PlatformType = platformType
	return ret
}

func (t *TraceApplication) BatchGetTracesAdvanceInfo(ctx context.Context, req *trace.BatchGetTracesAdvanceInfoRequest) (*trace.BatchGetTracesAdvanceInfoResponse, error) {
	if err := t.validateGetTracesAdvanceInfoReq(ctx, req); err != nil {
		return nil, err
	}
	if err := t.authSvc.CheckWorkspacePermission(ctx,
		rpc.AuthActionTraceRead,
		strconv.FormatInt(req.GetWorkspaceID(), 10)); err != nil {
		return nil, err
	}
	logs.CtxInfo(ctx, "Batch get traces advance info request: %+v", req)
	sReq := t.buildBatchGetTraceAdvanceInfoSvcReq(req)
	sResp, err := t.traceService.GetTracesAdvanceInfo(ctx, sReq)
	if err != nil {
		return nil, err
	}
	return &trace.BatchGetTracesAdvanceInfoResponse{
		TracesAdvanceInfo: tconv.BatchAdvanceInfoDO2DTO(sResp.Infos),
	}, nil
}

func (t *TraceApplication) validateGetTracesAdvanceInfoReq(ctx context.Context, req *trace.BatchGetTracesAdvanceInfoRequest) error {
	if req == nil {
		return errorx.NewByCode(obErrorx.CommercialCommonInvalidParamCodeCode, errorx.WithExtraMsg("no request provided"))
	} else if req.GetWorkspaceID() <= 0 {
		return errorx.NewByCode(obErrorx.CommercialCommonInvalidParamCodeCode, errorx.WithExtraMsg("invalid workspace_id"))
	} else if len(req.GetTraces()) < 1 {
		return errorx.NewByCode(obErrorx.CommercialCommonInvalidParamCodeCode, errorx.WithExtraMsg("invalid traces"))
	}
	for _, tReq := range req.Traces {
		if tReq.GetTraceID() == "" {
			return errorx.NewByCode(obErrorx.CommercialCommonInvalidParamCodeCode, errorx.WithExtraMsg("invalid trace_id"))
		}
		v := utils.DateValidator{
			Start:        tReq.GetStartTime(),
			End:          tReq.GetEndTime(),
			EarliestDays: t.traceConfig.GetTraceDataMaxDurationDay(ctx, req.PlatformType),
		}
		newStartTime, newEndTime, err := v.CorrectDate()
		if err != nil {
			return err
		}
		tReq.SetStartTime(newStartTime)
		tReq.SetEndTime(newEndTime)
	}
	return nil
}

func (t *TraceApplication) buildBatchGetTraceAdvanceInfoSvcReq(req *trace.BatchGetTracesAdvanceInfoRequest) *service.GetTracesAdvanceInfoReq {
	ret := &service.GetTracesAdvanceInfoReq{
		WorkspaceID: req.GetWorkspaceID(),
		Traces:      make([]*service.TraceQueryParam, len(req.GetTraces())),
	}
	for i, traceInfo := range req.GetTraces() {
		ret.Traces[i] = &service.TraceQueryParam{
			TraceID:   traceInfo.GetTraceID(),
			StartTime: traceInfo.GetStartTime(),
			EndTime:   traceInfo.GetEndTime(),
		}
	}
	platformType := loop_span.PlatformType(req.GetPlatformType())
	if req.PlatformType == nil {
		platformType = loop_span.PlatformCozeLoop
	}
	ret.PlatformType = platformType
	return ret
}

func (t *TraceApplication) IngestTracesInner(ctx context.Context, req *trace.IngestTracesRequest) (r *trace.IngestTracesResponse, err error) {
	if err := t.validateIngestTracesInnerReq(ctx, req); err != nil {
		return nil, err
	}
	// spaceId/UserId
	spansMap := make(map[string]map[string][]*span.InputSpan)
	for _, inputSpan := range req.Spans {
		if inputSpan == nil {
			continue
		}
		spaceId := inputSpan.WorkspaceID
		userId := inputSpan.TagsString[loop_span.SpanFieldUserID]
		if spansMap[spaceId] == nil {
			spansMap[spaceId] = make(map[string][]*span.InputSpan)
		}
		if spansMap[spaceId][userId] == nil {
			spansMap[spaceId][userId] = make([]*span.InputSpan, 0)
		}
		spansMap[spaceId][userId] = append(spansMap[spaceId][userId], inputSpan)
	}
	for spaceID, userIdSpansMap := range spansMap {
		for userId, spans := range userIdSpansMap {
			workspaceId := spaceID
			workSpaceIdNum, err := strconv.ParseInt(workspaceId, 10, 64)
			if err != nil {
				return nil, errorx.NewByCode(obErrorx.CommercialCommonInvalidParamCodeCode, errorx.WithExtraMsg("invalid workspace_id"))
			}
			benefitRes, err := t.benefit.CheckTraceBenefit(ctx, &benefit.CheckTraceBenefitParams{
				ConnectorUID: userId,
				SpaceID:      workSpaceIdNum,
			})
			if err != nil {
				logs.CtxError(ctx, "Fail to check benefit, %v", err)
			}
			if benefitRes == nil {
				benefitRes = &benefit.CheckTraceBenefitResult{
					AccountAvailable: true,
					IsEnough:         true,
					StorageDuration:  3,
					WhichIsEnough:    -1,
				}
			}
			if !benefitRes.IsEnough || !benefitRes.AccountAvailable {
				benefitRes.StorageDuration = 3
				logs.CtxWarn(ctx, "check benefit err: resource not enough")
			}
			spans := tconv.SpanListDTO2DO(spans)
			for _, s := range spans {
				callType, ok := s.TagsString[loop_span.SpanFieldCallType]
				if ok {
					s.CallType = callType
					delete(s.TagsString, loop_span.SpanFieldCallType)
				}
			}
			if err := t.traceService.IngestTraces(ctx, &service.IngestTracesReq{
				Tenant:           t.tenant.GetIngestTenant(ctx, spans),
				TTL:              loop_span.TTLFromInteger(benefitRes.StorageDuration),
				WhichIsEnough:    benefitRes.WhichIsEnough,
				CozeAccountId:    userId,
				VolcanoAccountID: benefitRes.VolcanoAccountID,
				Spans:            spans,
			}); err != nil {
				return nil, err
			}
		}
	}
	return trace.NewIngestTracesResponse(), nil
}

func (t *TraceApplication) validateIngestTracesInnerReq(ctx context.Context, req *trace.IngestTracesRequest) error {
	if req == nil {
		return errorx.NewByCode(obErrorx.CommercialCommonInvalidParamCodeCode, errorx.WithExtraMsg("no request provided"))
	} else if len(req.Spans) > MaxSpanLength {
		return errorx.NewByCode(obErrorx.CommercialCommonInvalidParamCodeCode, errorx.WithExtraMsg("max span length exceeded"))
	} else if len(req.Spans) < 1 {
		return errorx.NewByCode(obErrorx.CommercialCommonInvalidParamCodeCode, errorx.WithExtraMsg("no spans provided"))
	}
	return nil
}

func (t *TraceApplication) GetTracesMetaInfo(ctx context.Context, req *trace.GetTracesMetaInfoRequest) (*trace.GetTracesMetaInfoResponse, error) {
	if err := t.authSvc.CheckWorkspacePermission(ctx,
		rpc.AuthActionTraceRead,
		strconv.FormatInt(req.GetWorkspaceID(), 10)); err != nil {
		return nil, err
	}
	logs.CtxInfo(ctx, "Get traces meta info request: %+v", req)
	sReq := t.buildGetTracesMetaInfoReq(req)
	sResp, err := t.traceService.GetTracesMetaInfo(ctx, sReq)
	if err != nil {
		return nil, err
	}
	fMeta := make(map[string]*trace.FieldMeta)
	for k, v := range sResp.FilesMetas {
		fMeta[k] = &trace.FieldMeta{
			ValueType:                 filter.FieldType(v.FieldType),
			SupportCustomizableOption: ptr.Of(v.SupportCustom),
		}
		if v.FieldOptions != nil {
			fMeta[k].FieldOptions = &filter.FieldOptions{
				I64List:    v.FieldOptions.I64List,
				F64List:    v.FieldOptions.F64List,
				StringList: v.FieldOptions.StringList,
			}
		}
		fTypes := make([]filter.FieldType, 0)
		for _, t := range v.FilterTypes {
			fTypes = append(fTypes, filter.FieldType(t))
		}
		fMeta[k].FilterTypes = fTypes
	}
	return &trace.GetTracesMetaInfoResponse{
		FieldMetas: fMeta,
	}, nil
}

func (t *TraceApplication) buildGetTracesMetaInfoReq(req *trace.GetTracesMetaInfoRequest) *service.GetTracesMetaInfoReq {
	ret := &service.GetTracesMetaInfoReq{
		WorkspaceID: req.GetWorkspaceID(),
	}
	platformType := loop_span.PlatformType(req.GetPlatformType())
	if req.PlatformType == nil {
		platformType = loop_span.PlatformCozeLoop
	}
	ret.PlatformType = platformType
	switch req.GetSpanListType() {
	case common.SpanListTypeRootSpan:
		ret.SpanListType = loop_span.SpanListTypeRootSpan
	case common.SpanListTypeAllSpan:
		ret.SpanListType = loop_span.SpanListTypeAllSpan
	case common.SpanListTypeLlmSpan:
		ret.SpanListType = loop_span.SpanListTypeLLMSpan
	default:
		ret.SpanListType = loop_span.SpanListTypeRootSpan
	}
	return ret
}

func (t *TraceApplication) CreateView(ctx context.Context, req *trace.CreateViewRequest) (*trace.CreateViewResponse, error) {
	if req == nil {
		return nil, errorx.NewByCode(obErrorx.CommercialCommonInvalidParamCodeCode, errorx.WithExtraMsg("no request provided"))
	} else if req.GetWorkspaceID() <= 0 {
		return nil, errorx.NewByCode(obErrorx.CommercialCommonInvalidParamCodeCode, errorx.WithExtraMsg("invalid workspace_id"))
	} else if req.ViewName == "" {
		return nil, errorx.NewByCode(obErrorx.CommercialCommonInvalidParamCodeCode, errorx.WithExtraMsg("invalid view_name"))
	}
	if err := t.authSvc.CheckWorkspacePermission(ctx,
		rpc.AuthActionTraceViewCreate,
		strconv.FormatInt(req.GetWorkspaceID(), 10)); err != nil {
		return nil, err
	}
	userID := session.UserIDInCtxOrEmpty(ctx)
	if userID == "" {
		return nil, errorx.NewByCode(obErrorx.UserParseFailedCode)
	}
	viewPO := tconv.CreateViewDTO2PO(req, userID)
	id, err := t.viewRepo.CreateView(ctx, viewPO)
	if err != nil {
		return nil, err
	}
	return &trace.CreateViewResponse{
		ID: id,
	}, nil
}

func (t *TraceApplication) UpdateView(ctx context.Context, req *trace.UpdateViewRequest) (*trace.UpdateViewResponse, error) {
	if req == nil {
		return nil, errorx.NewByCode(obErrorx.CommercialCommonInvalidParamCodeCode, errorx.WithExtraMsg("no request provided"))
	} else if req.GetWorkspaceID() <= 0 {
		return nil, errorx.NewByCode(obErrorx.CommercialCommonInvalidParamCodeCode, errorx.WithExtraMsg("invalid workspace_id"))
	}
	if err := t.authSvc.CheckViewPermission(ctx,
		rpc.AuthActionTraceViewEdit,
		strconv.FormatInt(req.GetWorkspaceID(), 10),
		strconv.FormatInt(req.GetID(), 10)); err != nil {
		return nil, err
	}
	userID := session.UserIDInCtxOrEmpty(ctx)
	if userID == "" {
		return nil, errorx.NewByCode(obErrorx.UserParseFailedCode)
	}
	viewDo, err := t.viewRepo.GetView(ctx, req.GetID(), ptr.Of(req.GetWorkspaceID()), ptr.Of(userID))
	if err != nil {
		return nil, err
	}
	logs.CtxInfo(ctx, "Get original view %v", *viewDo)
	if req.ViewName != nil {
		viewDo.ViewName = *req.ViewName
	}
	if req.Filters != nil {
		viewDo.Filters = *req.Filters
	}
	if req.PlatformType != nil {
		viewDo.PlatformType = *req.PlatformType
	}
	if req.SpanListType != nil {
		viewDo.SpanListType = *req.SpanListType
	}
	logs.CtxInfo(ctx, "Update view %d into %v", req.GetID(), *viewDo)
	if err := t.viewRepo.UpdateView(ctx, viewDo); err != nil {
		return nil, err
	}
	return trace.NewUpdateViewResponse(), nil
}

func (t *TraceApplication) DeleteView(ctx context.Context, req *trace.DeleteViewRequest) (*trace.DeleteViewResponse, error) {
	if req == nil {
		return nil, errorx.NewByCode(obErrorx.CommercialCommonInvalidParamCodeCode, errorx.WithExtraMsg("no request provided"))
	} else if req.GetID() <= 0 || req.GetWorkspaceID() <= 0 {
		return nil, errorx.NewByCode(obErrorx.CommercialCommonInvalidParamCodeCode, errorx.WithExtraMsg("invalid workspace_id"))
	}
	if err := t.authSvc.CheckViewPermission(ctx,
		rpc.AuthActionTraceViewEdit,
		strconv.FormatInt(req.GetWorkspaceID(), 10),
		strconv.FormatInt(req.GetID(), 10)); err != nil {
		return nil, err
	}
	userID := session.UserIDInCtxOrEmpty(ctx)
	if userID == "" {
		return nil, errorx.NewByCode(obErrorx.UserParseFailedCode)
	}
	logs.CtxInfo(ctx, "Delete view %d at %d by %s", req.GetID(), req.GetWorkspaceID(), userID)
	if err := t.viewRepo.DeleteView(ctx, req.GetID(), req.GetWorkspaceID(), userID); err != nil {
		return nil, err
	}
	return trace.NewDeleteViewResponse(), nil
}

func (t *TraceApplication) ListViews(ctx context.Context, req *trace.ListViewsRequest) (*trace.ListViewsResponse, error) {
	if req == nil {
		return nil, errorx.NewByCode(obErrorx.CommercialCommonInvalidParamCodeCode, errorx.WithExtraMsg("no request provided"))
	} else if req.GetWorkspaceID() <= 0 {
		return nil, errorx.NewByCode(obErrorx.CommercialCommonInvalidParamCodeCode, errorx.WithExtraMsg("invalid workspace_id"))
	}
	if err := t.authSvc.CheckWorkspacePermission(ctx,
		rpc.AuthActionTraceViewList,
		strconv.FormatInt(req.GetWorkspaceID(), 10)); err != nil {
		return nil, err
	}
	systemViews, err := t.getSystemViews(ctx)
	if err != nil {
		return nil, err
	}
	userID := session.UserIDInCtxOrEmpty(ctx)
	if userID == "" {
		return nil, errorx.NewByCode(obErrorx.UserParseFailedCode)
	}
	logs.CtxInfo(ctx, "List views for %s at %d", userID, req.GetWorkspaceID())
	viewList, err := t.viewRepo.ListViews(ctx, req.WorkspaceID, userID)
	if err != nil {
		return nil, err
	}
	return &trace.ListViewsResponse{
		Views:    append(systemViews, tconv.BatchViewPO2DTO(viewList)...),
		BaseResp: nil,
	}, nil
}

func (t *TraceApplication) getSystemViews(ctx context.Context) ([]*view.View, error) {
	systemViews, err := t.traceConfig.GetSystemViews(ctx)
	if err != nil {
		return nil, errorx.NewByCode(obErrorx.CommercialCommonInternalErrorCodeCode, errorx.WithExtraMsg("get system views failed"))
	}
	ret := make([]*view.View, 0)
	for _, v := range systemViews {
		ret = append(ret, &view.View{
			ID:           v.ID,
			ViewName:     v.ViewName,
			Filters:      v.Filters,
			PlatformType: ptr.Of(lo.Ternary(v.PlatformType != "", v.PlatformType, common.PlatformTypeCozeloop)),
			SpanListType: ptr.Of(lo.Ternary(v.SpanListType != "", v.SpanListType, common.SpanListTypeRootSpan)),
			IsSystem:     true,
		})
	}
	return ret, nil
}

func (t *TraceApplication) CreateManualAnnotation(ctx context.Context, req *trace.CreateManualAnnotationRequest) (*trace.CreateManualAnnotationResponse, error) {
	if err := t.authSvc.CheckWorkspacePermission(ctx,
		rpc.AuthActionAnnotationCreate,
		req.GetAnnotation().GetWorkspaceID()); err != nil {
		return nil, err
	}
	platformType := loop_span.PlatformType(req.GetPlatformType())
	if req.PlatformType == nil {
		platformType = loop_span.PlatformCozeLoop
	}
	annotation, err := tconv.AnnotationDTO2DO(req.Annotation)
	if err != nil {
		return nil, errorx.WrapByCode(err, obErrorx.CommercialCommonInvalidParamCodeCode)
	}
	workspaceId, err := strconv.ParseInt(annotation.WorkspaceID, 10, 64)
	if err != nil {
		return nil, errorx.NewByCode(obErrorx.CommercialCommonInvalidParamCodeCode)
	}
	tagInfo, err := t.tagSvc.GetTagInfo(ctx, workspaceId, annotation.Key)
	if err != nil {
		return nil, errorx.WrapByCode(err, obErrorx.CommercialCommonInvalidParamCodeCode)
	} else if err = tagInfo.CheckAnnotation(annotation); err != nil {
		return nil, errorx.WrapByCode(err, obErrorx.CommercialCommonInvalidParamCodeCode)
	}
	resp, err := t.traceService.CreateManualAnnotation(ctx, &service.CreateManualAnnotationReq{
		PlatformType: platformType,
		Annotation:   annotation,
	})
	if err != nil {
		return nil, err
	}
	return &trace.CreateManualAnnotationResponse{
		AnnotationID: ptr.Of(resp.AnnotationID),
	}, nil
}

func (t *TraceApplication) UpdateManualAnnotation(ctx context.Context, req *trace.UpdateManualAnnotationRequest) (*trace.UpdateManualAnnotationResponse, error) {
	if err := t.authSvc.CheckWorkspacePermission(ctx,
		rpc.AuthActionAnnotationCreate,
		req.GetAnnotation().GetWorkspaceID()); err != nil {
		return nil, err
	}
	platformType := loop_span.PlatformType(req.GetPlatformType())
	if req.PlatformType == nil {
		platformType = loop_span.PlatformCozeLoop
	}
	annotation, err := tconv.AnnotationDTO2DO(req.Annotation)
	if err != nil {
		return nil, errorx.WrapByCode(err, obErrorx.CommercialCommonInvalidParamCodeCode)
	}
	workspaceId, err := strconv.ParseInt(annotation.WorkspaceID, 10, 64)
	if err != nil {
		return nil, errorx.NewByCode(obErrorx.CommercialCommonInvalidParamCodeCode)
	}
	tagInfo, err := t.tagSvc.GetTagInfo(ctx, workspaceId, annotation.Key)
	if err != nil {
		return nil, errorx.WrapByCode(err, obErrorx.CommercialCommonInvalidParamCodeCode)
	} else if err = tagInfo.CheckAnnotation(annotation); err != nil {
		return nil, errorx.WrapByCode(err, obErrorx.CommercialCommonInvalidParamCodeCode)
	}
	err = t.traceService.UpdateManualAnnotation(ctx, &service.UpdateManualAnnotationReq{
		AnnotationID: req.AnnotationID,
		PlatformType: platformType,
		Annotation:   annotation,
	})
	if err != nil {
		return nil, err
	}
	return &trace.UpdateManualAnnotationResponse{}, nil
}

func (t *TraceApplication) DeleteManualAnnotation(ctx context.Context, req *trace.DeleteManualAnnotationRequest) (*trace.DeleteManualAnnotationResponse, error) {
	if err := t.authSvc.CheckWorkspacePermission(ctx,
		rpc.AuthActionAnnotationCreate,
		strconv.FormatInt(req.GetWorkspaceID(), 10)); err != nil {
		return nil, err
	}
	platformType := loop_span.PlatformType(req.GetPlatformType())
	if req.PlatformType == nil {
		platformType = loop_span.PlatformCozeLoop
	}
	if _, err := t.tagSvc.GetTagInfo(ctx, req.WorkspaceID, req.AnnotationKey); err != nil {
		return nil, errorx.WrapByCode(err, obErrorx.CommercialCommonInvalidParamCodeCode)
	}
	err := t.traceService.DeleteManualAnnotation(ctx, &service.DeleteManualAnnotationReq{
		AnnotationID:  req.AnnotationID,
		WorkspaceID:   req.WorkspaceID,
		TraceID:       req.TraceID,
		SpanID:        req.SpanID,
		StartTime:     req.StartTime,
		AnnotationKey: req.AnnotationKey,
		PlatformType:  platformType,
	})
	if err != nil {
		return nil, err
	}
	return &trace.DeleteManualAnnotationResponse{}, nil
}

func (t *TraceApplication) ListAnnotations(ctx context.Context, req *trace.ListAnnotationsRequest) (*trace.ListAnnotationsResponse, error) {
	if err := t.authSvc.CheckWorkspacePermission(ctx,
		rpc.AuthActionTraceRead,
		strconv.FormatInt(req.GetWorkspaceID(), 10)); err != nil {
		return nil, err
	}
	platformType := loop_span.PlatformType(req.GetPlatformType())
	if req.PlatformType == nil {
		platformType = loop_span.PlatformCozeLoop
	}
	resp, err := t.traceService.ListAnnotations(ctx, &service.ListAnnotationsReq{
		WorkspaceID:     req.WorkspaceID,
		SpanID:          req.SpanID,
		TraceID:         req.TraceID,
		StartTime:       req.StartTime,
		DescByUpdatedAt: ptr.From(req.DescByUpdatedAt),
		PlatformType:    platformType,
	})
	if err != nil {
		return nil, err
	}
	userMap, evalMap, tagMap := t.getAnnoDisplayInfo(ctx,
		req.GetWorkspaceID(),
		resp.Annotations.GetUserIDs(),
		resp.Annotations.GetEvaluatorVersionIDs(),
		resp.Annotations.GetAnnotationTagIDs())
	return &trace.ListAnnotationsResponse{
		Annotations: tconv.AnnotationListDO2DTO(resp.Annotations, userMap, evalMap, tagMap),
	}, nil
}

func (t *TraceApplication) getAnnoDisplayInfo(ctx context.Context, workspaceId int64, userIds []string, evalIds []int64, tagKeyIds []string,
) (userMap map[string]*commdo.UserInfo, evalMap map[int64]*rpc.Evaluator, tagMap map[int64]*rpc.TagInfo) {
	if len(userIds) == 0 && len(tagKeyIds) == 0 && len(evalIds) == 0 {
		return
	}
	g := errgroup.Group{}
	g.Go(func() error {
		defer goroutine.Recovery(ctx)
		_, userMap, _ = t.userSvc.GetUserInfo(ctx, userIds)
		return nil
	})
	g.Go(func() error {
		defer goroutine.Recovery(ctx)
		_, evalMap, _ = t.evalSvc.BatchGetEvaluatorVersions(ctx, &rpc.BatchGetEvaluatorVersionsParam{
			WorkspaceID:         workspaceId,
			EvaluatorVersionIds: evalIds,
		})
		return nil
	})
	g.Go(func() error {
		defer goroutine.Recovery(ctx)
		tagMap, _ = t.tagSvc.BatchGetTagInfo(ctx, workspaceId, tagKeyIds)
		return nil
	})
	_ = g.Wait()
	return
}

<<<<<<< HEAD
func (t *TraceApplication) ChangeEvaluatorScore(ctx context.Context, req *trace.ChangeEvaluatorScoreRequest) (*trace.ChangeEvaluatorScoreResponse, error) {
	if err := t.validateChangeEvaluatorScoreReq(ctx, req); err != nil {
		return nil, err
	}
	if err := t.authSvc.CheckWorkspacePermission(ctx,
		rpc.AuthActionTraceTaskCreate,
		strconv.FormatInt(req.GetWorkspaceID(), 10)); err != nil {
		return nil, err
	}

	sResp, err := t.traceService.ChangeEvaluatorScore(ctx, &service.ChangeEvaluatorScoreRequest{
		WorkspaceID:       req.WorkspaceID,
		EvaluatorRecordID: req.EvaluatorRecordID,
		SpanID:            req.SpanID,
		StartTime:         req.StartTime,
		Correction:        req.Correction,
	})
=======
func (t *TraceApplication) ExportTracesToDataset(ctx context.Context, req *trace.ExportTracesToDatasetRequest) (
	r *trace.ExportTracesToDatasetResponse, err error,
) {
	if err := req.IsValid(); err != nil {
		return nil, errorx.WrapByCode(err, obErrorx.CommercialCommonInvalidParamCodeCode)
	}
	v := utils.DateValidator{
		Start:        req.GetStartTime(),
		End:          req.GetEndTime(),
		EarliestDays: t.traceConfig.GetTraceDataMaxDurationDay(ctx, req.PlatformType),
	}
	if newStartTime, newEndTime, err := v.CorrectDate(); err != nil {
		return nil, err
	} else {
		req.SetStartTime(newStartTime - time.Minute.Milliseconds())
		req.SetEndTime(newEndTime + time.Minute.Milliseconds())
	}

	spaceID := strconv.FormatInt(req.GetWorkspaceID(), 10)
	if err := t.authSvc.CheckWorkspacePermission(ctx, rpc.AuthActionTraceExport, spaceID); err != nil {
		return nil, err
	}

	// 转换请求
	serviceReq := tconv.ExportRequestDTO2DO(req)

	// 调用 service
	serviceResp, err := t.traceExportService.ExportTracesToDataset(ctx, serviceReq)
>>>>>>> 4b6d8631
	if err != nil {
		return nil, err
	}

<<<<<<< HEAD
	return &trace.ChangeEvaluatorScoreResponse{
		Annotation: sResp.Annotation,
	}, nil
}

func (t *TraceApplication) validateChangeEvaluatorScoreReq(ctx context.Context, req *trace.ChangeEvaluatorScoreRequest) error {
	if req == nil {
		return errorx.NewByCode(obErrorx.CommercialCommonInvalidParamCodeCode, errorx.WithExtraMsg("no request provided"))
	} else if req.GetWorkspaceID() <= 0 {
		return errorx.NewByCode(obErrorx.CommercialCommonInvalidParamCodeCode, errorx.WithExtraMsg("invalid workspace_id"))
	} else if req.GetEvaluatorRecordID() <= 0 {
		return errorx.NewByCode(obErrorx.CommercialCommonInvalidParamCodeCode, errorx.WithExtraMsg("invalid evaluator_record_id"))
	} else if req.GetStartTime() <= 0 {
		return errorx.NewByCode(obErrorx.CommercialCommonInvalidParamCodeCode, errorx.WithExtraMsg("invalid start_time"))
	} else if req.GetCorrection() == nil {
		return errorx.NewByCode(obErrorx.CommercialCommonInvalidParamCodeCode, errorx.WithExtraMsg("invalid correction"))
	}
	return nil
}
func (t *TraceApplication) ListAnnotationEvaluators(ctx context.Context, req *trace.ListAnnotationEvaluatorsRequest) (*trace.ListAnnotationEvaluatorsResponse, error) {
	var resp *trace.ListAnnotationEvaluatorsResponse
	if req == nil {
		return resp, errorx.NewByCode(obErrorx.CommercialCommonInvalidParamCodeCode, errorx.WithExtraMsg("no request provided"))
	} else if req.GetWorkspaceID() <= 0 {
		return resp, errorx.NewByCode(obErrorx.CommercialCommonInvalidParamCodeCode, errorx.WithExtraMsg("invalid workspace_id"))
	}
	if err := t.authSvc.CheckWorkspacePermission(ctx,
		rpc.AuthActionTraceTaskList,
		strconv.FormatInt(req.GetWorkspaceID(), 10)); err != nil {
		return nil, err
	}
	sResp, err := t.traceService.ListAnnotationEvaluators(ctx, &service.ListAnnotationEvaluatorsRequest{
		WorkspaceID: req.WorkspaceID,
		Name:        req.Name,
	})
	if err != nil {
		return nil, err
	}
	resp.Evaluators = sResp.Evaluators
	return resp, nil
}
func (t *TraceApplication) ExtractSpanInfo(ctx context.Context, req *trace.ExtractSpanInfoRequest) (*trace.ExtractSpanInfoResponse, error) {
	var resp *trace.ExtractSpanInfoResponse
	if err := t.validateExtractSpanInfoReq(ctx, req); err != nil {
		return nil, err
	}
	if err := t.authSvc.CheckWorkspacePermission(ctx,
		rpc.AuthActionTraceRead,
		strconv.FormatInt(req.GetWorkspaceID(), 10)); err != nil {
		return nil, err
	}
	sResp, err := t.traceService.ExtractSpanInfo(ctx, &service.ExtractSpanInfoRequest{
		WorkspaceID:   req.WorkspaceID,
		TraceID:       "",
		SpanIds:       req.SpanIds,
		StartTime:     req.GetStartTime(),
		EndTime:       req.GetEndTime(),
		PlatformType:  loop_span.PlatformType(req.GetPlatformType()),
		FieldMappings: req.FieldMappings,
	})
	if err != nil {
		return nil, err
	}
	resp.SpanInfos = sResp.SpanInfos
	return resp, nil
}
func (t *TraceApplication) validateExtractSpanInfoReq(ctx context.Context, req *trace.ExtractSpanInfoRequest) error {
	if req == nil {
		return errorx.NewByCode(obErrorx.CommercialCommonInvalidParamCodeCode, errorx.WithExtraMsg("no request provided"))
	} else if req.GetWorkspaceID() <= 0 {
		return errorx.NewByCode(obErrorx.CommercialCommonInvalidParamCodeCode, errorx.WithExtraMsg("invalid workspace_id"))
	} else if len(req.SpanIds) > MaxSpanLength {
		return errorx.NewByCode(obErrorx.CommercialCommonInvalidParamCodeCode, errorx.WithExtraMsg("span_ids length exceeds the limit"))
	}
	v := utils.DateValidator{
		Start: req.GetStartTime(),
		End:   req.GetEndTime(),
	}

	if newStartTime, newEndTime, err := v.CorrectDate(); err != nil {
		return err
	} else {
		req.SetStartTime(lo.ToPtr(newStartTime - time.Minute.Milliseconds()))
		req.SetEndTime(lo.ToPtr(newEndTime + time.Minute.Milliseconds()))
	}
	return nil
=======
	// 转换响应
	return tconv.ExportResponseDO2DTO(serviceResp), nil
}

func (t *TraceApplication) PreviewExportTracesToDataset(ctx context.Context, req *trace.PreviewExportTracesToDatasetRequest) (
	r *trace.PreviewExportTracesToDatasetResponse, err error,
) {
	if err := req.IsValid(); err != nil {
		return nil, errorx.WrapByCode(err, obErrorx.CommercialCommonInvalidParamCodeCode)
	}
	v := utils.DateValidator{
		Start:        req.GetStartTime(),
		End:          req.GetEndTime(),
		EarliestDays: t.traceConfig.GetTraceDataMaxDurationDay(ctx, req.PlatformType),
	}

	if newStartTime, newEndTime, err := v.CorrectDate(); err != nil {
		return nil, err
	} else {
		req.SetStartTime(newStartTime - time.Minute.Milliseconds())
		req.SetEndTime(newEndTime + time.Minute.Milliseconds())
	}

	spaceID := strconv.FormatInt(req.GetWorkspaceID(), 10)
	if err := t.authSvc.CheckWorkspacePermission(ctx, rpc.AuthActionTracePreviewExport, spaceID); err != nil {
		return nil, err
	}

	// 转换请求
	serviceReq := tconv.PreviewRequestDTO2DO(req)

	// 调用 service
	serviceResp, err := t.traceExportService.PreviewExportTracesToDataset(ctx, serviceReq)
	if err != nil {
		return nil, err
	}

	// 转换响应
	return tconv.PreviewResponseDO2DTO(serviceResp), nil
>>>>>>> 4b6d8631
}<|MERGE_RESOLUTION|>--- conflicted
+++ resolved
@@ -8,11 +8,8 @@
 	"strconv"
 	"time"
 
-<<<<<<< HEAD
-=======
 	"github.com/coze-dev/coze-loop/backend/modules/observability/domain/component/tenant"
 
->>>>>>> 4b6d8631
 	"github.com/samber/lo"
 	"golang.org/x/sync/errgroup"
 
@@ -758,7 +755,78 @@
 	return
 }
 
-<<<<<<< HEAD
+func (t *TraceApplication) ExportTracesToDataset(ctx context.Context, req *trace.ExportTracesToDatasetRequest) (
+	r *trace.ExportTracesToDatasetResponse, err error,
+) {
+	if err := req.IsValid(); err != nil {
+		return nil, errorx.WrapByCode(err, obErrorx.CommercialCommonInvalidParamCodeCode)
+	}
+	v := utils.DateValidator{
+		Start:        req.GetStartTime(),
+		End:          req.GetEndTime(),
+		EarliestDays: t.traceConfig.GetTraceDataMaxDurationDay(ctx, req.PlatformType),
+	}
+	if newStartTime, newEndTime, err := v.CorrectDate(); err != nil {
+		return nil, err
+	} else {
+		req.SetStartTime(newStartTime - time.Minute.Milliseconds())
+		req.SetEndTime(newEndTime + time.Minute.Milliseconds())
+	}
+
+	spaceID := strconv.FormatInt(req.GetWorkspaceID(), 10)
+	if err := t.authSvc.CheckWorkspacePermission(ctx, rpc.AuthActionTraceExport, spaceID); err != nil {
+		return nil, err
+	}
+
+	// 转换请求
+	serviceReq := tconv.ExportRequestDTO2DO(req)
+
+	// 调用 service
+	serviceResp, err := t.traceExportService.ExportTracesToDataset(ctx, serviceReq)
+	if err != nil {
+		return nil, err
+	}
+
+	// 转换响应
+	return tconv.ExportResponseDO2DTO(serviceResp), nil
+}
+
+func (t *TraceApplication) PreviewExportTracesToDataset(ctx context.Context, req *trace.PreviewExportTracesToDatasetRequest) (
+	r *trace.PreviewExportTracesToDatasetResponse, err error,
+) {
+	if err := req.IsValid(); err != nil {
+		return nil, errorx.WrapByCode(err, obErrorx.CommercialCommonInvalidParamCodeCode)
+	}
+	v := utils.DateValidator{
+		Start:        req.GetStartTime(),
+		End:          req.GetEndTime(),
+		EarliestDays: t.traceConfig.GetTraceDataMaxDurationDay(ctx, req.PlatformType),
+	}
+
+	if newStartTime, newEndTime, err := v.CorrectDate(); err != nil {
+		return nil, err
+	} else {
+		req.SetStartTime(newStartTime - time.Minute.Milliseconds())
+		req.SetEndTime(newEndTime + time.Minute.Milliseconds())
+	}
+
+	spaceID := strconv.FormatInt(req.GetWorkspaceID(), 10)
+	if err := t.authSvc.CheckWorkspacePermission(ctx, rpc.AuthActionTracePreviewExport, spaceID); err != nil {
+		return nil, err
+	}
+
+	// 转换请求
+	serviceReq := tconv.PreviewRequestDTO2DO(req)
+
+	// 调用 service
+	serviceResp, err := t.traceExportService.PreviewExportTracesToDataset(ctx, serviceReq)
+	if err != nil {
+		return nil, err
+	}
+
+	// 转换响应
+	return tconv.PreviewResponseDO2DTO(serviceResp), nil
+}
 func (t *TraceApplication) ChangeEvaluatorScore(ctx context.Context, req *trace.ChangeEvaluatorScoreRequest) (*trace.ChangeEvaluatorScoreResponse, error) {
 	if err := t.validateChangeEvaluatorScoreReq(ctx, req); err != nil {
 		return nil, err
@@ -776,41 +844,10 @@
 		StartTime:         req.StartTime,
 		Correction:        req.Correction,
 	})
-=======
-func (t *TraceApplication) ExportTracesToDataset(ctx context.Context, req *trace.ExportTracesToDatasetRequest) (
-	r *trace.ExportTracesToDatasetResponse, err error,
-) {
-	if err := req.IsValid(); err != nil {
-		return nil, errorx.WrapByCode(err, obErrorx.CommercialCommonInvalidParamCodeCode)
-	}
-	v := utils.DateValidator{
-		Start:        req.GetStartTime(),
-		End:          req.GetEndTime(),
-		EarliestDays: t.traceConfig.GetTraceDataMaxDurationDay(ctx, req.PlatformType),
-	}
-	if newStartTime, newEndTime, err := v.CorrectDate(); err != nil {
-		return nil, err
-	} else {
-		req.SetStartTime(newStartTime - time.Minute.Milliseconds())
-		req.SetEndTime(newEndTime + time.Minute.Milliseconds())
-	}
-
-	spaceID := strconv.FormatInt(req.GetWorkspaceID(), 10)
-	if err := t.authSvc.CheckWorkspacePermission(ctx, rpc.AuthActionTraceExport, spaceID); err != nil {
-		return nil, err
-	}
-
-	// 转换请求
-	serviceReq := tconv.ExportRequestDTO2DO(req)
-
-	// 调用 service
-	serviceResp, err := t.traceExportService.ExportTracesToDataset(ctx, serviceReq)
->>>>>>> 4b6d8631
-	if err != nil {
-		return nil, err
-	}
-
-<<<<<<< HEAD
+	if err != nil {
+		return nil, err
+	}
+
 	return &trace.ChangeEvaluatorScoreResponse{
 		Annotation: sResp.Annotation,
 	}, nil
@@ -897,45 +934,4 @@
 		req.SetEndTime(lo.ToPtr(newEndTime + time.Minute.Milliseconds()))
 	}
 	return nil
-=======
-	// 转换响应
-	return tconv.ExportResponseDO2DTO(serviceResp), nil
-}
-
-func (t *TraceApplication) PreviewExportTracesToDataset(ctx context.Context, req *trace.PreviewExportTracesToDatasetRequest) (
-	r *trace.PreviewExportTracesToDatasetResponse, err error,
-) {
-	if err := req.IsValid(); err != nil {
-		return nil, errorx.WrapByCode(err, obErrorx.CommercialCommonInvalidParamCodeCode)
-	}
-	v := utils.DateValidator{
-		Start:        req.GetStartTime(),
-		End:          req.GetEndTime(),
-		EarliestDays: t.traceConfig.GetTraceDataMaxDurationDay(ctx, req.PlatformType),
-	}
-
-	if newStartTime, newEndTime, err := v.CorrectDate(); err != nil {
-		return nil, err
-	} else {
-		req.SetStartTime(newStartTime - time.Minute.Milliseconds())
-		req.SetEndTime(newEndTime + time.Minute.Milliseconds())
-	}
-
-	spaceID := strconv.FormatInt(req.GetWorkspaceID(), 10)
-	if err := t.authSvc.CheckWorkspacePermission(ctx, rpc.AuthActionTracePreviewExport, spaceID); err != nil {
-		return nil, err
-	}
-
-	// 转换请求
-	serviceReq := tconv.PreviewRequestDTO2DO(req)
-
-	// 调用 service
-	serviceResp, err := t.traceExportService.PreviewExportTracesToDataset(ctx, serviceReq)
-	if err != nil {
-		return nil, err
-	}
-
-	// 转换响应
-	return tconv.PreviewResponseDO2DTO(serviceResp), nil
->>>>>>> 4b6d8631
 }