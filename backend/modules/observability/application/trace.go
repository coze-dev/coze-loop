// Copyright (c) 2025 coze-dev Authors
// SPDX-License-Identifier: Apache-2.0

package application

import (
	"context"
	"strconv"
	"time"

	"github.com/coze-dev/coze-loop/backend/modules/observability/application/convertor"
	"github.com/coze-dev/coze-loop/backend/modules/observability/domain/component/tenant"
	timeutil "github.com/coze-dev/coze-loop/backend/pkg/time"

	"github.com/samber/lo"
	"golang.org/x/sync/errgroup"

	"github.com/coze-dev/coze-loop/backend/infra/external/benefit"
	"github.com/coze-dev/coze-loop/backend/infra/middleware/session"
	"github.com/coze-dev/coze-loop/backend/kitex_gen/coze/loop/observability/domain/common"
	"github.com/coze-dev/coze-loop/backend/kitex_gen/coze/loop/observability/domain/filter"
	"github.com/coze-dev/coze-loop/backend/kitex_gen/coze/loop/observability/domain/span"
	"github.com/coze-dev/coze-loop/backend/kitex_gen/coze/loop/observability/domain/view"
	"github.com/coze-dev/coze-loop/backend/kitex_gen/coze/loop/observability/trace"
	tconv "github.com/coze-dev/coze-loop/backend/modules/observability/application/convertor/trace"
	"github.com/coze-dev/coze-loop/backend/modules/observability/application/utils"
	"github.com/coze-dev/coze-loop/backend/modules/observability/domain/component/config"
	"github.com/coze-dev/coze-loop/backend/modules/observability/domain/component/metrics"
	"github.com/coze-dev/coze-loop/backend/modules/observability/domain/component/rpc"
	commdo "github.com/coze-dev/coze-loop/backend/modules/observability/domain/trace/entity/common"
	"github.com/coze-dev/coze-loop/backend/modules/observability/domain/trace/entity/loop_span"
	"github.com/coze-dev/coze-loop/backend/modules/observability/domain/trace/repo"
	"github.com/coze-dev/coze-loop/backend/modules/observability/domain/trace/service"
	obErrorx "github.com/coze-dev/coze-loop/backend/modules/observability/pkg/errno"
	"github.com/coze-dev/coze-loop/backend/pkg/errorx"
	"github.com/coze-dev/coze-loop/backend/pkg/lang/goroutine"
	"github.com/coze-dev/coze-loop/backend/pkg/lang/ptr"
	"github.com/coze-dev/coze-loop/backend/pkg/logs"
)

const (
	MaxSpanLength         = 500
	MaxListSpansLimit     = 1000
	MaxTraceTreeLength    = 10000
	MaxOApiListSpansLimit = 200
	QueryLimitDefault     = 100
)

type ITraceApplication interface {
	trace.TraceService
}

func NewTraceApplication(
	traceService service.ITraceService,
	traceExportService service.ITraceExportService,
	viewRepo repo.IViewRepo,
	benefitService benefit.IBenefitService,
	tenant tenant.ITenantProvider,
	traceMetrics metrics.ITraceMetrics,
	traceConfig config.ITraceConfig,
	authService rpc.IAuthProvider,
	evalService rpc.IEvaluatorRPCAdapter,
	userService rpc.IUserProvider,
	tagService rpc.ITagRPCAdapter,
) (ITraceApplication, error) {
	return &TraceApplication{
		traceService:       traceService,
		traceExportService: traceExportService,
		viewRepo:           viewRepo,
		traceConfig:        traceConfig,
		metrics:            traceMetrics,
		benefit:            benefitService,
		tenant:             tenant,
		authSvc:            authService,
		evalSvc:            evalService,
		userSvc:            userService,
		tagSvc:             tagService,
	}, nil
}

type TraceApplication struct {
	traceService       service.ITraceService
	traceExportService service.ITraceExportService
	viewRepo           repo.IViewRepo
	traceConfig        config.ITraceConfig
	metrics            metrics.ITraceMetrics
	benefit            benefit.IBenefitService
	tenant             tenant.ITenantProvider
	authSvc            rpc.IAuthProvider
	evalSvc            rpc.IEvaluatorRPCAdapter
	userSvc            rpc.IUserProvider
	tagSvc             rpc.ITagRPCAdapter
}

func (t *TraceApplication) ListPreSpan(ctx context.Context, req *trace.ListPreSpanRequest) (r *trace.ListPreSpanResponse, err error) {
	if err := t.validateListPreSpanReq(ctx, req); err != nil {
		return nil, err
	}
	if err := t.authSvc.CheckWorkspacePermission(ctx,
		rpc.AuthActionTraceRead,
		strconv.FormatInt(req.GetWorkspaceID(), 10), false); err != nil {
		return nil, err
	}

	sReq, err := t.buildListPreSpanSvcReq(req)
	if err != nil {
		return nil, errorx.WrapByCode(err, obErrorx.CommercialCommonInvalidParamCodeCode, errorx.WithExtraMsg("list spans req is invalid"))
	}
	preSpan, err := t.traceService.ListPreSpan(ctx, sReq)
	if err != nil {
		return nil, err
	}

	return &trace.ListPreSpanResponse{
		Spans: tconv.SpanListDO2DTO(preSpan.Spans, nil, nil, nil, false),
	}, nil
}

func (t *TraceApplication) validateListPreSpanReq(ctx context.Context, req *trace.ListPreSpanRequest) error {
	if req == nil {
		return errorx.NewByCode(obErrorx.CommercialCommonInvalidParamCodeCode, errorx.WithExtraMsg("no request provided"))
	} else if req.GetWorkspaceID() <= 0 {
		return errorx.NewByCode(obErrorx.CommercialCommonInvalidParamCodeCode, errorx.WithExtraMsg("invalid workspace_id"))
	} else if req.GetTraceID() == "" {
		return errorx.NewByCode(obErrorx.CommercialCommonInvalidParamCodeCode, errorx.WithExtraMsg("invalid trace_id"))
	} else if req.GetPreviousResponseID() == "" {
		return errorx.NewByCode(obErrorx.CommercialCommonInvalidParamCodeCode, errorx.WithExtraMsg("invalid previous_response_id"))
	} else if req.GetSpanID() == "" {
		return errorx.NewByCode(obErrorx.CommercialCommonInvalidParamCodeCode, errorx.WithExtraMsg("invalid span_id"))
	}

	return nil
}

func (t *TraceApplication) buildListPreSpanSvcReq(req *trace.ListPreSpanRequest) (*service.ListPreSpanReq, error) {
	ret := &service.ListPreSpanReq{
		WorkspaceID:        req.GetWorkspaceID(),
		StartTime:          req.GetStartTime(),
		TraceID:            req.GetTraceID(),
		SpanID:             req.GetSpanID(),
		PreviousResponseID: req.GetPreviousResponseID(),
		PlatformType:       loop_span.PlatformType(req.GetPlatformType()),
	}

	return ret, nil
}

func (t *TraceApplication) ListSpans(ctx context.Context, req *trace.ListSpansRequest) (*trace.ListSpansResponse, error) {
	if err := t.validateListSpansReq(ctx, req); err != nil {
		return nil, err
	}
	if err := t.authSvc.CheckWorkspacePermission(ctx,
		rpc.AuthActionTraceRead,
		strconv.FormatInt(req.GetWorkspaceID(), 10), false); err != nil {
		return nil, err
	}
	sReq, err := t.buildListSpansSvcReq(req)
	if err != nil {
		return nil, errorx.WrapByCode(err, obErrorx.CommercialCommonInvalidParamCodeCode, errorx.WithExtraMsg("list spans req is invalid"))
	}
	sResp, err := t.traceService.ListSpans(ctx, sReq)
	if err != nil {
		return nil, err
	}
	logs.CtxInfo(ctx, "List spans successfully, spans count: %d", len(sResp.Spans))
	userMap, evalMap, tagMap := t.getAnnoDisplayInfo(ctx,
		req.GetWorkspaceID(),
		nil,
		sResp.Spans.GetEvaluatorVersionIDs(),
		sResp.Spans.GetAnnotationTagIDs())
	return &trace.ListSpansResponse{
		Spans:         tconv.SpanListDO2DTO(sResp.Spans, userMap, evalMap, tagMap, false),
		NextPageToken: sResp.NextPageToken,
		HasMore:       sResp.HasMore,
	}, nil
}

func (t *TraceApplication) validateListSpansReq(ctx context.Context, req *trace.ListSpansRequest) error {
	if req == nil {
		return errorx.NewByCode(obErrorx.CommercialCommonInvalidParamCodeCode, errorx.WithExtraMsg("no request provided"))
	} else if req.GetWorkspaceID() <= 0 {
		return errorx.NewByCode(obErrorx.CommercialCommonInvalidParamCodeCode, errorx.WithExtraMsg("invalid workspace_id"))
	} else if pageSize := req.GetPageSize(); pageSize < 0 || pageSize > MaxListSpansLimit {
		return errorx.NewByCode(obErrorx.CommercialCommonInvalidParamCodeCode, errorx.WithExtraMsg("invalid limit"))
	} else if len(req.GetOrderBys()) > 1 {
		return errorx.NewByCode(obErrorx.CommercialCommonInvalidParamCodeCode, errorx.WithExtraMsg("invalid order by %s"))
	}
	v := utils.DateValidator{
		Start:        req.GetStartTime(),
		End:          req.GetEndTime(),
		EarliestDays: t.traceConfig.GetTraceDataMaxDurationDay(ctx, req.PlatformType),
	}
	newStartTime, newEndTime, err := v.CorrectDate()
	if err != nil {
		return err
	}
	req.SetStartTime(newStartTime)
	req.SetEndTime(newEndTime)
	return nil
}

func (t *TraceApplication) buildListSpansSvcReq(req *trace.ListSpansRequest) (*service.ListSpansReq, error) {
	ret := &service.ListSpansReq{
		WorkspaceID:     req.GetWorkspaceID(),
		StartTime:       req.GetStartTime(),
		EndTime:         req.GetEndTime(),
		Limit:           QueryLimitDefault,
		DescByStartTime: len(req.GetOrderBys()) > 0,
		PageToken:       req.GetPageToken(),
	}
	if req.PageSize != nil {
		ret.Limit = *req.PageSize
	}
	platformType := loop_span.PlatformType(req.GetPlatformType())
	if req.PlatformType == nil {
		platformType = loop_span.PlatformCozeLoop
	}
	ret.PlatformType = platformType
	switch req.GetSpanListType() {
	case common.SpanListTypeRootSpan:
		ret.SpanListType = loop_span.SpanListTypeRootSpan
	case common.SpanListTypeAllSpan:
		ret.SpanListType = loop_span.SpanListTypeAllSpan
	case common.SpanListTypeLlmSpan:
		ret.SpanListType = loop_span.SpanListTypeLLMSpan
	default:
		ret.SpanListType = loop_span.SpanListTypeRootSpan
	}
	if req.Filters != nil {
		ret.Filters = convertor.FilterFieldsDTO2DO(req.Filters)
		if err := ret.Filters.Validate(); err != nil {
			return nil, err
		}
	}
	return ret, nil
}

func (t *TraceApplication) GetTrace(ctx context.Context, req *trace.GetTraceRequest) (*trace.GetTraceResponse, error) {
	if err := t.validateGetTraceReq(ctx, req); err != nil {
		return nil, err
	}
	if err := t.authSvc.CheckWorkspacePermission(ctx,
		rpc.AuthActionTraceRead,
		strconv.FormatInt(req.GetWorkspaceID(), 10), false); err != nil {
		return nil, err
	}
	sReq, err := t.buildGetTraceSvcReq(req)
	if err != nil {
		return nil, errorx.WrapByCode(err, obErrorx.CommercialCommonInvalidParamCodeCode, errorx.WithExtraMsg("Get trace req is invalid"))
	}
	sResp, err := t.traceService.GetTrace(ctx, sReq)
	if err != nil {
		return nil, err
	}
	inTokens, outTokens, err := sResp.Spans.Stat(ctx)
	if err != nil {
		return nil, errorx.WrapByCode(err, obErrorx.CommercialCommonInternalErrorCodeCode)
	}
	logs.CtxInfo(ctx, "Get trace successfully, spans count %d", len(sResp.Spans))
	userMap, evalMap, tagMap := t.getAnnoDisplayInfo(ctx,
		req.GetWorkspaceID(),
		sResp.Spans.GetUserIDs(),
		sResp.Spans.GetEvaluatorVersionIDs(),
		sResp.Spans.GetAnnotationTagIDs())
	return &trace.GetTraceResponse{
		Spans: tconv.SpanListDO2DTO(sResp.Spans, userMap, evalMap, tagMap, false),
		TracesAdvanceInfo: &trace.TraceAdvanceInfo{
			TraceID: sResp.TraceId,
			Tokens: &trace.TokenCost{
				Input:  inTokens,
				Output: outTokens,
			},
		},
	}, nil
}

func (t *TraceApplication) validateGetTraceReq(ctx context.Context, req *trace.GetTraceRequest) error {
	if req == nil {
		return errorx.NewByCode(obErrorx.CommercialCommonInvalidParamCodeCode, errorx.WithExtraMsg("no request provided"))
	} else if req.GetWorkspaceID() <= 0 {
		return errorx.NewByCode(obErrorx.CommercialCommonInvalidParamCodeCode, errorx.WithExtraMsg("invalid workspace_id"))
	} else if req.GetTraceID() == "" {
		return errorx.NewByCode(obErrorx.CommercialCommonInvalidParamCodeCode, errorx.WithExtraMsg("invalid trace_id"))
	}
	v := utils.DateValidator{
		Start:        req.GetStartTime(),
		End:          req.GetEndTime(),
		EarliestDays: t.traceConfig.GetTraceDataMaxDurationDay(ctx, req.PlatformType),
	}
	newStartTime, newEndTime, err := v.CorrectDate()
	if err != nil {
		return err
	}
	req.SetStartTime(newStartTime)
	req.SetEndTime(newEndTime)
	return nil
}

func (t *TraceApplication) buildGetTraceSvcReq(req *trace.GetTraceRequest) (*service.GetTraceReq, error) {
	ret := &service.GetTraceReq{
		WorkspaceID: req.GetWorkspaceID(),
		TraceID:     req.GetTraceID(),
		StartTime:   req.GetStartTime(),
		EndTime:     req.GetEndTime(),
		SpanIDs:     req.GetSpanIds(),
		WithDetail:  true,
	}
	platformType := loop_span.PlatformType(req.GetPlatformType())
	if req.PlatformType == nil {
		platformType = loop_span.PlatformCozeLoop
	}
	ret.PlatformType = platformType
	return ret, nil
}

func (t *TraceApplication) SearchTraceTree(ctx context.Context, req *trace.SearchTraceTreeRequest) (*trace.SearchTraceTreeResponse, error) {
	if err := t.validateSearchTraceTreeReq(ctx, req); err != nil {
		return nil, err
	}
	if err := t.authSvc.CheckWorkspacePermission(ctx,
		rpc.AuthActionTraceRead,
		strconv.FormatInt(req.GetWorkspaceID(), 10), false); err != nil {
		return nil, err
	}
	sReq, err := t.buildSearchTraceTreeSvcReq(req)
	if err != nil {
		return nil, errorx.WrapByCode(err, obErrorx.CommercialCommonInvalidParamCodeCode, errorx.WithExtraMsg("Get trace req is invalid"))
	}
	sResp, err := t.traceService.GetTrace(ctx, sReq)
	if err != nil {
		return nil, err
	}
	inTokens, outTokens, err := sResp.Spans.Stat(ctx)
	if err != nil {
		return nil, errorx.WrapByCode(err, obErrorx.CommercialCommonInternalErrorCodeCode)
	}
	logs.CtxInfo(ctx, "SearchTraceTree successfully, spans count %d", len(sResp.Spans))
	userMap, evalMap, tagMap := t.getAnnoDisplayInfo(ctx,
		req.GetWorkspaceID(),
		sResp.Spans.GetUserIDs(),
		sResp.Spans.GetEvaluatorVersionIDs(),
		sResp.Spans.GetAnnotationTagIDs())
	return &trace.SearchTraceTreeResponse{
		Spans: tconv.SpanListDO2DTO(sResp.Spans, userMap, evalMap, tagMap, false),
		TracesAdvanceInfo: &trace.TraceAdvanceInfo{
			TraceID: sResp.TraceId,
			Tokens: &trace.TokenCost{
				Input:  inTokens,
				Output: outTokens,
			},
		},
	}, nil
}

func (t *TraceApplication) validateSearchTraceTreeReq(ctx context.Context, req *trace.SearchTraceTreeRequest) error {
	if req == nil {
		return errorx.NewByCode(obErrorx.CommercialCommonInvalidParamCodeCode, errorx.WithExtraMsg("no request provided"))
	} else if req.GetWorkspaceID() <= 0 {
		return errorx.NewByCode(obErrorx.CommercialCommonInvalidParamCodeCode, errorx.WithExtraMsg("invalid workspace_id"))
	} else if req.GetTraceID() == "" {
		return errorx.NewByCode(obErrorx.CommercialCommonInvalidParamCodeCode, errorx.WithExtraMsg("invalid trace_id"))
	}
	v := utils.DateValidator{
		Start:        req.GetStartTime(),
		End:          req.GetEndTime(),
		EarliestDays: t.traceConfig.GetTraceDataMaxDurationDay(ctx, req.PlatformType),
	}
	newStartTime, newEndTime, err := v.CorrectDate()
	if err != nil {
		return err
	}
	req.SetStartTime(newStartTime)
	req.SetEndTime(newEndTime)
	return nil
}

func (t *TraceApplication) buildSearchTraceTreeSvcReq(req *trace.SearchTraceTreeRequest) (*service.GetTraceReq, error) {
	ret := &service.GetTraceReq{
		WorkspaceID: req.GetWorkspaceID(),
		TraceID:     req.GetTraceID(),
		StartTime:   req.GetStartTime(),
		EndTime:     req.GetEndTime(),
		WithDetail:  false,
	}
	platformType := loop_span.PlatformType(req.GetPlatformType())
	if req.PlatformType == nil {
		platformType = loop_span.PlatformCozeLoop
	}
	ret.PlatformType = platformType
	if req.Filters != nil {
		ret.Filters = tconv.FilterFieldsDTO2DO(req.Filters)
		if err := ret.Filters.Validate(); err != nil {
			return nil, err
		}
	}
	return ret, nil
}

func (t *TraceApplication) BatchGetTracesAdvanceInfo(ctx context.Context, req *trace.BatchGetTracesAdvanceInfoRequest) (*trace.BatchGetTracesAdvanceInfoResponse, error) {
	if err := t.validateGetTracesAdvanceInfoReq(ctx, req); err != nil {
		return nil, err
	}
	if err := t.authSvc.CheckWorkspacePermission(ctx,
		rpc.AuthActionTraceRead,
		strconv.FormatInt(req.GetWorkspaceID(), 10), false); err != nil {
		return nil, err
	}
	logs.CtxInfo(ctx, "Batch get traces advance info request: %+v", req)
	sReq := t.buildBatchGetTraceAdvanceInfoSvcReq(req)
	sResp, err := t.traceService.GetTracesAdvanceInfo(ctx, sReq)
	if err != nil {
		return nil, err
	}
	return &trace.BatchGetTracesAdvanceInfoResponse{
		TracesAdvanceInfo: tconv.BatchAdvanceInfoDO2DTO(sResp.Infos),
	}, nil
}

func (t *TraceApplication) validateGetTracesAdvanceInfoReq(ctx context.Context, req *trace.BatchGetTracesAdvanceInfoRequest) error {
	if req == nil {
		return errorx.NewByCode(obErrorx.CommercialCommonInvalidParamCodeCode, errorx.WithExtraMsg("no request provided"))
	} else if req.GetWorkspaceID() <= 0 {
		return errorx.NewByCode(obErrorx.CommercialCommonInvalidParamCodeCode, errorx.WithExtraMsg("invalid workspace_id"))
	} else if len(req.GetTraces()) < 1 {
		return errorx.NewByCode(obErrorx.CommercialCommonInvalidParamCodeCode, errorx.WithExtraMsg("invalid traces"))
	}
	for _, tReq := range req.Traces {
		if tReq.GetTraceID() == "" {
			return errorx.NewByCode(obErrorx.CommercialCommonInvalidParamCodeCode, errorx.WithExtraMsg("invalid trace_id"))
		}
		v := utils.DateValidator{
			Start:        tReq.GetStartTime(),
			End:          tReq.GetEndTime(),
			EarliestDays: t.traceConfig.GetTraceDataMaxDurationDay(ctx, req.PlatformType),
		}
		newStartTime, newEndTime, err := v.CorrectDate()
		if err != nil {
			return err
		}
		tReq.SetStartTime(newStartTime)
		tReq.SetEndTime(newEndTime)
	}
	return nil
}

func (t *TraceApplication) buildBatchGetTraceAdvanceInfoSvcReq(req *trace.BatchGetTracesAdvanceInfoRequest) *service.GetTracesAdvanceInfoReq {
	ret := &service.GetTracesAdvanceInfoReq{
		WorkspaceID: req.GetWorkspaceID(),
		Traces:      make([]*service.TraceQueryParam, len(req.GetTraces())),
	}
	for i, traceInfo := range req.GetTraces() {
		ret.Traces[i] = &service.TraceQueryParam{
			TraceID:   traceInfo.GetTraceID(),
			StartTime: traceInfo.GetStartTime(),
			EndTime:   traceInfo.GetEndTime(),
		}
	}
	platformType := loop_span.PlatformType(req.GetPlatformType())
	if req.PlatformType == nil {
		platformType = loop_span.PlatformCozeLoop
	}
	ret.PlatformType = platformType
	return ret
}

func (t *TraceApplication) IngestTracesInner(ctx context.Context, req *trace.IngestTracesRequest) (r *trace.IngestTracesResponse, err error) {
	if err := t.validateIngestTracesInnerReq(ctx, req); err != nil {
		return nil, err
	}
	// spaceId/UserId
	spansMap := make(map[string]map[string][]*span.InputSpan)
	for _, inputSpan := range req.Spans {
		if inputSpan == nil {
			continue
		}
		spaceId := inputSpan.WorkspaceID
		userId := inputSpan.TagsString[loop_span.SpanFieldUserID]
		if spansMap[spaceId] == nil {
			spansMap[spaceId] = make(map[string][]*span.InputSpan)
		}
		if spansMap[spaceId][userId] == nil {
			spansMap[spaceId][userId] = make([]*span.InputSpan, 0)
		}
		spansMap[spaceId][userId] = append(spansMap[spaceId][userId], inputSpan)
	}
	for spaceID, userIdSpansMap := range spansMap {
		for userId, spans := range userIdSpansMap {
			workspaceId := spaceID
			workSpaceIdNum, err := strconv.ParseInt(workspaceId, 10, 64)
			if err != nil {
				return nil, errorx.NewByCode(obErrorx.CommercialCommonInvalidParamCodeCode, errorx.WithExtraMsg("invalid workspace_id"))
			}
			benefitRes, err := t.benefit.CheckTraceBenefit(ctx, &benefit.CheckTraceBenefitParams{
				ConnectorUID: userId,
				SpaceID:      workSpaceIdNum,
			})
			if err != nil {
				logs.CtxError(ctx, "Fail to check benefit, %v", err)
			}
			if benefitRes == nil {
				benefitRes = &benefit.CheckTraceBenefitResult{
					AccountAvailable: true,
					IsEnough:         true,
					StorageDuration:  3,
					WhichIsEnough:    -1,
				}
			}
			if !benefitRes.IsEnough || !benefitRes.AccountAvailable {
				benefitRes.StorageDuration = 3
				logs.CtxWarn(ctx, "check benefit err: resource not enough")
			}
			spans := tconv.SpanListDTO2DO(spans)
			for _, s := range spans {
				callType, ok := s.TagsString[loop_span.SpanFieldCallType]
				if ok {
					s.CallType = callType
					delete(s.TagsString, loop_span.SpanFieldCallType)
				}
			}
			if err := t.traceService.IngestTraces(ctx, &service.IngestTracesReq{
				Tenant:           t.tenant.GetIngestTenant(ctx, spans),
				TTL:              loop_span.TTLFromInteger(benefitRes.StorageDuration),
				WhichIsEnough:    benefitRes.WhichIsEnough,
				CozeAccountId:    userId,
				VolcanoAccountID: benefitRes.VolcanoAccountID,
				Spans:            spans,
			}); err != nil {
				return nil, err
			}
		}
	}
	return trace.NewIngestTracesResponse(), nil
}

func (t *TraceApplication) validateIngestTracesInnerReq(ctx context.Context, req *trace.IngestTracesRequest) error {
	if req == nil {
		return errorx.NewByCode(obErrorx.CommercialCommonInvalidParamCodeCode, errorx.WithExtraMsg("no request provided"))
	} else if len(req.Spans) > MaxSpanLength {
		return errorx.NewByCode(obErrorx.CommercialCommonInvalidParamCodeCode, errorx.WithExtraMsg("max span length exceeded"))
	} else if len(req.Spans) < 1 {
		return errorx.NewByCode(obErrorx.CommercialCommonInvalidParamCodeCode, errorx.WithExtraMsg("no spans provided"))
	}
	return nil
}

func (t *TraceApplication) GetTracesMetaInfo(ctx context.Context, req *trace.GetTracesMetaInfoRequest) (*trace.GetTracesMetaInfoResponse, error) {
	if err := t.authSvc.CheckWorkspacePermission(ctx,
		rpc.AuthActionTraceRead,
		strconv.FormatInt(req.GetWorkspaceID(), 10), false); err != nil {
		return nil, err
	}
	logs.CtxInfo(ctx, "Get traces meta info request: %+v", req)
	sReq := t.buildGetTracesMetaInfoReq(req)
	sResp, err := t.traceService.GetTracesMetaInfo(ctx, sReq)
	if err != nil {
		return nil, err
	}
	fMeta := make(map[string]*trace.FieldMeta)
	for k, v := range sResp.FilesMetas {
		fMeta[k] = &trace.FieldMeta{
			ValueType:                 filter.FieldType(v.FieldType),
			SupportCustomizableOption: ptr.Of(v.SupportCustom),
		}
		if v.FieldOptions != nil {
			fMeta[k].FieldOptions = &filter.FieldOptions{
				I64List:    v.FieldOptions.I64List,
				F64List:    v.FieldOptions.F64List,
				StringList: v.FieldOptions.StringList,
			}
		}
		fTypes := make([]filter.FieldType, 0)
		for _, t := range v.FilterTypes {
			fTypes = append(fTypes, filter.FieldType(t))
		}
		fMeta[k].FilterTypes = fTypes
	}
	return &trace.GetTracesMetaInfoResponse{
		FieldMetas:  fMeta,
		KeySpanType: sResp.KeySpanTypeList,
	}, nil
}

func (t *TraceApplication) buildGetTracesMetaInfoReq(req *trace.GetTracesMetaInfoRequest) *service.GetTracesMetaInfoReq {
	ret := &service.GetTracesMetaInfoReq{
		WorkspaceID: req.GetWorkspaceID(),
	}
	platformType := loop_span.PlatformType(req.GetPlatformType())
	if req.PlatformType == nil {
		platformType = loop_span.PlatformDefault
	}
	ret.PlatformType = platformType
	switch req.GetSpanListType() {
	case common.SpanListTypeRootSpan:
		ret.SpanListType = loop_span.SpanListTypeRootSpan
	case common.SpanListTypeAllSpan:
		ret.SpanListType = loop_span.SpanListTypeAllSpan
	case common.SpanListTypeLlmSpan:
		ret.SpanListType = loop_span.SpanListTypeLLMSpan
	default:
		ret.SpanListType = loop_span.SpanListTypeRootSpan
	}
	return ret
}

func (t *TraceApplication) CreateView(ctx context.Context, req *trace.CreateViewRequest) (*trace.CreateViewResponse, error) {
	if req == nil {
		return nil, errorx.NewByCode(obErrorx.CommercialCommonInvalidParamCodeCode, errorx.WithExtraMsg("no request provided"))
	} else if req.GetWorkspaceID() <= 0 {
		return nil, errorx.NewByCode(obErrorx.CommercialCommonInvalidParamCodeCode, errorx.WithExtraMsg("invalid workspace_id"))
	} else if req.ViewName == "" {
		return nil, errorx.NewByCode(obErrorx.CommercialCommonInvalidParamCodeCode, errorx.WithExtraMsg("invalid view_name"))
	}
	if err := t.authSvc.CheckWorkspacePermission(ctx,
		rpc.AuthActionTraceViewCreate,
		strconv.FormatInt(req.GetWorkspaceID(), 10), false); err != nil {
		return nil, err
	}
	userID := session.UserIDInCtxOrEmpty(ctx)
	if userID == "" {
		return nil, errorx.NewByCode(obErrorx.UserParseFailedCode)
	}
	viewPO := tconv.CreateViewDTO2PO(req, userID)
	id, err := t.viewRepo.CreateView(ctx, viewPO)
	if err != nil {
		return nil, err
	}
	return &trace.CreateViewResponse{
		ID: id,
	}, nil
}

func (t *TraceApplication) UpdateView(ctx context.Context, req *trace.UpdateViewRequest) (*trace.UpdateViewResponse, error) {
	if req == nil {
		return nil, errorx.NewByCode(obErrorx.CommercialCommonInvalidParamCodeCode, errorx.WithExtraMsg("no request provided"))
	} else if req.GetWorkspaceID() <= 0 {
		return nil, errorx.NewByCode(obErrorx.CommercialCommonInvalidParamCodeCode, errorx.WithExtraMsg("invalid workspace_id"))
	}
	if err := t.authSvc.CheckViewPermission(ctx,
		rpc.AuthActionTraceViewEdit,
		strconv.FormatInt(req.GetWorkspaceID(), 10),
		strconv.FormatInt(req.GetID(), 10)); err != nil {
		return nil, err
	}
	userID := session.UserIDInCtxOrEmpty(ctx)
	if userID == "" {
		return nil, errorx.NewByCode(obErrorx.UserParseFailedCode)
	}
	viewDo, err := t.viewRepo.GetView(ctx, req.GetID(), ptr.Of(req.GetWorkspaceID()), ptr.Of(userID))
	if err != nil {
		return nil, err
	}
	logs.CtxInfo(ctx, "Get original view %v", *viewDo)
	if req.ViewName != nil {
		viewDo.ViewName = *req.ViewName
	}
	if req.Filters != nil {
		viewDo.Filters = *req.Filters
	}
	if req.PlatformType != nil {
		viewDo.PlatformType = *req.PlatformType
	}
	if req.SpanListType != nil {
		viewDo.SpanListType = *req.SpanListType
	}
	logs.CtxInfo(ctx, "Update view %d into %v", req.GetID(), *viewDo)
	if err := t.viewRepo.UpdateView(ctx, viewDo); err != nil {
		return nil, err
	}
	return trace.NewUpdateViewResponse(), nil
}

func (t *TraceApplication) DeleteView(ctx context.Context, req *trace.DeleteViewRequest) (*trace.DeleteViewResponse, error) {
	if req == nil {
		return nil, errorx.NewByCode(obErrorx.CommercialCommonInvalidParamCodeCode, errorx.WithExtraMsg("no request provided"))
	} else if req.GetID() <= 0 || req.GetWorkspaceID() <= 0 {
		return nil, errorx.NewByCode(obErrorx.CommercialCommonInvalidParamCodeCode, errorx.WithExtraMsg("invalid workspace_id"))
	}
	if err := t.authSvc.CheckViewPermission(ctx,
		rpc.AuthActionTraceViewEdit,
		strconv.FormatInt(req.GetWorkspaceID(), 10),
		strconv.FormatInt(req.GetID(), 10)); err != nil {
		return nil, err
	}
	userID := session.UserIDInCtxOrEmpty(ctx)
	if userID == "" {
		return nil, errorx.NewByCode(obErrorx.UserParseFailedCode)
	}
	logs.CtxInfo(ctx, "Delete view %d at %d by %s", req.GetID(), req.GetWorkspaceID(), userID)
	if err := t.viewRepo.DeleteView(ctx, req.GetID(), req.GetWorkspaceID(), userID); err != nil {
		return nil, err
	}
	return trace.NewDeleteViewResponse(), nil
}

func (t *TraceApplication) ListViews(ctx context.Context, req *trace.ListViewsRequest) (*trace.ListViewsResponse, error) {
	if req == nil {
		return nil, errorx.NewByCode(obErrorx.CommercialCommonInvalidParamCodeCode, errorx.WithExtraMsg("no request provided"))
	} else if req.GetWorkspaceID() <= 0 {
		return nil, errorx.NewByCode(obErrorx.CommercialCommonInvalidParamCodeCode, errorx.WithExtraMsg("invalid workspace_id"))
	}
	if err := t.authSvc.CheckWorkspacePermission(ctx,
		rpc.AuthActionTraceViewList,
		strconv.FormatInt(req.GetWorkspaceID(), 10), false); err != nil {
		return nil, err
	}
	systemViews, err := t.getSystemViews(ctx)
	if err != nil {
		return nil, err
	}
	userID := session.UserIDInCtxOrEmpty(ctx)
	if userID == "" {
		return nil, errorx.NewByCode(obErrorx.UserParseFailedCode)
	}
	logs.CtxInfo(ctx, "List views for %s at %d", userID, req.GetWorkspaceID())
	viewList, err := t.viewRepo.ListViews(ctx, req.WorkspaceID, userID)
	if err != nil {
		return nil, err
	}
	return &trace.ListViewsResponse{
		Views:    append(systemViews, tconv.BatchViewPO2DTO(viewList)...),
		BaseResp: nil,
	}, nil
}

func (t *TraceApplication) getSystemViews(ctx context.Context) ([]*view.View, error) {
	systemViews, err := t.traceConfig.GetSystemViews(ctx)
	if err != nil {
		return nil, errorx.NewByCode(obErrorx.CommercialCommonInternalErrorCodeCode, errorx.WithExtraMsg("get system views failed"))
	}
	ret := make([]*view.View, 0)
	for _, v := range systemViews {
		ret = append(ret, &view.View{
			ID:           v.ID,
			ViewName:     v.ViewName,
			Filters:      v.Filters,
			PlatformType: ptr.Of(lo.Ternary(v.PlatformType != "", v.PlatformType, common.PlatformTypeCozeloop)),
			SpanListType: ptr.Of(lo.Ternary(v.SpanListType != "", v.SpanListType, common.SpanListTypeRootSpan)),
			IsSystem:     true,
		})
	}
	return ret, nil
}

func (t *TraceApplication) CreateManualAnnotation(ctx context.Context, req *trace.CreateManualAnnotationRequest) (*trace.CreateManualAnnotationResponse, error) {
	if err := t.authSvc.CheckWorkspacePermission(ctx,
		rpc.AuthActionAnnotationCreate,
		req.GetAnnotation().GetWorkspaceID(), false); err != nil {
		return nil, err
	}
	platformType := loop_span.PlatformType(req.GetPlatformType())
	if req.PlatformType == nil {
		platformType = loop_span.PlatformCozeLoop
	}
	annotation, err := tconv.AnnotationDTO2DO(req.Annotation)
	if err != nil {
		return nil, errorx.WrapByCode(err, obErrorx.CommercialCommonInvalidParamCodeCode)
	}
	workspaceId, err := strconv.ParseInt(annotation.WorkspaceID, 10, 64)
	if err != nil {
		return nil, errorx.NewByCode(obErrorx.CommercialCommonInvalidParamCodeCode)
	}
	tagInfo, err := t.tagSvc.GetTagInfo(ctx, workspaceId, annotation.Key)
	if err != nil {
		return nil, errorx.WrapByCode(err, obErrorx.CommercialCommonInvalidParamCodeCode)
	} else if err = tagInfo.CheckAnnotation(annotation); err != nil {
		return nil, errorx.WrapByCode(err, obErrorx.CommercialCommonInvalidParamCodeCode)
	}
	resp, err := t.traceService.CreateManualAnnotation(ctx, &service.CreateManualAnnotationReq{
		PlatformType: platformType,
		Annotation:   annotation,
	})
	if err != nil {
		return nil, err
	}
	return &trace.CreateManualAnnotationResponse{
		AnnotationID: ptr.Of(resp.AnnotationID),
	}, nil
}

func (t *TraceApplication) UpdateManualAnnotation(ctx context.Context, req *trace.UpdateManualAnnotationRequest) (*trace.UpdateManualAnnotationResponse, error) {
	if err := t.authSvc.CheckWorkspacePermission(ctx,
		rpc.AuthActionAnnotationCreate,
		req.GetAnnotation().GetWorkspaceID(), false); err != nil {
		return nil, err
	}
	platformType := loop_span.PlatformType(req.GetPlatformType())
	if req.PlatformType == nil {
		platformType = loop_span.PlatformCozeLoop
	}
	annotation, err := tconv.AnnotationDTO2DO(req.Annotation)
	if err != nil {
		return nil, errorx.WrapByCode(err, obErrorx.CommercialCommonInvalidParamCodeCode)
	}
	workspaceId, err := strconv.ParseInt(annotation.WorkspaceID, 10, 64)
	if err != nil {
		return nil, errorx.NewByCode(obErrorx.CommercialCommonInvalidParamCodeCode)
	}
	tagInfo, err := t.tagSvc.GetTagInfo(ctx, workspaceId, annotation.Key)
	if err != nil {
		return nil, errorx.WrapByCode(err, obErrorx.CommercialCommonInvalidParamCodeCode)
	} else if err = tagInfo.CheckAnnotation(annotation); err != nil {
		return nil, errorx.WrapByCode(err, obErrorx.CommercialCommonInvalidParamCodeCode)
	}
	err = t.traceService.UpdateManualAnnotation(ctx, &service.UpdateManualAnnotationReq{
		AnnotationID: req.AnnotationID,
		PlatformType: platformType,
		Annotation:   annotation,
	})
	if err != nil {
		return nil, err
	}
	return &trace.UpdateManualAnnotationResponse{}, nil
}

func (t *TraceApplication) DeleteManualAnnotation(ctx context.Context, req *trace.DeleteManualAnnotationRequest) (*trace.DeleteManualAnnotationResponse, error) {
	if err := t.authSvc.CheckWorkspacePermission(ctx,
		rpc.AuthActionAnnotationCreate,
		strconv.FormatInt(req.GetWorkspaceID(), 10), false); err != nil {
		return nil, err
	}
	platformType := loop_span.PlatformType(req.GetPlatformType())
	if req.PlatformType == nil {
		platformType = loop_span.PlatformCozeLoop
	}
	if _, err := t.tagSvc.GetTagInfo(ctx, req.WorkspaceID, req.AnnotationKey); err != nil {
		return nil, errorx.WrapByCode(err, obErrorx.CommercialCommonInvalidParamCodeCode)
	}
	err := t.traceService.DeleteManualAnnotation(ctx, &service.DeleteManualAnnotationReq{
		AnnotationID:  req.AnnotationID,
		WorkspaceID:   req.WorkspaceID,
		TraceID:       req.TraceID,
		SpanID:        req.SpanID,
		StartTime:     req.StartTime,
		AnnotationKey: req.AnnotationKey,
		PlatformType:  platformType,
	})
	if err != nil {
		return nil, err
	}
	return &trace.DeleteManualAnnotationResponse{}, nil
}

func (t *TraceApplication) ListAnnotations(ctx context.Context, req *trace.ListAnnotationsRequest) (*trace.ListAnnotationsResponse, error) {
	if err := t.authSvc.CheckWorkspacePermission(ctx,
		rpc.AuthActionTraceRead,
		strconv.FormatInt(req.GetWorkspaceID(), 10), false); err != nil {
		return nil, err
	}
	platformType := loop_span.PlatformType(req.GetPlatformType())
	if req.PlatformType == nil {
		platformType = loop_span.PlatformCozeLoop
	}
	resp, err := t.traceService.ListAnnotations(ctx, &service.ListAnnotationsReq{
		WorkspaceID:     req.WorkspaceID,
		SpanID:          req.SpanID,
		TraceID:         req.TraceID,
		StartTime:       req.StartTime,
		DescByUpdatedAt: ptr.From(req.DescByUpdatedAt),
		PlatformType:    platformType,
	})
	if err != nil {
		return nil, err
	}
	userMap, evalMap, tagMap := t.getAnnoDisplayInfo(ctx,
		req.GetWorkspaceID(),
		resp.Annotations.GetUserIDs(),
		resp.Annotations.GetEvaluatorVersionIDs(),
		resp.Annotations.GetAnnotationTagIDs())
	return &trace.ListAnnotationsResponse{
		Annotations: tconv.AnnotationListDO2DTO(resp.Annotations, userMap, evalMap, tagMap),
	}, nil
}

func (t *TraceApplication) getAnnoDisplayInfo(ctx context.Context, workspaceId int64, userIds []string, evalIds []int64, tagKeyIds []string,
) (userMap map[string]*commdo.UserInfo, evalMap map[int64]*rpc.Evaluator, tagMap map[int64]*rpc.TagInfo) {
	if len(userIds) == 0 && len(tagKeyIds) == 0 && len(evalIds) == 0 {
		return userMap, evalMap, tagMap
	}
	g := errgroup.Group{}
	g.Go(func() error {
		defer goroutine.Recovery(ctx)
		_, userMap, _ = t.userSvc.GetUserInfo(ctx, userIds)
		return nil
	})
	g.Go(func() error {
		defer goroutine.Recovery(ctx)
		_, evalMap, _ = t.evalSvc.BatchGetEvaluatorVersions(ctx, &rpc.BatchGetEvaluatorVersionsParam{
			WorkspaceID:         workspaceId,
			EvaluatorVersionIds: evalIds,
		})
		return nil
	})
	g.Go(func() error {
		defer goroutine.Recovery(ctx)
		tagMap, _ = t.tagSvc.BatchGetTagInfo(ctx, workspaceId, tagKeyIds)
		return nil
	})
	_ = g.Wait()
	return userMap, evalMap, tagMap
}

func (t *TraceApplication) ExportTracesToDataset(ctx context.Context, req *trace.ExportTracesToDatasetRequest) (
	r *trace.ExportTracesToDatasetResponse, err error,
) {
	if err := req.IsValid(); err != nil {
		return nil, errorx.WrapByCode(err, obErrorx.CommercialCommonInvalidParamCodeCode)
	}
	v := utils.DateValidator{
		Start:        req.GetStartTime(),
		End:          req.GetEndTime(),
		EarliestDays: t.traceConfig.GetTraceDataMaxDurationDay(ctx, req.PlatformType),
	}
	if newStartTime, newEndTime, err := v.CorrectDate(); err != nil {
		return nil, err
	} else {
		req.SetStartTime(newStartTime - time.Minute.Milliseconds())
		req.SetEndTime(newEndTime + time.Minute.Milliseconds())
	}

	spaceID := strconv.FormatInt(req.GetWorkspaceID(), 10)
	if err := t.authSvc.CheckWorkspacePermission(ctx, rpc.AuthActionTraceExport, spaceID, false); err != nil {
		return nil, err
	}

	// 转换请求
	serviceReq := tconv.ExportRequestDTO2DO(req)

	// 调用 service
	serviceResp, err := t.traceExportService.ExportTracesToDataset(ctx, serviceReq)
	if err != nil {
		return nil, err
	}

	// 转换响应
	return tconv.ExportResponseDO2DTO(serviceResp), nil
}

func (t *TraceApplication) PreviewExportTracesToDataset(ctx context.Context, req *trace.PreviewExportTracesToDatasetRequest) (
	r *trace.PreviewExportTracesToDatasetResponse, err error,
) {
	if err := req.IsValid(); err != nil {
		return nil, errorx.WrapByCode(err, obErrorx.CommercialCommonInvalidParamCodeCode)
	}
	v := utils.DateValidator{
		Start:        req.GetStartTime(),
		End:          req.GetEndTime(),
		EarliestDays: t.traceConfig.GetTraceDataMaxDurationDay(ctx, req.PlatformType),
	}

	if newStartTime, newEndTime, err := v.CorrectDate(); err != nil {
		return nil, err
	} else {
		req.SetStartTime(newStartTime - time.Minute.Milliseconds())
		req.SetEndTime(newEndTime + time.Minute.Milliseconds())
	}

	spaceID := strconv.FormatInt(req.GetWorkspaceID(), 10)
	if err := t.authSvc.CheckWorkspacePermission(ctx, rpc.AuthActionTracePreviewExport, spaceID, false); err != nil {
		return nil, err
	}

	// 转换请求
	serviceReq := tconv.PreviewRequestDTO2DO(req)

	// 调用 service
	serviceResp, err := t.traceExportService.PreviewExportTracesToDataset(ctx, serviceReq)
	if err != nil {
		return nil, err
	}

	// 转换响应
	return tconv.PreviewResponseDO2DTO(serviceResp), nil
}

func (t *TraceApplication) ChangeEvaluatorScore(ctx context.Context, req *trace.ChangeEvaluatorScoreRequest) (*trace.ChangeEvaluatorScoreResponse, error) {
	if err := t.validateChangeEvaluatorScoreReq(ctx, req); err != nil {
		return nil, err
	}
	if err := t.authSvc.CheckWorkspacePermission(ctx,
		rpc.AuthActionTraceTaskCreate,
		strconv.FormatInt(req.GetWorkspaceID(), 10),
		false); err != nil {
		return nil, err
	}

	sResp, err := t.traceService.ChangeEvaluatorScore(ctx, &service.ChangeEvaluatorScoreRequest{
		WorkspaceID:  req.WorkspaceID,
		SpanID:       req.SpanID,
		StartTime:    req.StartTime,
		Correction:   req.Correction,
		PlatformType: loop_span.PlatformType(req.GetPlatformType()),
		AnnotationID: req.AnnotationID,
	})
	if err != nil {
		return nil, err
	}

	return &trace.ChangeEvaluatorScoreResponse{
		Annotation: sResp.Annotation,
	}, nil
}

func (t *TraceApplication) validateChangeEvaluatorScoreReq(ctx context.Context, req *trace.ChangeEvaluatorScoreRequest) error {
	if req == nil {
		return errorx.NewByCode(obErrorx.CommercialCommonInvalidParamCodeCode, errorx.WithExtraMsg("no request provided"))
	} else if req.GetWorkspaceID() <= 0 {
		return errorx.NewByCode(obErrorx.CommercialCommonInvalidParamCodeCode, errorx.WithExtraMsg("invalid workspace_id"))
	} else if len(req.GetAnnotationID()) <= 0 {
		return errorx.NewByCode(obErrorx.CommercialCommonInvalidParamCodeCode, errorx.WithExtraMsg("invalid evaluator_record_id"))
	} else if req.GetStartTime() <= 0 {
		return errorx.NewByCode(obErrorx.CommercialCommonInvalidParamCodeCode, errorx.WithExtraMsg("invalid start_time"))
	} else if req.GetCorrection() == nil {
		return errorx.NewByCode(obErrorx.CommercialCommonInvalidParamCodeCode, errorx.WithExtraMsg("invalid correction"))
	}
	return nil
}

func (t *TraceApplication) ListAnnotationEvaluators(ctx context.Context, req *trace.ListAnnotationEvaluatorsRequest) (*trace.ListAnnotationEvaluatorsResponse, error) {
	var resp *trace.ListAnnotationEvaluatorsResponse
	if req == nil {
		return resp, errorx.NewByCode(obErrorx.CommercialCommonInvalidParamCodeCode, errorx.WithExtraMsg("no request provided"))
	} else if req.GetWorkspaceID() <= 0 {
		return resp, errorx.NewByCode(obErrorx.CommercialCommonInvalidParamCodeCode, errorx.WithExtraMsg("invalid workspace_id"))
	}
	if err := t.authSvc.CheckWorkspacePermission(ctx,
		rpc.AuthActionTraceTaskList,
		strconv.FormatInt(req.GetWorkspaceID(), 10),
		false); err != nil {
		return resp, err
	}
	sResp, err := t.traceService.ListAnnotationEvaluators(ctx, &service.ListAnnotationEvaluatorsRequest{
		WorkspaceID: req.WorkspaceID,
		Name:        req.Name,
	})
	if err != nil {
		return resp, err
	}
	return &trace.ListAnnotationEvaluatorsResponse{Evaluators: sResp.Evaluators}, nil
}

func (t *TraceApplication) ExtractSpanInfo(ctx context.Context, req *trace.ExtractSpanInfoRequest) (*trace.ExtractSpanInfoResponse, error) {
	var resp *trace.ExtractSpanInfoResponse
	if err := t.validateExtractSpanInfoReq(ctx, req); err != nil {
		return resp, err
	}
	if err := t.authSvc.CheckWorkspacePermission(ctx,
		rpc.AuthActionTraceRead,
		strconv.FormatInt(req.GetWorkspaceID(), 10),
		false); err != nil {
		return resp, err
	}
	sResp, err := t.traceService.ExtractSpanInfo(ctx, &service.ExtractSpanInfoRequest{
		WorkspaceID:   req.WorkspaceID,
		TraceID:       req.TraceID,
		SpanIds:       req.SpanIds,
		StartTime:     req.GetStartTime(),
		EndTime:       req.GetEndTime(),
		PlatformType:  loop_span.PlatformType(req.GetPlatformType()),
		FieldMappings: tconv.ConvertFieldMappingsDTO2DO(req.GetFieldMappings()),
	})
	if err != nil {
		return resp, err
	}
	return &trace.ExtractSpanInfoResponse{SpanInfos: sResp.SpanInfos}, nil
}

func (t *TraceApplication) validateExtractSpanInfoReq(ctx context.Context, req *trace.ExtractSpanInfoRequest) error {
	if req == nil {
		return errorx.NewByCode(obErrorx.CommercialCommonInvalidParamCodeCode, errorx.WithExtraMsg("no request provided"))
	} else if req.GetWorkspaceID() <= 0 {
		return errorx.NewByCode(obErrorx.CommercialCommonInvalidParamCodeCode, errorx.WithExtraMsg("invalid workspace_id"))
	} else if len(req.SpanIds) > MaxSpanLength {
		return errorx.NewByCode(obErrorx.CommercialCommonInvalidParamCodeCode, errorx.WithExtraMsg("span_ids length exceeds the limit"))
	}
	v := utils.DateValidator{
		Start:        req.GetStartTime(),
		End:          req.GetEndTime(),
		EarliestDays: t.traceConfig.GetTraceDataMaxDurationDay(ctx, req.PlatformType),
	}

	if newStartTime, newEndTime, err := v.CorrectDate(); err != nil {
		return err
	} else {
		req.SetStartTime(lo.ToPtr(newStartTime - time.Minute.Milliseconds()))
		req.SetEndTime(lo.ToPtr(newEndTime + time.Minute.Milliseconds()))
	}
	return nil
}

func (t *TraceApplication) UpsertTrajectoryConfig(ctx context.Context, req *trace.UpsertTrajectoryConfigRequest) (r *trace.UpsertTrajectoryConfigResponse, err error) {
	if err := t.authSvc.CheckWorkspacePermission(ctx,
		rpc.AuthActionTraceRead,
		strconv.FormatInt(req.GetWorkspaceID(), 10),
		false); err != nil {
		return nil, err
	}

	userID := session.UserIDInCtxOrEmpty(ctx)
	if userID == "" {
		return nil, errorx.NewByCode(obErrorx.UserParseFailedCode)
	}

	if err := t.traceService.UpsertTrajectoryConfig(ctx, &service.UpsertTrajectoryConfigRequest{
		WorkspaceID: req.WorkspaceID,
		Filters:     tconv.FilterFieldsDTO2DO(req.Filters),
		UserID:      userID,
	}); err != nil {
		return nil, err
	}

	return &trace.UpsertTrajectoryConfigResponse{}, nil
}

func (t *TraceApplication) GetTrajectoryConfig(ctx context.Context, req *trace.GetTrajectoryConfigRequest) (r *trace.GetTrajectoryConfigResponse, err error) {
	if err := t.authSvc.CheckWorkspacePermission(ctx,
		rpc.AuthActionTraceRead,
		strconv.FormatInt(req.GetWorkspaceID(), 10),
		false); err != nil {
		return nil, err
	}

	confResp, err := t.traceService.GetTrajectoryConfig(ctx, &service.GetTrajectoryConfigRequest{
		WorkspaceID: req.WorkspaceID,
	})
	if err != nil {
		return nil, err
	}
	if confResp == nil {
		return &trace.GetTrajectoryConfigResponse{}, nil
	}

	return &trace.GetTrajectoryConfigResponse{
		Filters: tconv.FilterFieldsDO2DTO(confResp.Filters),
	}, nil
}

func (t *TraceApplication) ListTrajectory(ctx context.Context, req *trace.ListTrajectoryRequest) (r *trace.ListTrajectoryResponse, err error) {
	if err := t.authSvc.CheckWorkspacePermission(ctx,
		rpc.AuthActionTraceRead,
		strconv.FormatInt(req.GetWorkspaceID(), 10),
		false); err != nil {
		return nil, err
	}
<<<<<<< HEAD
=======
	if req.StartTime == nil {
		userID := session.UserIDInCtxOrEmpty(ctx)
		if userID == "" {
			return nil, errorx.NewByCode(obErrorx.UserParseFailedCode)
		}
		finalStartTime := t.traceConfig.GetTraceDataMaxDurationDay(ctx, &req.PlatformType)
		benefitRes, err := t.benefit.CheckTraceBenefit(ctx, &benefit.CheckTraceBenefitParams{
			ConnectorUID: userID,
			SpaceID:      req.GetWorkspaceID(),
		})
		if err == nil && benefitRes != nil {
			finalStartTime = time.Now().UnixMilli() - timeutil.Day2MillSec(int(benefitRes.StorageDuration))
		}

		req.SetStartTime(ptr.Of(finalStartTime))
	}

>>>>>>> 9cfd0ec3
	resp, err := t.traceService.ListTrajectory(ctx, &service.ListTrajectoryRequest{
		PlatformType: loop_span.PlatformType(req.PlatformType),
		WorkspaceID:  req.WorkspaceID,
		TraceIds:     req.TraceIds,
		StartTime:    req.StartTime,
	})
	if err != nil {
		return nil, err
	}
	if resp == nil {
		return &trace.ListTrajectoryResponse{}, nil
	}

	return &trace.ListTrajectoryResponse{
		Trajectories: tconv.TrajectoriesDO2DTO(resp.Trajectories),
	}, nil
}<|MERGE_RESOLUTION|>--- conflicted
+++ resolved
@@ -1141,8 +1141,6 @@
 		false); err != nil {
 		return nil, err
 	}
-<<<<<<< HEAD
-=======
 	if req.StartTime == nil {
 		userID := session.UserIDInCtxOrEmpty(ctx)
 		if userID == "" {
@@ -1160,7 +1158,6 @@
 		req.SetStartTime(ptr.Of(finalStartTime))
 	}
 
->>>>>>> 9cfd0ec3
 	resp, err := t.traceService.ListTrajectory(ctx, &service.ListTrajectoryRequest{
 		PlatformType: loop_span.PlatformType(req.PlatformType),
 		WorkspaceID:  req.WorkspaceID,
