// Copyright (c) 2025 coze-dev Authors
// SPDX-License-Identifier: Apache-2.0

package trace

import (
	"strconv"

	"github.com/coze-dev/coze-loop/backend/kitex_gen/coze/loop/observability/domain/filter"
	"github.com/coze-dev/coze-loop/backend/kitex_gen/coze/loop/observability/domain/span"
	"github.com/coze-dev/coze-loop/backend/modules/observability/domain/component/rpc"
	"github.com/coze-dev/coze-loop/backend/modules/observability/domain/trace/entity/common"
	"github.com/coze-dev/coze-loop/backend/modules/observability/domain/trace/entity/loop_span"
	"github.com/coze-dev/coze-loop/backend/pkg/lang/ptr"
	"github.com/coze-dev/coze-loop/backend/pkg/lang/slices"
	time_util "github.com/coze-dev/coze-loop/backend/pkg/time"
	"github.com/samber/lo"
)

func SpanDO2DTO(
	s *loop_span.Span,
	userMap map[string]*common.UserInfo,
	evalMap map[int64]*rpc.Evaluator,
	tagMap map[int64]*rpc.TagInfo,
) *span.OutputSpan {
	outSpan := &span.OutputSpan{
		TraceID:         s.TraceID,
		SpanID:          s.SpanID,
		ParentID:        s.ParentID,
		SpanName:        s.SpanName,
		SpanType:        s.SpanType,
		StartedAt:       time_util.MicroSec2MillSec(s.StartTime),      // to ms
		Duration:        time_util.MicroSec2MillSec(s.DurationMicros), // to ms
		StatusCode:      s.StatusCode,
		Input:           s.Input,
		Output:          s.Output,
		LogicDeleteDate: ptr.Of(time_util.MicroSec2MillSec(s.LogicDeleteTime)), // to ms
	}
	if s.PSM != "" {
		outSpan.ServiceName = ptr.Of(s.PSM)
	}
	if s.LogID != "" {
		outSpan.Logid = ptr.Of(s.LogID)
	}
	switch s.SpanType {
	case loop_span.SpanTypePrompt:
		outSpan.SetType(span.SpanTypePrompt)
	case loop_span.SpanTypeModel:
		outSpan.SetType(span.SpanTypeModel)
	case loop_span.SpanTypeParser:
		outSpan.SetType(span.SpanTypeParser)
	case loop_span.SpanTypeEmbedding:
		outSpan.SetType(span.SpanTypeEmbedding)
	case loop_span.SpanTypeMemory:
		outSpan.SetType(span.SpanTypeMemory)
	case loop_span.SpanTypePlugin:
		outSpan.SetType(span.SpanTypePlugin)
	case loop_span.SpanTypeFunction:
		outSpan.SetType(span.SpanTypeFunction)
	case loop_span.SpanTypeGraph:
		outSpan.SetType(span.SpanTypeGraph)
	case loop_span.SpanTypeRemote:
		outSpan.SetType(span.SpanTypeRemote)
	case loop_span.SpanTypeLoader:
		outSpan.SetType(span.SpanTypeLoader)
	case loop_span.SpanTypeTransformer:
		outSpan.SetType(span.SpanTypeTransformer)
	case loop_span.SpanTypeVectorStore:
		outSpan.SetType(span.SpanTypeVectorStore)
	case loop_span.SpanTypeVectorRetriever:
		outSpan.SetType(span.SpanTypeVectorRetriever)
	case loop_span.SpanTypeAgent:
		outSpan.SetType(span.SpanTypeAgent)
	case loop_span.SpanTypeLLMCall:
		outSpan.SetType(span.SpanTypeLLMCall)
	default:
		outSpan.SetType(span.SpanTypeUnknown)
	}
	outSpan.SetStatus(lo.Ternary[string](s.StatusCode == 0, span.SpanStatusSuccess, span.SpanStatusError))
	systemTags := s.GetSystemTags()
	customTags := s.GetCustomTags()
	if s.AttrTos != nil {
		outSpan.SetAttrTos(&span.AttrTos{
			InputDataURL:   ptr.Of(s.AttrTos.InputDataURL),
			OutputDataURL:  ptr.Of(s.AttrTos.OutputDataURL),
			MultimodalData: s.AttrTos.MultimodalData,
		})
	}
	for k, v := range systemTags {
		if slices.Contains(loop_span.TimeTagSlice, k) { // to ms
			integer, err := strconv.ParseInt(v, 10, 64)
			if err == nil {
				integer = time_util.MicroSec2MillSec(integer)
				systemTags[k] = strconv.FormatInt(integer, 10)
			}
		}
	}
	for k, v := range customTags {
		if slices.Contains(loop_span.TimeTagSlice, k) { // to ms
			integer, err := strconv.ParseInt(v, 10, 64)
			if err == nil {
				integer = time_util.MicroSec2MillSec(integer)
				customTags[k] = strconv.FormatInt(integer, 10)
			}
		}
	}
	outSpan.SetSystemTags(systemTags)
	outSpan.SetCustomTags(customTags)
	if s.Annotations != nil {
		annotationDTOList := AnnotationListDO2DTO(s.Annotations, userMap, evalMap, tagMap)
		if len(annotationDTOList) > 0 {
			outSpan.Annotations = annotationDTOList
		}
	}
	return outSpan
}

func SpanDTO2DO(span *span.InputSpan) *loop_span.Span {
	outSpan := &loop_span.Span{
		StartTime:        span.StartedAtMicros,
		SpanID:           span.SpanID,
		ParentID:         span.ParentID,
		TraceID:          span.TraceID,
		DurationMicros:   span.Duration,
		CallType:         ptr.From(span.CallType),
		WorkspaceID:      span.WorkspaceID,
		SpanName:         span.SpanName,
		SpanType:         span.SpanType,
		Method:           span.Method,
		StatusCode:       span.StatusCode,
		Input:            span.Input,
		Output:           span.Output,
		ObjectStorage:    ptr.From(span.ObjectStorage),
		SystemTagsString: span.SystemTagsString,
		SystemTagsLong:   span.SystemTagsLong,
		SystemTagsDouble: span.SystemTagsDouble,
		TagsString:       span.TagsString,
		TagsLong:         span.TagsLong,
		TagsDouble:       span.TagsDouble,
		TagsBool:         span.TagsBool,
		TagsByte:         span.TagsBytes,
	}
	if span.DurationMicros != nil {
		outSpan.DurationMicros = *span.DurationMicros
	}
	if span.LogID != nil {
		outSpan.LogID = *span.LogID
	}
	if span.ServiceName != nil {
		outSpan.PSM = *span.ServiceName
	}
	return outSpan
}

func SpanListDO2DTO(
	spans loop_span.SpanList,
	userMap map[string]*common.UserInfo,
	evalMap map[int64]*rpc.Evaluator,
	tagMap map[int64]*rpc.TagInfo,
) []*span.OutputSpan {
	ret := make([]*span.OutputSpan, len(spans))
	for i, s := range spans {
		ret[i] = SpanDO2DTO(s, userMap, evalMap, tagMap)
	}
	return ret
}

func SpanListDTO2DO(spans []*span.InputSpan) loop_span.SpanList {
	ret := make(loop_span.SpanList, len(spans))
	for i, s := range spans {
		ret[i] = SpanDTO2DO(s)
	}
	return ret
}

func FilterFieldsDTO2DO(f *filter.FilterFields) *loop_span.FilterFields {
	if f == nil {
		return nil
	}
	ret := &loop_span.FilterFields{}
	if f.QueryAndOr != nil {
		ret.QueryAndOr = ptr.Of(loop_span.QueryAndOrEnum(*f.QueryAndOr))
	}
	ret.FilterFields = FilterFieldListDTO2DO(f.FilterFields)
	return ret
}

func FilterFieldDTO2DO(field *filter.FilterField) *loop_span.FilterField {
	if field == nil {
		return nil
	}
	fieldName := ""
	if field.FieldName != nil {
		fieldName = *field.FieldName
	}
	fField := &loop_span.FilterField{
		FieldName: fieldName,
		Values:    field.Values,
		FieldType: fieldTypeDTO2DO(field.FieldType),
	}
	if field.QueryAndOr != nil {
		fField.QueryAndOr = ptr.Of(loop_span.QueryAndOrEnum(*field.QueryAndOr))
	}
	if field.QueryType != nil {
		fField.QueryType = ptr.Of(loop_span.QueryTypeEnum(*field.QueryType))
	}
	if field.SubFilter != nil {
		fField.SubFilter = FilterFieldsDTO2DO(field.SubFilter)
	}
	return fField
}

func FilterFieldListDTO2DO(fields []*filter.FilterField) []*loop_span.FilterField {
	ret := make([]*loop_span.FilterField, 0)
	for _, field := range fields {
		if field == nil {
			continue
		}
<<<<<<< HEAD
		ret = append(ret, FilterFieldDTO2DO(field))
=======
		fieldName := ""
		if field.FieldName != nil {
			fieldName = *field.FieldName
		}
		fField := &loop_span.FilterField{
			FieldName: fieldName,
			Values:    field.Values,
			FieldType: fieldTypeDTO2DO(field.FieldType),
		}
		if field.QueryAndOr != nil {
			fField.QueryAndOr = ptr.Of(loop_span.QueryAndOrEnum(*field.QueryAndOr))
		}
		if field.QueryType != nil {
			fField.QueryType = ptr.Of(loop_span.QueryTypeEnum(*field.QueryType))
		}
		if field.SubFilter != nil {
			fField.SubFilter = FilterFieldsDTO2DO(field.SubFilter)
		}
		if field.IsCustom != nil {
			fField.IsCustom = *field.IsCustom
		}
		ret.FilterFields = append(ret.FilterFields, fField)
>>>>>>> 43f34dbc
	}
	return ret
}

func fieldTypeDTO2DO(fieldType *filter.FieldType) loop_span.FieldType {
	if fieldType == nil {
		return loop_span.FieldTypeString
	}
	return loop_span.FieldType(*fieldType)
}<|MERGE_RESOLUTION|>--- conflicted
+++ resolved
@@ -207,6 +207,9 @@
 	if field.SubFilter != nil {
 		fField.SubFilter = FilterFieldsDTO2DO(field.SubFilter)
 	}
+	if field.IsCustom != nil {
+		fField.IsCustom = *field.IsCustom
+	}
 	return fField
 }
 
@@ -216,32 +219,7 @@
 		if field == nil {
 			continue
 		}
-<<<<<<< HEAD
 		ret = append(ret, FilterFieldDTO2DO(field))
-=======
-		fieldName := ""
-		if field.FieldName != nil {
-			fieldName = *field.FieldName
-		}
-		fField := &loop_span.FilterField{
-			FieldName: fieldName,
-			Values:    field.Values,
-			FieldType: fieldTypeDTO2DO(field.FieldType),
-		}
-		if field.QueryAndOr != nil {
-			fField.QueryAndOr = ptr.Of(loop_span.QueryAndOrEnum(*field.QueryAndOr))
-		}
-		if field.QueryType != nil {
-			fField.QueryType = ptr.Of(loop_span.QueryTypeEnum(*field.QueryType))
-		}
-		if field.SubFilter != nil {
-			fField.SubFilter = FilterFieldsDTO2DO(field.SubFilter)
-		}
-		if field.IsCustom != nil {
-			fField.IsCustom = *field.IsCustom
-		}
-		ret.FilterFields = append(ret.FilterFields, fField)
->>>>>>> 43f34dbc
 	}
 	return ret
 }
