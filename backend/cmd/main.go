--- conflicted
+++ resolved
@@ -52,11 +52,7 @@
 		panic(err)
 	}
 
-<<<<<<< HEAD
-	handler, err := api.Init(ctx, c.idgen, c.db, c.redis, c.cfgFactory, c.mqFactory, c.objectStorage, c.batchObjectStorage, c.benefitSvc, c.auditClient, c.metric, c.limiterFactory, c.ckDb, c.translater, c.plainLimiterFactory)
-=======
-	handler, err := api.Init(ctx, c.idgen, c.db, c.redis, c.redis, c.cfgFactory, c.mqFactory, c.objectStorage, c.batchObjectStorage, c.benefitSvc, c.auditClient, c.metric, c.limiterFactory, c.ckDb, c.translater)
->>>>>>> 08c949f1
+	handler, err := api.Init(ctx, c.idgen, c.db, c.redis, c.redis, c.cfgFactory, c.mqFactory, c.objectStorage, c.batchObjectStorage, c.benefitSvc, c.auditClient, c.metric, c.limiterFactory, c.ckDb, c.translater, c.plainLimiterFactory)
 	if err != nil {
 		panic(err)
 	}
