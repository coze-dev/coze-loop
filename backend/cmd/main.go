--- conflicted
+++ resolved
@@ -60,14 +60,8 @@
 	if err := initTracer(handler); err != nil {
 		panic(err)
 	}
-
-<<<<<<< HEAD
-	if err := registry.NewConsumerRegistry(c.mqFactory).Register(mustInitConsumerWorkers(c.cfgFactory, handler, handler, handler, handler)).StartAll(ctx); err != nil {
-=======
-	consumerWorkers := MustInitConsumerWorkers(c.cfgFactory, handler, handler, handler)
-	consumerRegistry := registry.NewConsumerRegistry(c.mqFactory).Register(consumerWorkers)
-	if err := consumerRegistry.StartAll(ctx); err != nil {
->>>>>>> 803e5b28
+	consumerWorkers := MustInitConsumerWorkers(c.cfgFactory, handler, handler, handler, handler)
+	if err := registry.NewConsumerRegistry(c.mqFactory).Register(consumerWorkers).StartAll(ctx); err != nil {
 		panic(err)
 	}
 
