--- conflicted
+++ resolved
@@ -290,7 +290,6 @@
 	return result.GetSuccess(), nil
 }
 
-<<<<<<< HEAD
 // DebugEvalTarget
 // debug
 func (l *LocalEvalTargetService) DebugEvalTarget(ctx context.Context, request *eval_target.DebugEvalTargetRequest, callOptions ...callopt.Option) (*eval_target.DebugEvalTargetResponse, error) {
@@ -298,7 +297,43 @@
 		arg := in.(*eval_target.EvalTargetServiceDebugEvalTargetArgs)
 		result := out.(*eval_target.EvalTargetServiceDebugEvalTargetResult)
 		resp, err := l.impl.DebugEvalTarget(ctx, arg.Request)
-=======
+		if err != nil {
+			return err
+		}
+		result.SetSuccess(resp)
+		return nil
+	})
+
+	arg := &eval_target.EvalTargetServiceDebugEvalTargetArgs{Request: request}
+	result := &eval_target.EvalTargetServiceDebugEvalTargetResult{}
+	ctx = l.injectRPCInfo(ctx, "DebugEvalTarget")
+	if err := chain(ctx, arg, result); err != nil {
+		return nil, err
+	}
+	return result.GetSuccess(), nil
+}
+
+func (l *LocalEvalTargetService) AsyncDebugEvalTarget(ctx context.Context, request *eval_target.AsyncDebugEvalTargetRequest, callOptions ...callopt.Option) (*eval_target.AsyncDebugEvalTargetResponse, error) {
+	chain := l.mds(func(ctx context.Context, in, out interface{}) error {
+		arg := in.(*eval_target.EvalTargetServiceAsyncDebugEvalTargetArgs)
+		result := out.(*eval_target.EvalTargetServiceAsyncDebugEvalTargetResult)
+		resp, err := l.impl.AsyncDebugEvalTarget(ctx, arg.Request)
+		if err != nil {
+			return err
+		}
+		result.SetSuccess(resp)
+		return nil
+	})
+
+	arg := &eval_target.EvalTargetServiceAsyncDebugEvalTargetArgs{Request: request}
+	result := &eval_target.EvalTargetServiceAsyncDebugEvalTargetResult{}
+	ctx = l.injectRPCInfo(ctx, "AsyncDebugEvalTarget")
+	if err := chain(ctx, arg, result); err != nil {
+		return nil, err
+	}
+	return result.GetSuccess(), nil
+}
+
 // MockEvalTargetOutput
 // mock输出数据
 func (l *LocalEvalTargetService) MockEvalTargetOutput(ctx context.Context, request *eval_target.MockEvalTargetOutputRequest, callOptions ...callopt.Option) (*eval_target.MockEvalTargetOutputResponse, error) {
@@ -306,44 +341,16 @@
 		arg := in.(*eval_target.EvalTargetServiceMockEvalTargetOutputArgs)
 		result := out.(*eval_target.EvalTargetServiceMockEvalTargetOutputResult)
 		resp, err := l.impl.MockEvalTargetOutput(ctx, arg.Request)
->>>>>>> a7cdd996
-		if err != nil {
-			return err
-		}
-		result.SetSuccess(resp)
-		return nil
-	})
-
-<<<<<<< HEAD
-	arg := &eval_target.EvalTargetServiceDebugEvalTargetArgs{Request: request}
-	result := &eval_target.EvalTargetServiceDebugEvalTargetResult{}
-	ctx = l.injectRPCInfo(ctx, "DebugEvalTarget")
-	if err := chain(ctx, arg, result); err != nil {
-		return nil, err
-	}
-	return result.GetSuccess(), nil
-}
-
-func (l *LocalEvalTargetService) AsyncDebugEvalTarget(ctx context.Context, request *eval_target.AsyncDebugEvalTargetRequest, callOptions ...callopt.Option) (*eval_target.AsyncDebugEvalTargetResponse, error) {
-	chain := l.mds(func(ctx context.Context, in, out interface{}) error {
-		arg := in.(*eval_target.EvalTargetServiceAsyncDebugEvalTargetArgs)
-		result := out.(*eval_target.EvalTargetServiceAsyncDebugEvalTargetResult)
-		resp, err := l.impl.AsyncDebugEvalTarget(ctx, arg.Request)
-		if err != nil {
-			return err
-		}
-		result.SetSuccess(resp)
-		return nil
-	})
-
-	arg := &eval_target.EvalTargetServiceAsyncDebugEvalTargetArgs{Request: request}
-	result := &eval_target.EvalTargetServiceAsyncDebugEvalTargetResult{}
-	ctx = l.injectRPCInfo(ctx, "AsyncDebugEvalTarget")
-=======
+		if err != nil {
+			return err
+		}
+		result.SetSuccess(resp)
+		return nil
+	})
+
 	arg := &eval_target.EvalTargetServiceMockEvalTargetOutputArgs{Request: request}
 	result := &eval_target.EvalTargetServiceMockEvalTargetOutputResult{}
 	ctx = l.injectRPCInfo(ctx, "MockEvalTargetOutput")
->>>>>>> a7cdd996
 	if err := chain(ctx, arg, result); err != nil {
 		return nil, err
 	}
