// Code generated by cozeloop. DO NOT EDIT.
package loevaluator // import github.com/coze-dev/coze-loop/backend/loevaluator

import (
	"context"

	"github.com/cloudwego/kitex/client/callopt"
	"github.com/cloudwego/kitex/pkg/endpoint"
	"github.com/cloudwego/kitex/pkg/rpcinfo"
	"github.com/coze-dev/coze-loop/backend/kitex_gen/coze/loop/evaluation/evaluator"
)

type LocalEvaluatorService struct {
	impl evaluator.EvaluatorService // the service implementation
	mds  endpoint.Middleware
}

func NewLocalEvaluatorService(impl evaluator.EvaluatorService, mds ...endpoint.Middleware) *LocalEvaluatorService {
	return &LocalEvaluatorService{
		impl: impl,
		mds:  endpoint.Chain(mds...),
	}
}

// ListEvaluators
// 评估器
func (l *LocalEvaluatorService) ListEvaluators(ctx context.Context, request *evaluator.ListEvaluatorsRequest, callOptions ...callopt.Option) (*evaluator.ListEvaluatorsResponse, error) {
	chain := l.mds(func(ctx context.Context, in, out interface{}) error {
		arg := in.(*evaluator.EvaluatorServiceListEvaluatorsArgs)
		result := out.(*evaluator.EvaluatorServiceListEvaluatorsResult)
		resp, err := l.impl.ListEvaluators(ctx, arg.Request)
		if err != nil {
			return err
		}
		result.SetSuccess(resp)
		return nil
	})

	arg := &evaluator.EvaluatorServiceListEvaluatorsArgs{Request: request}
	result := &evaluator.EvaluatorServiceListEvaluatorsResult{}
	ctx = l.injectRPCInfo(ctx, "ListEvaluators")
	if err := chain(ctx, arg, result); err != nil {
		return nil, err
	}
	return result.GetSuccess(), nil
}

func (l *LocalEvaluatorService) BatchGetEvaluators(ctx context.Context, request *evaluator.BatchGetEvaluatorsRequest, callOptions ...callopt.Option) (*evaluator.BatchGetEvaluatorsResponse, error) {
	chain := l.mds(func(ctx context.Context, in, out interface{}) error {
		arg := in.(*evaluator.EvaluatorServiceBatchGetEvaluatorsArgs)
		result := out.(*evaluator.EvaluatorServiceBatchGetEvaluatorsResult)
		resp, err := l.impl.BatchGetEvaluators(ctx, arg.Request)
		if err != nil {
			return err
		}
		result.SetSuccess(resp)
		return nil
	})

	arg := &evaluator.EvaluatorServiceBatchGetEvaluatorsArgs{Request: request}
	result := &evaluator.EvaluatorServiceBatchGetEvaluatorsResult{}
	ctx = l.injectRPCInfo(ctx, "BatchGetEvaluators")
	if err := chain(ctx, arg, result); err != nil {
		return nil, err
	}
	return result.GetSuccess(), nil
}

func (l *LocalEvaluatorService) GetEvaluator(ctx context.Context, request *evaluator.GetEvaluatorRequest, callOptions ...callopt.Option) (*evaluator.GetEvaluatorResponse, error) {
	chain := l.mds(func(ctx context.Context, in, out interface{}) error {
		arg := in.(*evaluator.EvaluatorServiceGetEvaluatorArgs)
		result := out.(*evaluator.EvaluatorServiceGetEvaluatorResult)
		resp, err := l.impl.GetEvaluator(ctx, arg.Request)
		if err != nil {
			return err
		}
		result.SetSuccess(resp)
		return nil
	})

	arg := &evaluator.EvaluatorServiceGetEvaluatorArgs{Request: request}
	result := &evaluator.EvaluatorServiceGetEvaluatorResult{}
	ctx = l.injectRPCInfo(ctx, "GetEvaluator")
	if err := chain(ctx, arg, result); err != nil {
		return nil, err
	}
	return result.GetSuccess(), nil
}

func (l *LocalEvaluatorService) CreateEvaluator(ctx context.Context, request *evaluator.CreateEvaluatorRequest, callOptions ...callopt.Option) (*evaluator.CreateEvaluatorResponse, error) {
	chain := l.mds(func(ctx context.Context, in, out interface{}) error {
		arg := in.(*evaluator.EvaluatorServiceCreateEvaluatorArgs)
		result := out.(*evaluator.EvaluatorServiceCreateEvaluatorResult)
		resp, err := l.impl.CreateEvaluator(ctx, arg.Request)
		if err != nil {
			return err
		}
		result.SetSuccess(resp)
		return nil
	})

	arg := &evaluator.EvaluatorServiceCreateEvaluatorArgs{Request: request}
	result := &evaluator.EvaluatorServiceCreateEvaluatorResult{}
	ctx = l.injectRPCInfo(ctx, "CreateEvaluator")
	if err := chain(ctx, arg, result); err != nil {
		return nil, err
	}
	return result.GetSuccess(), nil
}

func (l *LocalEvaluatorService) UpdateEvaluator(ctx context.Context, request *evaluator.UpdateEvaluatorRequest, callOptions ...callopt.Option) (*evaluator.UpdateEvaluatorResponse, error) {
	chain := l.mds(func(ctx context.Context, in, out interface{}) error {
		arg := in.(*evaluator.EvaluatorServiceUpdateEvaluatorArgs)
		result := out.(*evaluator.EvaluatorServiceUpdateEvaluatorResult)
		resp, err := l.impl.UpdateEvaluator(ctx, arg.Request)
		if err != nil {
			return err
		}
		result.SetSuccess(resp)
		return nil
	})

	arg := &evaluator.EvaluatorServiceUpdateEvaluatorArgs{Request: request}
	result := &evaluator.EvaluatorServiceUpdateEvaluatorResult{}
	ctx = l.injectRPCInfo(ctx, "UpdateEvaluator")
	if err := chain(ctx, arg, result); err != nil {
		return nil, err
	}
	return result.GetSuccess(), nil
}

func (l *LocalEvaluatorService) UpdateEvaluatorDraft(ctx context.Context, request *evaluator.UpdateEvaluatorDraftRequest, callOptions ...callopt.Option) (*evaluator.UpdateEvaluatorDraftResponse, error) {
	chain := l.mds(func(ctx context.Context, in, out interface{}) error {
		arg := in.(*evaluator.EvaluatorServiceUpdateEvaluatorDraftArgs)
		result := out.(*evaluator.EvaluatorServiceUpdateEvaluatorDraftResult)
		resp, err := l.impl.UpdateEvaluatorDraft(ctx, arg.Request)
		if err != nil {
			return err
		}
		result.SetSuccess(resp)
		return nil
	})

	arg := &evaluator.EvaluatorServiceUpdateEvaluatorDraftArgs{Request: request}
	result := &evaluator.EvaluatorServiceUpdateEvaluatorDraftResult{}
	ctx = l.injectRPCInfo(ctx, "UpdateEvaluatorDraft")
	if err := chain(ctx, arg, result); err != nil {
		return nil, err
	}
	return result.GetSuccess(), nil
}

func (l *LocalEvaluatorService) DeleteEvaluator(ctx context.Context, request *evaluator.DeleteEvaluatorRequest, callOptions ...callopt.Option) (*evaluator.DeleteEvaluatorResponse, error) {
	chain := l.mds(func(ctx context.Context, in, out interface{}) error {
		arg := in.(*evaluator.EvaluatorServiceDeleteEvaluatorArgs)
		result := out.(*evaluator.EvaluatorServiceDeleteEvaluatorResult)
		resp, err := l.impl.DeleteEvaluator(ctx, arg.Request)
		if err != nil {
			return err
		}
		result.SetSuccess(resp)
		return nil
	})

	arg := &evaluator.EvaluatorServiceDeleteEvaluatorArgs{Request: request}
	result := &evaluator.EvaluatorServiceDeleteEvaluatorResult{}
	ctx = l.injectRPCInfo(ctx, "DeleteEvaluator")
	if err := chain(ctx, arg, result); err != nil {
		return nil, err
	}
	return result.GetSuccess(), nil
}

func (l *LocalEvaluatorService) CheckEvaluatorName(ctx context.Context, request *evaluator.CheckEvaluatorNameRequest, callOptions ...callopt.Option) (*evaluator.CheckEvaluatorNameResponse, error) {
	chain := l.mds(func(ctx context.Context, in, out interface{}) error {
		arg := in.(*evaluator.EvaluatorServiceCheckEvaluatorNameArgs)
		result := out.(*evaluator.EvaluatorServiceCheckEvaluatorNameResult)
		resp, err := l.impl.CheckEvaluatorName(ctx, arg.Request)
		if err != nil {
			return err
		}
		result.SetSuccess(resp)
		return nil
	})

	arg := &evaluator.EvaluatorServiceCheckEvaluatorNameArgs{Request: request}
	result := &evaluator.EvaluatorServiceCheckEvaluatorNameResult{}
	ctx = l.injectRPCInfo(ctx, "CheckEvaluatorName")
	if err := chain(ctx, arg, result); err != nil {
		return nil, err
	}
	return result.GetSuccess(), nil
}

// ListEvaluatorVersions
// 评估器版本
func (l *LocalEvaluatorService) ListEvaluatorVersions(ctx context.Context, request *evaluator.ListEvaluatorVersionsRequest, callOptions ...callopt.Option) (*evaluator.ListEvaluatorVersionsResponse, error) {
	chain := l.mds(func(ctx context.Context, in, out interface{}) error {
		arg := in.(*evaluator.EvaluatorServiceListEvaluatorVersionsArgs)
		result := out.(*evaluator.EvaluatorServiceListEvaluatorVersionsResult)
		resp, err := l.impl.ListEvaluatorVersions(ctx, arg.Request)
		if err != nil {
			return err
		}
		result.SetSuccess(resp)
		return nil
	})

	arg := &evaluator.EvaluatorServiceListEvaluatorVersionsArgs{Request: request}
	result := &evaluator.EvaluatorServiceListEvaluatorVersionsResult{}
	ctx = l.injectRPCInfo(ctx, "ListEvaluatorVersions")
	if err := chain(ctx, arg, result); err != nil {
		return nil, err
	}
	return result.GetSuccess(), nil
}

func (l *LocalEvaluatorService) GetEvaluatorVersion(ctx context.Context, request *evaluator.GetEvaluatorVersionRequest, callOptions ...callopt.Option) (*evaluator.GetEvaluatorVersionResponse, error) {
	chain := l.mds(func(ctx context.Context, in, out interface{}) error {
		arg := in.(*evaluator.EvaluatorServiceGetEvaluatorVersionArgs)
		result := out.(*evaluator.EvaluatorServiceGetEvaluatorVersionResult)
		resp, err := l.impl.GetEvaluatorVersion(ctx, arg.Request)
		if err != nil {
			return err
		}
		result.SetSuccess(resp)
		return nil
	})

	arg := &evaluator.EvaluatorServiceGetEvaluatorVersionArgs{Request: request}
	result := &evaluator.EvaluatorServiceGetEvaluatorVersionResult{}
	ctx = l.injectRPCInfo(ctx, "GetEvaluatorVersion")
	if err := chain(ctx, arg, result); err != nil {
		return nil, err
	}
	return result.GetSuccess(), nil
}

func (l *LocalEvaluatorService) BatchGetEvaluatorVersions(ctx context.Context, request *evaluator.BatchGetEvaluatorVersionsRequest, callOptions ...callopt.Option) (*evaluator.BatchGetEvaluatorVersionsResponse, error) {
	chain := l.mds(func(ctx context.Context, in, out interface{}) error {
		arg := in.(*evaluator.EvaluatorServiceBatchGetEvaluatorVersionsArgs)
		result := out.(*evaluator.EvaluatorServiceBatchGetEvaluatorVersionsResult)
		resp, err := l.impl.BatchGetEvaluatorVersions(ctx, arg.Request)
		if err != nil {
			return err
		}
		result.SetSuccess(resp)
		return nil
	})

	arg := &evaluator.EvaluatorServiceBatchGetEvaluatorVersionsArgs{Request: request}
	result := &evaluator.EvaluatorServiceBatchGetEvaluatorVersionsResult{}
	ctx = l.injectRPCInfo(ctx, "BatchGetEvaluatorVersions")
	if err := chain(ctx, arg, result); err != nil {
		return nil, err
	}
	return result.GetSuccess(), nil
}

func (l *LocalEvaluatorService) SubmitEvaluatorVersion(ctx context.Context, request *evaluator.SubmitEvaluatorVersionRequest, callOptions ...callopt.Option) (*evaluator.SubmitEvaluatorVersionResponse, error) {
	chain := l.mds(func(ctx context.Context, in, out interface{}) error {
		arg := in.(*evaluator.EvaluatorServiceSubmitEvaluatorVersionArgs)
		result := out.(*evaluator.EvaluatorServiceSubmitEvaluatorVersionResult)
		resp, err := l.impl.SubmitEvaluatorVersion(ctx, arg.Request)
		if err != nil {
			return err
		}
		result.SetSuccess(resp)
		return nil
	})

	arg := &evaluator.EvaluatorServiceSubmitEvaluatorVersionArgs{Request: request}
	result := &evaluator.EvaluatorServiceSubmitEvaluatorVersionResult{}
	ctx = l.injectRPCInfo(ctx, "SubmitEvaluatorVersion")
	if err := chain(ctx, arg, result); err != nil {
		return nil, err
	}
	return result.GetSuccess(), nil
}

// ListTemplates
// 评估器预置模版
func (l *LocalEvaluatorService) ListTemplates(ctx context.Context, request *evaluator.ListTemplatesRequest, callOptions ...callopt.Option) (*evaluator.ListTemplatesResponse, error) {
	chain := l.mds(func(ctx context.Context, in, out interface{}) error {
		arg := in.(*evaluator.EvaluatorServiceListTemplatesArgs)
		result := out.(*evaluator.EvaluatorServiceListTemplatesResult)
		resp, err := l.impl.ListTemplates(ctx, arg.Request)
		if err != nil {
			return err
		}
		result.SetSuccess(resp)
		return nil
	})

	arg := &evaluator.EvaluatorServiceListTemplatesArgs{Request: request}
	result := &evaluator.EvaluatorServiceListTemplatesResult{}
	ctx = l.injectRPCInfo(ctx, "ListTemplates")
	if err := chain(ctx, arg, result); err != nil {
		return nil, err
	}
	return result.GetSuccess(), nil
}

func (l *LocalEvaluatorService) GetTemplateInfo(ctx context.Context, request *evaluator.GetTemplateInfoRequest, callOptions ...callopt.Option) (*evaluator.GetTemplateInfoResponse, error) {
	chain := l.mds(func(ctx context.Context, in, out interface{}) error {
		arg := in.(*evaluator.EvaluatorServiceGetTemplateInfoArgs)
		result := out.(*evaluator.EvaluatorServiceGetTemplateInfoResult)
		resp, err := l.impl.GetTemplateInfo(ctx, arg.Request)
		if err != nil {
			return err
		}
		result.SetSuccess(resp)
		return nil
	})

	arg := &evaluator.EvaluatorServiceGetTemplateInfoArgs{Request: request}
	result := &evaluator.EvaluatorServiceGetTemplateInfoResult{}
	ctx = l.injectRPCInfo(ctx, "GetTemplateInfo")
	if err := chain(ctx, arg, result); err != nil {
		return nil, err
	}
	return result.GetSuccess(), nil
}

func (l *LocalEvaluatorService) GetDefaultPromptEvaluatorTools(ctx context.Context, req *evaluator.GetDefaultPromptEvaluatorToolsRequest, callOptions ...callopt.Option) (*evaluator.GetDefaultPromptEvaluatorToolsResponse, error) {
	chain := l.mds(func(ctx context.Context, in, out interface{}) error {
		arg := in.(*evaluator.EvaluatorServiceGetDefaultPromptEvaluatorToolsArgs)
		result := out.(*evaluator.EvaluatorServiceGetDefaultPromptEvaluatorToolsResult)
		resp, err := l.impl.GetDefaultPromptEvaluatorTools(ctx, arg.Req)
		if err != nil {
			return err
		}
		result.SetSuccess(resp)
		return nil
	})

	arg := &evaluator.EvaluatorServiceGetDefaultPromptEvaluatorToolsArgs{Req: req}
	result := &evaluator.EvaluatorServiceGetDefaultPromptEvaluatorToolsResult{}
	ctx = l.injectRPCInfo(ctx, "GetDefaultPromptEvaluatorTools")
	if err := chain(ctx, arg, result); err != nil {
		return nil, err
	}
	return result.GetSuccess(), nil
}

// RunEvaluator
// 评估器执行
func (l *LocalEvaluatorService) RunEvaluator(ctx context.Context, req *evaluator.RunEvaluatorRequest, callOptions ...callopt.Option) (*evaluator.RunEvaluatorResponse, error) {
	chain := l.mds(func(ctx context.Context, in, out interface{}) error {
		arg := in.(*evaluator.EvaluatorServiceRunEvaluatorArgs)
		result := out.(*evaluator.EvaluatorServiceRunEvaluatorResult)
		resp, err := l.impl.RunEvaluator(ctx, arg.Req)
		if err != nil {
			return err
		}
		result.SetSuccess(resp)
		return nil
	})

	arg := &evaluator.EvaluatorServiceRunEvaluatorArgs{Req: req}
	result := &evaluator.EvaluatorServiceRunEvaluatorResult{}
	ctx = l.injectRPCInfo(ctx, "RunEvaluator")
	if err := chain(ctx, arg, result); err != nil {
		return nil, err
	}
	return result.GetSuccess(), nil
}

func (l *LocalEvaluatorService) DebugEvaluator(ctx context.Context, req *evaluator.DebugEvaluatorRequest, callOptions ...callopt.Option) (*evaluator.DebugEvaluatorResponse, error) {
	chain := l.mds(func(ctx context.Context, in, out interface{}) error {
		arg := in.(*evaluator.EvaluatorServiceDebugEvaluatorArgs)
		result := out.(*evaluator.EvaluatorServiceDebugEvaluatorResult)
		resp, err := l.impl.DebugEvaluator(ctx, arg.Req)
		if err != nil {
			return err
		}
		result.SetSuccess(resp)
		return nil
	})

	arg := &evaluator.EvaluatorServiceDebugEvaluatorArgs{Req: req}
	result := &evaluator.EvaluatorServiceDebugEvaluatorResult{}
	ctx = l.injectRPCInfo(ctx, "DebugEvaluator")
	if err := chain(ctx, arg, result); err != nil {
		return nil, err
	}
	return result.GetSuccess(), nil
}

func (l *LocalEvaluatorService) BatchDebugEvaluator(ctx context.Context, req *evaluator.BatchDebugEvaluatorRequest, callOptions ...callopt.Option) (*evaluator.BatchDebugEvaluatorResponse, error) {
	chain := l.mds(func(ctx context.Context, in, out interface{}) error {
		arg := in.(*evaluator.EvaluatorServiceBatchDebugEvaluatorArgs)
		result := out.(*evaluator.EvaluatorServiceBatchDebugEvaluatorResult)
		resp, err := l.impl.BatchDebugEvaluator(ctx, arg.Req)
		if err != nil {
			return err
		}
		result.SetSuccess(resp)
		return nil
	})

	arg := &evaluator.EvaluatorServiceBatchDebugEvaluatorArgs{Req: req}
	result := &evaluator.EvaluatorServiceBatchDebugEvaluatorResult{}
	ctx = l.injectRPCInfo(ctx, "BatchDebugEvaluator")
	if err := chain(ctx, arg, result); err != nil {
		return nil, err
	}
	return result.GetSuccess(), nil
}

// UpdateEvaluatorRecord
// 评估器执行结果
func (l *LocalEvaluatorService) UpdateEvaluatorRecord(ctx context.Context, req *evaluator.UpdateEvaluatorRecordRequest, callOptions ...callopt.Option) (*evaluator.UpdateEvaluatorRecordResponse, error) {
	chain := l.mds(func(ctx context.Context, in, out interface{}) error {
		arg := in.(*evaluator.EvaluatorServiceUpdateEvaluatorRecordArgs)
		result := out.(*evaluator.EvaluatorServiceUpdateEvaluatorRecordResult)
		resp, err := l.impl.UpdateEvaluatorRecord(ctx, arg.Req)
		if err != nil {
			return err
		}
		result.SetSuccess(resp)
		return nil
	})

	arg := &evaluator.EvaluatorServiceUpdateEvaluatorRecordArgs{Req: req}
	result := &evaluator.EvaluatorServiceUpdateEvaluatorRecordResult{}
	ctx = l.injectRPCInfo(ctx, "UpdateEvaluatorRecord")
	if err := chain(ctx, arg, result); err != nil {
		return nil, err
	}
	return result.GetSuccess(), nil
}

func (l *LocalEvaluatorService) GetEvaluatorRecord(ctx context.Context, req *evaluator.GetEvaluatorRecordRequest, callOptions ...callopt.Option) (*evaluator.GetEvaluatorRecordResponse, error) {
	chain := l.mds(func(ctx context.Context, in, out interface{}) error {
		arg := in.(*evaluator.EvaluatorServiceGetEvaluatorRecordArgs)
		result := out.(*evaluator.EvaluatorServiceGetEvaluatorRecordResult)
		resp, err := l.impl.GetEvaluatorRecord(ctx, arg.Req)
		if err != nil {
			return err
		}
		result.SetSuccess(resp)
		return nil
	})

	arg := &evaluator.EvaluatorServiceGetEvaluatorRecordArgs{Req: req}
	result := &evaluator.EvaluatorServiceGetEvaluatorRecordResult{}
	ctx = l.injectRPCInfo(ctx, "GetEvaluatorRecord")
	if err := chain(ctx, arg, result); err != nil {
		return nil, err
	}
	return result.GetSuccess(), nil
}

func (l *LocalEvaluatorService) BatchGetEvaluatorRecords(ctx context.Context, req *evaluator.BatchGetEvaluatorRecordsRequest, callOptions ...callopt.Option) (*evaluator.BatchGetEvaluatorRecordsResponse, error) {
	chain := l.mds(func(ctx context.Context, in, out interface{}) error {
		arg := in.(*evaluator.EvaluatorServiceBatchGetEvaluatorRecordsArgs)
		result := out.(*evaluator.EvaluatorServiceBatchGetEvaluatorRecordsResult)
		resp, err := l.impl.BatchGetEvaluatorRecords(ctx, arg.Req)
		if err != nil {
			return err
		}
		result.SetSuccess(resp)
		return nil
	})

	arg := &evaluator.EvaluatorServiceBatchGetEvaluatorRecordsArgs{Req: req}
	result := &evaluator.EvaluatorServiceBatchGetEvaluatorRecordsResult{}
	ctx = l.injectRPCInfo(ctx, "BatchGetEvaluatorRecords")
	if err := chain(ctx, arg, result); err != nil {
		return nil, err
	}
	return result.GetSuccess(), nil
}

// ValidateEvaluator
// 评估器验证
func (l *LocalEvaluatorService) ValidateEvaluator(ctx context.Context, request *evaluator.ValidateEvaluatorRequest, callOptions ...callopt.Option) (*evaluator.ValidateEvaluatorResponse, error) {
	chain := l.mds(func(ctx context.Context, in, out interface{}) error {
		arg := in.(*evaluator.EvaluatorServiceValidateEvaluatorArgs)
		result := out.(*evaluator.EvaluatorServiceValidateEvaluatorResult)
		resp, err := l.impl.ValidateEvaluator(ctx, arg.Request)
		if err != nil {
			return err
		}
		result.SetSuccess(resp)
		return nil
	})

	arg := &evaluator.EvaluatorServiceValidateEvaluatorArgs{Request: request}
	result := &evaluator.EvaluatorServiceValidateEvaluatorResult{}
	ctx = l.injectRPCInfo(ctx, "ValidateEvaluator")
	if err := chain(ctx, arg, result); err != nil {
		return nil, err
	}
	return result.GetSuccess(), nil
}

// ListTemplatesV2
// 查询评估器模板
func (l *LocalEvaluatorService) ListTemplatesV2(ctx context.Context, request *evaluator.ListTemplatesV2Request, callOptions ...callopt.Option) (*evaluator.ListTemplatesV2Response, error) {
	chain := l.mds(func(ctx context.Context, in, out interface{}) error {
		arg := in.(*evaluator.EvaluatorServiceListTemplatesV2Args)
		result := out.(*evaluator.EvaluatorServiceListTemplatesV2Result)
		resp, err := l.impl.ListTemplatesV2(ctx, arg.Request)
		if err != nil {
			return err
		}
		result.SetSuccess(resp)
		return nil
	})

	arg := &evaluator.EvaluatorServiceListTemplatesV2Args{Request: request}
	result := &evaluator.EvaluatorServiceListTemplatesV2Result{}
	ctx = l.injectRPCInfo(ctx, "ListTemplatesV2")
	if err := chain(ctx, arg, result); err != nil {
		return nil, err
	}
	return result.GetSuccess(), nil
}

// CreateEvaluatorTemplate
// 创建评估器模板
func (l *LocalEvaluatorService) CreateEvaluatorTemplate(ctx context.Context, request *evaluator.CreateEvaluatorTemplateRequest, callOptions ...callopt.Option) (*evaluator.CreateEvaluatorTemplateResponse, error) {
	chain := l.mds(func(ctx context.Context, in, out interface{}) error {
		arg := in.(*evaluator.EvaluatorServiceCreateEvaluatorTemplateArgs)
		result := out.(*evaluator.EvaluatorServiceCreateEvaluatorTemplateResult)
		resp, err := l.impl.CreateEvaluatorTemplate(ctx, arg.Request)
		if err != nil {
			return err
		}
		result.SetSuccess(resp)
		return nil
	})

	arg := &evaluator.EvaluatorServiceCreateEvaluatorTemplateArgs{Request: request}
	result := &evaluator.EvaluatorServiceCreateEvaluatorTemplateResult{}
	ctx = l.injectRPCInfo(ctx, "CreateEvaluatorTemplate")
	if err := chain(ctx, arg, result); err != nil {
		return nil, err
	}
	return result.GetSuccess(), nil
}

// UpdateEvaluatorTemplate
// 更新评估器模板
func (l *LocalEvaluatorService) UpdateEvaluatorTemplate(ctx context.Context, request *evaluator.UpdateEvaluatorTemplateRequest, callOptions ...callopt.Option) (*evaluator.UpdateEvaluatorTemplateResponse, error) {
	chain := l.mds(func(ctx context.Context, in, out interface{}) error {
		arg := in.(*evaluator.EvaluatorServiceUpdateEvaluatorTemplateArgs)
		result := out.(*evaluator.EvaluatorServiceUpdateEvaluatorTemplateResult)
		resp, err := l.impl.UpdateEvaluatorTemplate(ctx, arg.Request)
		if err != nil {
			return err
		}
		result.SetSuccess(resp)
		return nil
	})

	arg := &evaluator.EvaluatorServiceUpdateEvaluatorTemplateArgs{Request: request}
	result := &evaluator.EvaluatorServiceUpdateEvaluatorTemplateResult{}
	ctx = l.injectRPCInfo(ctx, "UpdateEvaluatorTemplate")
	if err := chain(ctx, arg, result); err != nil {
		return nil, err
	}
	return result.GetSuccess(), nil
}

// DeleteEvaluatorTemplate
// 删除
func (l *LocalEvaluatorService) DeleteEvaluatorTemplate(ctx context.Context, request *evaluator.DeleteEvaluatorTemplateRequest, callOptions ...callopt.Option) (*evaluator.DeleteEvaluatorTemplateResponse, error) {
	chain := l.mds(func(ctx context.Context, in, out interface{}) error {
		arg := in.(*evaluator.EvaluatorServiceDeleteEvaluatorTemplateArgs)
		result := out.(*evaluator.EvaluatorServiceDeleteEvaluatorTemplateResult)
		resp, err := l.impl.DeleteEvaluatorTemplate(ctx, arg.Request)
		if err != nil {
			return err
		}
		result.SetSuccess(resp)
		return nil
	})

	arg := &evaluator.EvaluatorServiceDeleteEvaluatorTemplateArgs{Request: request}
	result := &evaluator.EvaluatorServiceDeleteEvaluatorTemplateResult{}
	ctx = l.injectRPCInfo(ctx, "DeleteEvaluatorTemplate")
	if err := chain(ctx, arg, result); err != nil {
		return nil, err
	}
	return result.GetSuccess(), nil
}

<<<<<<< HEAD
// GetLatestEvaluatorVersion
// 获取评估器最新版本
func (l *LocalEvaluatorService) GetLatestEvaluatorVersion(ctx context.Context, request *evaluator.GetLatestEvaluatorVersionRequest, callOptions ...callopt.Option) (*evaluator.GetLatestEvaluatorVersionResponse, error) {
	chain := l.mds(func(ctx context.Context, in, out interface{}) error {
		arg := in.(*evaluator.EvaluatorServiceGetLatestEvaluatorVersionArgs)
		result := out.(*evaluator.EvaluatorServiceGetLatestEvaluatorVersionResult)
		resp, err := l.impl.GetLatestEvaluatorVersion(ctx, arg.Request)
=======
// DebugBuiltinEvaluator
// 调试预置评估器
func (l *LocalEvaluatorService) DebugBuiltinEvaluator(ctx context.Context, req *evaluator.DebugBuiltinEvaluatorRequest, callOptions ...callopt.Option) (*evaluator.DebugBuiltinEvaluatorResponse, error) {
	chain := l.mds(func(ctx context.Context, in, out interface{}) error {
		arg := in.(*evaluator.EvaluatorServiceDebugBuiltinEvaluatorArgs)
		result := out.(*evaluator.EvaluatorServiceDebugBuiltinEvaluatorResult)
		resp, err := l.impl.DebugBuiltinEvaluator(ctx, arg.Req)
>>>>>>> df4ec99d
		if err != nil {
			return err
		}
		result.SetSuccess(resp)
		return nil
	})

<<<<<<< HEAD
	arg := &evaluator.EvaluatorServiceGetLatestEvaluatorVersionArgs{Request: request}
	result := &evaluator.EvaluatorServiceGetLatestEvaluatorVersionResult{}
	ctx = l.injectRPCInfo(ctx, "GetLatestEvaluatorVersion")
=======
	arg := &evaluator.EvaluatorServiceDebugBuiltinEvaluatorArgs{Req: req}
	result := &evaluator.EvaluatorServiceDebugBuiltinEvaluatorResult{}
	ctx = l.injectRPCInfo(ctx, "DebugBuiltinEvaluator")
>>>>>>> df4ec99d
	if err := chain(ctx, arg, result); err != nil {
		return nil, err
	}
	return result.GetSuccess(), nil
}

<<<<<<< HEAD
// DebugBuiltinEvaluator
// 调试预置评估器
func (l *LocalEvaluatorService) DebugBuiltinEvaluator(ctx context.Context, req *evaluator.DebugBuiltinEvaluatorRequest, callOptions ...callopt.Option) (*evaluator.DebugBuiltinEvaluatorResponse, error) {
	chain := l.mds(func(ctx context.Context, in, out interface{}) error {
		arg := in.(*evaluator.EvaluatorServiceDebugBuiltinEvaluatorArgs)
		result := out.(*evaluator.EvaluatorServiceDebugBuiltinEvaluatorResult)
		resp, err := l.impl.DebugBuiltinEvaluator(ctx, arg.Req)
=======
// UpdateBuiltinEvaluatorTags
// 更新预置评估器tag
func (l *LocalEvaluatorService) UpdateBuiltinEvaluatorTags(ctx context.Context, req *evaluator.UpdateBuiltinEvaluatorTagsRequest, callOptions ...callopt.Option) (*evaluator.UpdateBuiltinEvaluatorTagsResponse, error) {
	chain := l.mds(func(ctx context.Context, in, out interface{}) error {
		arg := in.(*evaluator.EvaluatorServiceUpdateBuiltinEvaluatorTagsArgs)
		result := out.(*evaluator.EvaluatorServiceUpdateBuiltinEvaluatorTagsResult)
		resp, err := l.impl.UpdateBuiltinEvaluatorTags(ctx, arg.Req)
>>>>>>> df4ec99d
		if err != nil {
			return err
		}
		result.SetSuccess(resp)
		return nil
	})

<<<<<<< HEAD
	arg := &evaluator.EvaluatorServiceDebugBuiltinEvaluatorArgs{Req: req}
	result := &evaluator.EvaluatorServiceDebugBuiltinEvaluatorResult{}
	ctx = l.injectRPCInfo(ctx, "DebugBuiltinEvaluator")
=======
	arg := &evaluator.EvaluatorServiceUpdateBuiltinEvaluatorTagsArgs{Req: req}
	result := &evaluator.EvaluatorServiceUpdateBuiltinEvaluatorTagsResult{}
	ctx = l.injectRPCInfo(ctx, "UpdateBuiltinEvaluatorTags")
>>>>>>> df4ec99d
	if err := chain(ctx, arg, result); err != nil {
		return nil, err
	}
	return result.GetSuccess(), nil
}

<<<<<<< HEAD
// PublishBuiltinEvaluator
// 发布预置评估器
func (l *LocalEvaluatorService) PublishBuiltinEvaluator(ctx context.Context, req *evaluator.PublishBuiltinEvaluatorRequest, callOptions ...callopt.Option) (*evaluator.PublishBuiltinEvaluatorResponse, error) {
	chain := l.mds(func(ctx context.Context, in, out interface{}) error {
		arg := in.(*evaluator.EvaluatorServicePublishBuiltinEvaluatorArgs)
		result := out.(*evaluator.EvaluatorServicePublishBuiltinEvaluatorResult)
		resp, err := l.impl.PublishBuiltinEvaluator(ctx, arg.Req)
=======
// ListEvaluatorTags
// 查询Tag
func (l *LocalEvaluatorService) ListEvaluatorTags(ctx context.Context, req *evaluator.ListEvaluatorTagsRequest, callOptions ...callopt.Option) (*evaluator.ListEvaluatorTagsResponse, error) {
	chain := l.mds(func(ctx context.Context, in, out interface{}) error {
		arg := in.(*evaluator.EvaluatorServiceListEvaluatorTagsArgs)
		result := out.(*evaluator.EvaluatorServiceListEvaluatorTagsResult)
		resp, err := l.impl.ListEvaluatorTags(ctx, arg.Req)
>>>>>>> df4ec99d
		if err != nil {
			return err
		}
		result.SetSuccess(resp)
		return nil
	})

<<<<<<< HEAD
	arg := &evaluator.EvaluatorServicePublishBuiltinEvaluatorArgs{Req: req}
	result := &evaluator.EvaluatorServicePublishBuiltinEvaluatorResult{}
	ctx = l.injectRPCInfo(ctx, "PublishBuiltinEvaluator")
=======
	arg := &evaluator.EvaluatorServiceListEvaluatorTagsArgs{Req: req}
	result := &evaluator.EvaluatorServiceListEvaluatorTagsResult{}
	ctx = l.injectRPCInfo(ctx, "ListEvaluatorTags")
>>>>>>> df4ec99d
	if err := chain(ctx, arg, result); err != nil {
		return nil, err
	}
	return result.GetSuccess(), nil
}

func (l *LocalEvaluatorService) injectRPCInfo(ctx context.Context, method string) context.Context {
	rpcStats := rpcinfo.AsMutableRPCStats(rpcinfo.NewRPCStats())
	ri := rpcinfo.NewRPCInfo(
		rpcinfo.NewEndpointInfo("EvaluatorService", method, nil, nil),
		rpcinfo.NewEndpointInfo("EvaluatorService", method, nil, nil),
		rpcinfo.NewServerInvocation(),
		nil,
		rpcStats.ImmutableView(),
	)
	return rpcinfo.NewCtxWithRPCInfo(ctx, ri)
}<|MERGE_RESOLUTION|>--- conflicted
+++ resolved
@@ -588,15 +588,6 @@
 	return result.GetSuccess(), nil
 }
 
-<<<<<<< HEAD
-// GetLatestEvaluatorVersion
-// 获取评估器最新版本
-func (l *LocalEvaluatorService) GetLatestEvaluatorVersion(ctx context.Context, request *evaluator.GetLatestEvaluatorVersionRequest, callOptions ...callopt.Option) (*evaluator.GetLatestEvaluatorVersionResponse, error) {
-	chain := l.mds(func(ctx context.Context, in, out interface{}) error {
-		arg := in.(*evaluator.EvaluatorServiceGetLatestEvaluatorVersionArgs)
-		result := out.(*evaluator.EvaluatorServiceGetLatestEvaluatorVersionResult)
-		resp, err := l.impl.GetLatestEvaluatorVersion(ctx, arg.Request)
-=======
 // DebugBuiltinEvaluator
 // 调试预置评估器
 func (l *LocalEvaluatorService) DebugBuiltinEvaluator(ctx context.Context, req *evaluator.DebugBuiltinEvaluatorRequest, callOptions ...callopt.Option) (*evaluator.DebugBuiltinEvaluatorResponse, error) {
@@ -604,38 +595,22 @@
 		arg := in.(*evaluator.EvaluatorServiceDebugBuiltinEvaluatorArgs)
 		result := out.(*evaluator.EvaluatorServiceDebugBuiltinEvaluatorResult)
 		resp, err := l.impl.DebugBuiltinEvaluator(ctx, arg.Req)
->>>>>>> df4ec99d
-		if err != nil {
-			return err
-		}
-		result.SetSuccess(resp)
-		return nil
-	})
-
-<<<<<<< HEAD
-	arg := &evaluator.EvaluatorServiceGetLatestEvaluatorVersionArgs{Request: request}
-	result := &evaluator.EvaluatorServiceGetLatestEvaluatorVersionResult{}
-	ctx = l.injectRPCInfo(ctx, "GetLatestEvaluatorVersion")
-=======
+		if err != nil {
+			return err
+		}
+		result.SetSuccess(resp)
+		return nil
+	})
+
 	arg := &evaluator.EvaluatorServiceDebugBuiltinEvaluatorArgs{Req: req}
 	result := &evaluator.EvaluatorServiceDebugBuiltinEvaluatorResult{}
 	ctx = l.injectRPCInfo(ctx, "DebugBuiltinEvaluator")
->>>>>>> df4ec99d
-	if err := chain(ctx, arg, result); err != nil {
-		return nil, err
-	}
-	return result.GetSuccess(), nil
-}
-
-<<<<<<< HEAD
-// DebugBuiltinEvaluator
-// 调试预置评估器
-func (l *LocalEvaluatorService) DebugBuiltinEvaluator(ctx context.Context, req *evaluator.DebugBuiltinEvaluatorRequest, callOptions ...callopt.Option) (*evaluator.DebugBuiltinEvaluatorResponse, error) {
-	chain := l.mds(func(ctx context.Context, in, out interface{}) error {
-		arg := in.(*evaluator.EvaluatorServiceDebugBuiltinEvaluatorArgs)
-		result := out.(*evaluator.EvaluatorServiceDebugBuiltinEvaluatorResult)
-		resp, err := l.impl.DebugBuiltinEvaluator(ctx, arg.Req)
-=======
+	if err := chain(ctx, arg, result); err != nil {
+		return nil, err
+	}
+	return result.GetSuccess(), nil
+}
+
 // UpdateBuiltinEvaluatorTags
 // 更新预置评估器tag
 func (l *LocalEvaluatorService) UpdateBuiltinEvaluatorTags(ctx context.Context, req *evaluator.UpdateBuiltinEvaluatorTagsRequest, callOptions ...callopt.Option) (*evaluator.UpdateBuiltinEvaluatorTagsResponse, error) {
@@ -643,38 +618,22 @@
 		arg := in.(*evaluator.EvaluatorServiceUpdateBuiltinEvaluatorTagsArgs)
 		result := out.(*evaluator.EvaluatorServiceUpdateBuiltinEvaluatorTagsResult)
 		resp, err := l.impl.UpdateBuiltinEvaluatorTags(ctx, arg.Req)
->>>>>>> df4ec99d
-		if err != nil {
-			return err
-		}
-		result.SetSuccess(resp)
-		return nil
-	})
-
-<<<<<<< HEAD
-	arg := &evaluator.EvaluatorServiceDebugBuiltinEvaluatorArgs{Req: req}
-	result := &evaluator.EvaluatorServiceDebugBuiltinEvaluatorResult{}
-	ctx = l.injectRPCInfo(ctx, "DebugBuiltinEvaluator")
-=======
+		if err != nil {
+			return err
+		}
+		result.SetSuccess(resp)
+		return nil
+	})
+
 	arg := &evaluator.EvaluatorServiceUpdateBuiltinEvaluatorTagsArgs{Req: req}
 	result := &evaluator.EvaluatorServiceUpdateBuiltinEvaluatorTagsResult{}
 	ctx = l.injectRPCInfo(ctx, "UpdateBuiltinEvaluatorTags")
->>>>>>> df4ec99d
-	if err := chain(ctx, arg, result); err != nil {
-		return nil, err
-	}
-	return result.GetSuccess(), nil
-}
-
-<<<<<<< HEAD
-// PublishBuiltinEvaluator
-// 发布预置评估器
-func (l *LocalEvaluatorService) PublishBuiltinEvaluator(ctx context.Context, req *evaluator.PublishBuiltinEvaluatorRequest, callOptions ...callopt.Option) (*evaluator.PublishBuiltinEvaluatorResponse, error) {
-	chain := l.mds(func(ctx context.Context, in, out interface{}) error {
-		arg := in.(*evaluator.EvaluatorServicePublishBuiltinEvaluatorArgs)
-		result := out.(*evaluator.EvaluatorServicePublishBuiltinEvaluatorResult)
-		resp, err := l.impl.PublishBuiltinEvaluator(ctx, arg.Req)
-=======
+	if err := chain(ctx, arg, result); err != nil {
+		return nil, err
+	}
+	return result.GetSuccess(), nil
+}
+
 // ListEvaluatorTags
 // 查询Tag
 func (l *LocalEvaluatorService) ListEvaluatorTags(ctx context.Context, req *evaluator.ListEvaluatorTagsRequest, callOptions ...callopt.Option) (*evaluator.ListEvaluatorTagsResponse, error) {
@@ -682,23 +641,16 @@
 		arg := in.(*evaluator.EvaluatorServiceListEvaluatorTagsArgs)
 		result := out.(*evaluator.EvaluatorServiceListEvaluatorTagsResult)
 		resp, err := l.impl.ListEvaluatorTags(ctx, arg.Req)
->>>>>>> df4ec99d
-		if err != nil {
-			return err
-		}
-		result.SetSuccess(resp)
-		return nil
-	})
-
-<<<<<<< HEAD
-	arg := &evaluator.EvaluatorServicePublishBuiltinEvaluatorArgs{Req: req}
-	result := &evaluator.EvaluatorServicePublishBuiltinEvaluatorResult{}
-	ctx = l.injectRPCInfo(ctx, "PublishBuiltinEvaluator")
-=======
+		if err != nil {
+			return err
+		}
+		result.SetSuccess(resp)
+		return nil
+	})
+
 	arg := &evaluator.EvaluatorServiceListEvaluatorTagsArgs{Req: req}
 	result := &evaluator.EvaluatorServiceListEvaluatorTagsResult{}
 	ctx = l.injectRPCInfo(ctx, "ListEvaluatorTags")
->>>>>>> df4ec99d
 	if err := chain(ctx, arg, result); err != nil {
 		return nil, err
 	}
