package main

import (
	"fmt"
	"strings"

	"golang.org/x/text/cases"
	"golang.org/x/text/language"
	"gorm.io/gen"
	"gorm.io/gen/field"
	"gorm.io/gorm"
	"gorm.io/rawsql"
)

func main() {
	db := initDB()
	generateForPrompt(db)
	generateForData(db)
	generateForEvaluationTarget(db)
	generateForEvaluationEvaluator(db)
	generateForEvaluationExpt(db)
	generateForObservability(db)
	generateForFoundation(db)
}

func initDB() *gorm.DB {
	cli, err := gorm.Open(rawsql.New(rawsql.Config{
		FilePath: []string{"../release/deployment/docker-compose/bootstrap/mysql-init/init-sql"},
	}))
	if err != nil {
		panic(err)
	}
	return cli
}

func getGenerateConfig(path string) gen.Config {
	config := gen.Config{
		// 最终package不能设置为model，在有数据库表同步的情况下会产生冲突，若一定要使用可以单独指定model package的新名字
		OutPath: fmt.Sprintf("./%s/query", path),
		// Mode: gen.WithoutContext,
		ModelPkgPath:      fmt.Sprintf("./%s/model", path), // 默认情况下会跟随OutPath参数，在同目录下生成model目录
		FieldNullable:     true,                            // 对于数据库中nullable的数据，在生成代码中自动对应为指针类型
		FieldWithIndexTag: true,                            // 从数据库同步的表结构代码包含gorm的index tag
		FieldWithTypeTag:  true,
	}
	config.WithImportPkgPath(fmt.Sprintf("github.com/coze-dev/coze-loop/backend/%s/model", path))
	return config
}

func generateForPrompt(db *gorm.DB) {
	path := "modules/prompt/infra/repo/mysql/gorm_gen"
	g := gen.NewGenerator(getGenerateConfig(path))
	g.UseDB(db)

	var models []any
<<<<<<< HEAD
	for _, table := range []string{"prompt_basic", "prompt_user_draft", "prompt_debug_log", "prompt_debug_context",
		"prompt_label", "prompt_commit_label_mapping"} {
=======
	for _, table := range []string{
		"prompt_basic", "prompt_user_draft", "prompt_debug_log", "prompt_debug_context",
		"prompt_label", "prompt_commit_label_mapping",
	} {
>>>>>>> 7f278f38
		models = append(models, g.GenerateModel(table,
			// 添加软删除字段
			gen.FieldType("deleted_at", "soft_delete.DeletedAt"),
			gen.FieldGORMTag("deleted_at", func(tag field.GormTag) field.GormTag {
				return tag.Set("column:deleted_at;not null;default:0;softDelete:milli")
			}),
			gen.FieldGORMTag("*", func(tag field.GormTag) field.GormTag {
				return tag.Set("charset=utf8mb4")
			})))
	}

	for _, table := range []string{"prompt_commit"} {
		models = append(models, g.GenerateModel(table,
			gen.FieldGORMTag("*", func(tag field.GormTag) field.GormTag {
				return tag.Set("charset=utf8mb4")
			})))
	}

	g.ApplyBasic(models...)
	g.Execute()
}

func generateForDataset(db *gorm.DB) {
	path := "modules/data/infra/repo/dataset/mysql/gorm_gen"
	g := gen.NewGenerator(getGenerateConfig(path))
	g.UseDB(db)

	dataset := g.GenerateModelAs("dataset", "Dataset",
		gen.FieldType("description", "*string"),
		gen.FieldType("spec", "datatypes.JSON"),
		gen.FieldType("features", "datatypes.JSON"),
		gen.FieldType("deleted_at", "soft_delete.DeletedAt"),
	)
	datasetSchema := g.GenerateModelAs("dataset_schema", "DatasetSchema",
		gen.FieldType("fields", "datatypes.JSON"),
	)
	datasetVersion := g.GenerateModelAs("dataset_version", "DatasetVersion",
		gen.FieldType("description", "*string"),
		gen.FieldType("dataset_brief", "datatypes.JSON"),
		gen.FieldType("snapshot_progress", "datatypes.JSON"),
	)
	datasetItem := g.GenerateModelAs("dataset_item", "DatasetItem",
		gen.FieldType("app_id", "int32"),
		gen.FieldType("data", "datatypes.JSON"),
		gen.FieldType("repeated_data", "datatypes.JSON"),
		gen.FieldType("data_properties", "datatypes.JSON"),
		gen.FieldType("source", "datatypes.JSON"),
		gen.FieldType("deleted_at", "soft_delete.DeletedAt"),
	)

	ioJob := g.GenerateModelAs("dataset_io_job", "DatasetIOJob",
		gen.FieldType("app_id", "int32"),
		gen.FieldType("source_file", "datatypes.JSON"),
		gen.FieldType("source_dataset", "datatypes.JSON"),
		gen.FieldType("target_file", "datatypes.JSON"),
		gen.FieldType("target_dataset", "datatypes.JSON"),
		gen.FieldType("field_mappings", "datatypes.JSON"),
		gen.FieldType("sub_progresses", "datatypes.JSON"),
		gen.FieldType("errors", "datatypes.JSON"),
		gen.FieldType("option", "datatypes.JSON"),
	)
	datasetItemSnapshot := g.GenerateModelAs("dataset_item_snapshot", "ItemSnapshot",
		gen.FieldType("app_id", "int32"),
		gen.FieldType("data", "datatypes.JSON"),
		gen.FieldType("repeated_data", "datatypes.JSON"),
		gen.FieldType("data_properties", "datatypes.JSON"),
		gen.FieldType("source", "datatypes.JSON"),
	)

	g.ApplyBasic(
		dataset,
		datasetSchema,
		datasetVersion,
		datasetItem,
		ioJob,
		datasetItemSnapshot,
	)
	g.Execute()
}

func generateForTag(db *gorm.DB) {
	path := "modules/data/infra/repo/tag/mysql/gorm_gen"
	g := gen.NewGenerator(getGenerateConfig(path))
	g.UseDB(db)

	tagKey := g.GenerateModelAs("tag_key", "TagKey",
		gen.FieldType("app_id", "int32"),
		gen.FieldType("change_log", "datatypes.JSON"),
		gen.FieldType("version_num", "*int32"),
		gen.FieldType("spec", "datatypes.JSON"),
		gen.FieldType("content_type", "*string"),
	)

	tagValue := g.GenerateModelAs("tag_value", "TagValue",
		gen.FieldType("app_id", "int32"),
		gen.FieldType("version_num", "*int32"),
	)

	g.ApplyBasic(
		tagKey,
		tagValue,
	)
	g.Execute()
}

func generateForData(db *gorm.DB) {
	generateForDataset(db)
	generateForTag(db)
}

func generateForEvaluationTarget(db *gorm.DB) {
	path := "modules/evaluation/infra/repo/target/mysql/gorm_gen"
	g := gen.NewGenerator(getGenerateConfig(path))
	g.UseDB(db)

	evaluatorModel := g.GenerateModelAs("eval_target", "Target")
	evaluatorVersionModel := g.GenerateModelAs("eval_target_version", "TargetVersion")
	evaluatorRecordModel := g.GenerateModelAs("eval_target_record", "TargetRecord")

	g.ApplyBasic(evaluatorModel, evaluatorVersionModel, evaluatorRecordModel)
	g.Execute()
}

func generateForEvaluationExpt(db *gorm.DB) {
	path := "modules/evaluation/infra/repo/experiment/mysql/gorm_gen"
	g := gen.NewGenerator(getGenerateConfig(path))
	g.UseDB(db)
	tables := []string{
		"experiment",
		"expt_evaluator_ref",
		"expt_stats",
		"expt_turn_result",
		"expt_turn_evaluator_result_ref",
		"expt_item_result",
		"expt_item_result_run_log",
		"expt_turn_result_run_log",
		"expt_run_log",
		"expt_aggr_result",
		"expt_turn_result_filter_key_mapping",
		"expt_turn_result_tag_ref",
		"expt_turn_annotate_record_ref",
		"expt_result_export_record",
	}

	var models []any
	titleCaser := cases.Title(language.English)
	for _, tn := range tables {
		parts := strings.Split(tn, "_")
		for i := range parts {
			if len(parts[i]) > 0 {
				parts[i] = titleCaser.String(parts[i])
			}
		}
		name := strings.Join(parts, "")
		models = append(models, g.GenerateModelAs(tn, name))
	}

	models = append(models, g.GenerateModelAs("annotate_record", "AnnotateRecord",
		gen.FieldType("score", "float64"),
		gen.FieldType("annotate_data", "[]byte"),
	))
	models = append(models, g.GenerateModelAs("expt_turn_result_filter_key_mapping", "ExptTurnResultFilterKeyMapping",
		gen.FieldType("created_at", "time.Time"),
		gen.FieldType("created_by", "string"),
	))

	g.ApplyBasic(models...)
	g.Execute()
}

func generateForEvaluationEvaluator(db *gorm.DB) {
	path := "modules/evaluation/infra/repo/evaluator/mysql/gorm_gen"
	g := gen.NewGenerator(getGenerateConfig(path))
	g.UseDB(db)

	evaluatorModel := g.GenerateModelAs("evaluator", "Evaluator")
	evaluatorVersionModel := g.GenerateModelAs("evaluator_version", "EvaluatorVersion")
	evaluatorRecordModel := g.GenerateModelAs("evaluator_record", "EvaluatorRecord")

	g.ApplyBasic(evaluatorModel, evaluatorVersionModel, evaluatorRecordModel)
	g.Execute()
}

func generateForObservability(db *gorm.DB) {
	path := "modules/observability/infra/repo/mysql/gorm_gen"
	g := gen.NewGenerator(getGenerateConfig(path))
	g.UseDB(db)

	// 为 observability_view 表添加软删除字段
	observabilityView := g.GenerateModelAs("observability_view", "ObservabilityView")

	g.ApplyBasic(observabilityView)
	g.Execute()
}

func generateForFoundation(db *gorm.DB) {
	path := "modules/foundation/infra/repo/mysql/gorm_gen"
	g := gen.NewGenerator(getGenerateConfig(path))
	g.UseDB(db)

	userModel := g.GenerateModelAs("user", "User")
	spaceModel := g.GenerateModelAs("space", "Space")
	spaceUserModel := g.GenerateModelAs("space_user", "SpaceUser")
	apikeyModel := g.GenerateModelAs("api_key", "APIKey")
	g.ApplyBasic(
		userModel,
		spaceModel,
		spaceUserModel,
		apikeyModel)
	g.Execute()
}<|MERGE_RESOLUTION|>--- conflicted
+++ resolved
@@ -53,15 +53,10 @@
 	g.UseDB(db)
 
 	var models []any
-<<<<<<< HEAD
-	for _, table := range []string{"prompt_basic", "prompt_user_draft", "prompt_debug_log", "prompt_debug_context",
-		"prompt_label", "prompt_commit_label_mapping"} {
-=======
 	for _, table := range []string{
 		"prompt_basic", "prompt_user_draft", "prompt_debug_log", "prompt_debug_context",
 		"prompt_label", "prompt_commit_label_mapping",
 	} {
->>>>>>> 7f278f38
 		models = append(models, g.GenerateModel(table,
 			// 添加软删除字段
 			gen.FieldType("deleted_at", "soft_delete.DeletedAt"),
