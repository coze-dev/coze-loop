// Copyright (c) 2025 coze-dev Authors
// SPDX-License-Identifier: Apache-2.0

// Code generated by hertz generator.

package apis

import (
	"github.com/cloudwego/hertz/pkg/app"

	"github.com/coze-dev/coze-loop/backend/api/handler/coze/loop/apis"
	"github.com/coze-dev/coze-loop/backend/api/router/coze/loop/apis/middleware"
	"github.com/coze-dev/coze-loop/backend/infra/middleware/session"
	"github.com/coze-dev/coze-loop/backend/loop_gen/coze/loop/foundation/louser"
)

func rootMw(handler *apis.APIHandler) []app.HandlerFunc {
	return []app.HandlerFunc{
		middleware.CtxCacheMW(),
		middleware.AccessLogMW(),
		middleware.LocaleMW(),
		middleware.PacketAdapterMW(handler.GetTranslater()),
	}
}

func _apiMw(handler *apis.APIHandler) []app.HandlerFunc {
	return []app.HandlerFunc{
		middleware.SessionMW(session.NewSessionService(), louser.NewLocalUserService(handler)),
	}
}

func _loopMw(handler *apis.APIHandler) []app.HandlerFunc {
	return []app.HandlerFunc{middleware.PatTokenVerifyMW(handler)}
}

func _authMw(handler *apis.APIHandler) []app.HandlerFunc {
	// your code...
	return nil
}

func _v1Mw(handler *apis.APIHandler) []app.HandlerFunc {
	// your code...
	return nil
}

func _personal_access_tokensMw(handler *apis.APIHandler) []app.HandlerFunc {
	// your code...
	return nil
}

func _deletepersonalaccesstokenMw(handler *apis.APIHandler) []app.HandlerFunc {
	// your code...
	return nil
}

func _getpersonalaccesstokenMw(handler *apis.APIHandler) []app.HandlerFunc {
	// your code...
	return nil
}

func _updatepersonalaccesstokenMw(handler *apis.APIHandler) []app.HandlerFunc {
	// your code...
	return nil
}

func _listpersonalaccesstokenMw(handler *apis.APIHandler) []app.HandlerFunc {
	// your code...
	return nil
}

func _dataMw(handler *apis.APIHandler) []app.HandlerFunc {
	// your code...
	return nil
}

func _v10Mw(handler *apis.APIHandler) []app.HandlerFunc {
	// your code...
	return nil
}

func _datasetsMw(handler *apis.APIHandler) []app.HandlerFunc {
	// your code...
	return nil
}

func _batchgetdatasetsMw(handler *apis.APIHandler) []app.HandlerFunc {
	// your code...
	return nil
}

func _dataset_idMw(handler *apis.APIHandler) []app.HandlerFunc {
	// your code...
	return nil
}

func _importdatasetMw(handler *apis.APIHandler) []app.HandlerFunc {
	// your code...
	return nil
}

func _listdatasetiojobsMw(handler *apis.APIHandler) []app.HandlerFunc {
	// your code...
	return nil
}

func _getdatasetschemaMw(handler *apis.APIHandler) []app.HandlerFunc {
	// your code...
	return nil
}

func _updatedatasetschemaMw(handler *apis.APIHandler) []app.HandlerFunc {
	// your code...
	return nil
}

func _versionsMw(handler *apis.APIHandler) []app.HandlerFunc {
	// your code...
	return nil
}

func _listdatasetversionsMw(handler *apis.APIHandler) []app.HandlerFunc {
	// your code...
	return nil
}

func _version_idMw(handler *apis.APIHandler) []app.HandlerFunc {
	// your code...
	return nil
}

func _itemsMw(handler *apis.APIHandler) []app.HandlerFunc {
	// your code...
	return nil
}

func _batchgetdatasetitemsbyversionMw(handler *apis.APIHandler) []app.HandlerFunc {
	// your code...
	return nil
}

func _listdatasetitemsbyversionMw(handler *apis.APIHandler) []app.HandlerFunc {
	// your code...
	return nil
}

func _items0Mw(handler *apis.APIHandler) []app.HandlerFunc {
	// your code...
	return nil
}

func _batchcreatedatasetitemsMw(handler *apis.APIHandler) []app.HandlerFunc {
	// your code...
	return nil
}

func _batchdeletedatasetitemsMw(handler *apis.APIHandler) []app.HandlerFunc {
	// your code...
	return nil
}

func _batchgetdatasetitemsMw(handler *apis.APIHandler) []app.HandlerFunc {
	// your code...
	return nil
}

func _cleardatasetitemMw(handler *apis.APIHandler) []app.HandlerFunc {
	// your code...
	return nil
}

func _deletedatasetitemMw(handler *apis.APIHandler) []app.HandlerFunc {
	// your code...
	return nil
}

func _getdatasetitemMw(handler *apis.APIHandler) []app.HandlerFunc {
	// your code...
	return nil
}

func _updatedatasetitemMw(handler *apis.APIHandler) []app.HandlerFunc {
	// your code...
	return nil
}

func _listdatasetitemsMw(handler *apis.APIHandler) []app.HandlerFunc {
	// your code...
	return nil
}

func _getdatasetMw(handler *apis.APIHandler) []app.HandlerFunc {
	// your code...
	return nil
}

func _updatedatasetMw(handler *apis.APIHandler) []app.HandlerFunc {
	// your code...
	return nil
}

func _listdatasetsMw(handler *apis.APIHandler) []app.HandlerFunc {
	// your code...
	return nil
}

func _dataset_io_jobsMw(handler *apis.APIHandler) []app.HandlerFunc {
	// your code...
	return nil
}

func _getdatasetiojobMw(handler *apis.APIHandler) []app.HandlerFunc {
	// your code...
	return nil
}

func _dataset_versionsMw(handler *apis.APIHandler) []app.HandlerFunc {
	// your code...
	return nil
}

func _batchgetdatasetversionsMw(handler *apis.APIHandler) []app.HandlerFunc {
	// your code...
	return nil
}

func _getdatasetversionMw(handler *apis.APIHandler) []app.HandlerFunc {
	// your code...
	return nil
}

func _evaluationMw(handler *apis.APIHandler) []app.HandlerFunc {
	// your code...
	return nil
}

func _v11Mw(handler *apis.APIHandler) []app.HandlerFunc {
	// your code...
	return nil
}

func _eval_targetsMw(handler *apis.APIHandler) []app.HandlerFunc {
	// your code...
	return nil
}

func _batchgetevaltargetsbysourceMw(handler *apis.APIHandler) []app.HandlerFunc {
	// your code...
	return nil
}

func _listsourceevaltargetsMw(handler *apis.APIHandler) []app.HandlerFunc {
	// your code...
	return nil
}

func _listsourceevaltargetversionsMw(handler *apis.APIHandler) []app.HandlerFunc {
	// your code...
	return nil
}

func _eval_target_idMw(handler *apis.APIHandler) []app.HandlerFunc {
	// your code...
	return nil
}

func _versions0Mw(handler *apis.APIHandler) []app.HandlerFunc {
	// your code...
	return nil
}

func _eval_target_version_idMw(handler *apis.APIHandler) []app.HandlerFunc {
	// your code...
	return nil
}

func _executeevaltargetMw(handler *apis.APIHandler) []app.HandlerFunc {
	// your code...
	return nil
}

func _evaluation_setsMw(handler *apis.APIHandler) []app.HandlerFunc {
	// your code...
	return nil
}

func _evaluation_set_idMw(handler *apis.APIHandler) []app.HandlerFunc {
	// your code...
	return nil
}

func _updateevaluationsetschemaMw(handler *apis.APIHandler) []app.HandlerFunc {
	// your code...
	return nil
}

func _versions1Mw(handler *apis.APIHandler) []app.HandlerFunc {
	// your code...
	return nil
}

func _listevaluationsetversionsMw(handler *apis.APIHandler) []app.HandlerFunc {
	// your code...
	return nil
}

func _getevaluationsetversionMw(handler *apis.APIHandler) []app.HandlerFunc {
	// your code...
	return nil
}

func _items1Mw(handler *apis.APIHandler) []app.HandlerFunc {
	// your code...
	return nil
}

func _batchcreateevaluationsetitemsMw(handler *apis.APIHandler) []app.HandlerFunc {
	// your code...
	return nil
}

func _batchdeleteevaluationsetitemsMw(handler *apis.APIHandler) []app.HandlerFunc {
	// your code...
	return nil
}

func _batchgetevaluationsetitemsMw(handler *apis.APIHandler) []app.HandlerFunc {
	// your code...
	return nil
}

func _clearevaluationsetdraftitemMw(handler *apis.APIHandler) []app.HandlerFunc {
	// your code...
	return nil
}

func _updateevaluationsetitemMw(handler *apis.APIHandler) []app.HandlerFunc {
	// your code...
	return nil
}

func _listevaluationsetitemsMw(handler *apis.APIHandler) []app.HandlerFunc {
	// your code...
	return nil
}

func _getevaluationsetMw(handler *apis.APIHandler) []app.HandlerFunc {
	// your code...
	return nil
}

func _updateevaluationsetMw(handler *apis.APIHandler) []app.HandlerFunc {
	// your code...
	return nil
}

func _listevaluationsetsMw(handler *apis.APIHandler) []app.HandlerFunc {
	// your code...
	return nil
}

func _evaluatorsMw(handler *apis.APIHandler) []app.HandlerFunc {
	// your code...
	return nil
}

func _checkevaluatornameMw(handler *apis.APIHandler) []app.HandlerFunc {
	// your code...
	return nil
}

func _debugevaluatorMw(handler *apis.APIHandler) []app.HandlerFunc {
	// your code...
	return nil
}

func _getdefaultpromptevaluatortoolsMw(handler *apis.APIHandler) []app.HandlerFunc {
	// your code...
	return nil
}

func _evaluator_idMw(handler *apis.APIHandler) []app.HandlerFunc {
	// your code...
	return nil
}

func _submitevaluatorversionMw(handler *apis.APIHandler) []app.HandlerFunc {
	// your code...
	return nil
}

func _versions2Mw(handler *apis.APIHandler) []app.HandlerFunc {
	// your code...
	return nil
}

func _listevaluatorversionsMw(handler *apis.APIHandler) []app.HandlerFunc {
	// your code...
	return nil
}

func _evaluator_id0Mw(handler *apis.APIHandler) []app.HandlerFunc {
	// your code...
	return nil
}

func _updateevaluatordraftMw(handler *apis.APIHandler) []app.HandlerFunc {
	// your code...
	return nil
}

func _gettemplateinfoMw(handler *apis.APIHandler) []app.HandlerFunc {
	// your code...
	return nil
}

func _listtemplatesMw(handler *apis.APIHandler) []app.HandlerFunc {
	// your code...
	return nil
}

func _eval_target_recordsMw(handler *apis.APIHandler) []app.HandlerFunc {
	// your code...
	return nil
}

func _batchgetevaltargetrecordsMw(handler *apis.APIHandler) []app.HandlerFunc {
	// your code...
	return nil
}

func _getevaltargetrecordMw(handler *apis.APIHandler) []app.HandlerFunc {
	// your code...
	return nil
}

func _eval_target_versionsMw(handler *apis.APIHandler) []app.HandlerFunc {
	// your code...
	return nil
}

func _batchgetevaltargetversionsMw(handler *apis.APIHandler) []app.HandlerFunc {
	// your code...
	return nil
}

func _getevaltargetversionMw(handler *apis.APIHandler) []app.HandlerFunc {
	// your code...
	return nil
}

func _evaluation_set_versionsMw(handler *apis.APIHandler) []app.HandlerFunc {
	// your code...
	return nil
}

func _batchgetevaluationsetversionsMw(handler *apis.APIHandler) []app.HandlerFunc {
	// your code...
	return nil
}

func _evaluator_recordsMw(handler *apis.APIHandler) []app.HandlerFunc {
	// your code...
	return nil
}

func _getevaluatorrecordMw(handler *apis.APIHandler) []app.HandlerFunc {
	// your code...
	return nil
}

func _updateevaluatorrecordMw(handler *apis.APIHandler) []app.HandlerFunc {
	// your code...
	return nil
}

func _batchgetevaluatorrecordsMw(handler *apis.APIHandler) []app.HandlerFunc {
	// your code...
	return nil
}

func _evaluators0Mw(handler *apis.APIHandler) []app.HandlerFunc {
	// your code...
	return nil
}

func _batchgetevaluatorsMw(handler *apis.APIHandler) []app.HandlerFunc {
	// your code...
	return nil
}

func _getevaluatorMw(handler *apis.APIHandler) []app.HandlerFunc {
	// your code...
	return nil
}

func _listevaluatorsMw(handler *apis.APIHandler) []app.HandlerFunc {
	// your code...
	return nil
}

func _evaluators_versionsMw(handler *apis.APIHandler) []app.HandlerFunc {
	// your code...
	return nil
}

func _batchgetevaluatorversionsMw(handler *apis.APIHandler) []app.HandlerFunc {
	// your code...
	return nil
}

func _evaluator_version_idMw(handler *apis.APIHandler) []app.HandlerFunc {
	// your code...
	return nil
}

func _runevaluatorMw(handler *apis.APIHandler) []app.HandlerFunc {
	// your code...
	return nil
}

func _experimentsMw(handler *apis.APIHandler) []app.HandlerFunc {
	// your code...
	return nil
}

func _batchdeleteexperimentsMw(handler *apis.APIHandler) []app.HandlerFunc {
	// your code...
	return nil
}

func _batchgetexperimentsMw(handler *apis.APIHandler) []app.HandlerFunc {
	// your code...
	return nil
}

func _checkexperimentnameMw(handler *apis.APIHandler) []app.HandlerFunc {
	// your code...
	return nil
}

func _expt_idMw(handler *apis.APIHandler) []app.HandlerFunc {
	// your code...
	return nil
}

func _cloneexperimentMw(handler *apis.APIHandler) []app.HandlerFunc {
	// your code...
	return nil
}

func _killexperimentMw(handler *apis.APIHandler) []app.HandlerFunc {
	// your code...
	return nil
}

func _retryexperimentMw(handler *apis.APIHandler) []app.HandlerFunc {
	// your code...
	return nil
}

func _updateexperimentMw(handler *apis.APIHandler) []app.HandlerFunc {
	// your code...
	return nil
}

func _listexperimentsMw(handler *apis.APIHandler) []app.HandlerFunc {
	// your code...
	return nil
}

func _listexperimentstatsMw(handler *apis.APIHandler) []app.HandlerFunc {
	// your code...
	return nil
}

func _submitexperimentMw(handler *apis.APIHandler) []app.HandlerFunc {
	// your code...
	return nil
}

func _aggr_resultsMw(handler *apis.APIHandler) []app.HandlerFunc {
	// your code...
	return nil
}

func _batchgetexperimentaggrresultMw(handler *apis.APIHandler) []app.HandlerFunc {
	// your code...
	return nil
}

func _experiment_idMw(handler *apis.APIHandler) []app.HandlerFunc {
	// your code...
	return nil
}

func _finishexperimentMw(handler *apis.APIHandler) []app.HandlerFunc {
	// your code...
	return nil
}

func _invokeexperimentMw(handler *apis.APIHandler) []app.HandlerFunc {
	// your code...
	return nil
}

func _resultsMw(handler *apis.APIHandler) []app.HandlerFunc {
	// your code...
	return nil
}

func _batchgetexperimentresultMw(handler *apis.APIHandler) []app.HandlerFunc {
	// your code...
	return nil
}

func _foundationMw(handler *apis.APIHandler) []app.HandlerFunc {
	// your code...
	return nil
}

func _v12Mw(handler *apis.APIHandler) []app.HandlerFunc {
	// your code...
	return nil
}

func _signuploadfileMw(handler *apis.APIHandler) []app.HandlerFunc {
	// your code...
	return nil
}

func _spacesMw(handler *apis.APIHandler) []app.HandlerFunc {
	// your code...
	return nil
}

func _listuserspacesMw(handler *apis.APIHandler) []app.HandlerFunc {
	// your code...
	return nil
}

func _getspaceMw(handler *apis.APIHandler) []app.HandlerFunc {
	// your code...
	return nil
}

func _usersMw(handler *apis.APIHandler) []app.HandlerFunc {
	// your code...
	return nil
}

func _loginbypasswordMw(handler *apis.APIHandler) []app.HandlerFunc {
	// your code...
	return nil
}

func _logoutMw(handler *apis.APIHandler) []app.HandlerFunc {
	// your code...
	return nil
}

func _registerMw(handler *apis.APIHandler) []app.HandlerFunc {
	// your code...
	return nil
}

func _resetpasswordMw(handler *apis.APIHandler) []app.HandlerFunc {
	// your code...
	return nil
}

func _getuserinfobytokenMw(handler *apis.APIHandler) []app.HandlerFunc {
	// your code...
	return nil
}

func _user_idMw(handler *apis.APIHandler) []app.HandlerFunc {
	// your code...
	return nil
}

func _modifyuserprofileMw(handler *apis.APIHandler) []app.HandlerFunc {
	// your code...
	return nil
}

func _llmMw(handler *apis.APIHandler) []app.HandlerFunc {
	// your code...
	return nil
}

func _v13Mw(handler *apis.APIHandler) []app.HandlerFunc {
	// your code...
	return nil
}

func _modelsMw(handler *apis.APIHandler) []app.HandlerFunc {
	// your code...
	return nil
}

func _listmodelsMw(handler *apis.APIHandler) []app.HandlerFunc {
	// your code...
	return nil
}

func _getmodelMw(handler *apis.APIHandler) []app.HandlerFunc {
	// your code...
	return nil
}

func _observabilityMw(handler *apis.APIHandler) []app.HandlerFunc {
	// your code...
	return nil
}

func _v14Mw(handler *apis.APIHandler) []app.HandlerFunc {
	// your code...
	return nil
}

func _viewsMw(handler *apis.APIHandler) []app.HandlerFunc {
	// your code...
	return nil
}

func _listviewsMw(handler *apis.APIHandler) []app.HandlerFunc {
	// your code...
	return nil
}

func _deleteviewMw(handler *apis.APIHandler) []app.HandlerFunc {
	// your code...
	return nil
}

func _updateviewMw(handler *apis.APIHandler) []app.HandlerFunc {
	// your code...
	return nil
}

func _spansMw(handler *apis.APIHandler) []app.HandlerFunc {
	// your code...
	return nil
}

func _listspansMw(handler *apis.APIHandler) []app.HandlerFunc {
	// your code...
	return nil
}

func _tracesMw(handler *apis.APIHandler) []app.HandlerFunc {
	// your code...
	return nil
}

func _batchgettracesadvanceinfoMw(handler *apis.APIHandler) []app.HandlerFunc {
	// your code...
	return nil
}

func _gettracesmetainfoMw(handler *apis.APIHandler) []app.HandlerFunc {
	// your code...
	return nil
}

func _gettraceMw(handler *apis.APIHandler) []app.HandlerFunc {
	// your code...
	return nil
}

func _promptMw(handler *apis.APIHandler) []app.HandlerFunc {
	// your code...
	return nil
}

func _v15Mw(handler *apis.APIHandler) []app.HandlerFunc {
	// your code...
	return nil
}

func _promptsMw(handler *apis.APIHandler) []app.HandlerFunc {
	// your code...
	return nil
}

func _listpromptMw(handler *apis.APIHandler) []app.HandlerFunc {
	// your code...
	return nil
}

func _prompt_idMw(handler *apis.APIHandler) []app.HandlerFunc {
	// your code...
	return nil
}

func _debugstreamingMw(handler *apis.APIHandler) []app.HandlerFunc {
	// your code...
	return nil
}

func _commitsMw(handler *apis.APIHandler) []app.HandlerFunc {
	// your code...
	return nil
}

func _listcommitMw(handler *apis.APIHandler) []app.HandlerFunc {
	// your code...
	return nil
}

func _debug_contextMw(handler *apis.APIHandler) []app.HandlerFunc {
	// your code...
	return nil
}

func _getdebugcontextMw(handler *apis.APIHandler) []app.HandlerFunc {
	// your code...
	return nil
}

func _savedebugcontextMw(handler *apis.APIHandler) []app.HandlerFunc {
	// your code...
	return nil
}

func _debug_historyMw(handler *apis.APIHandler) []app.HandlerFunc {
	// your code...
	return nil
}

func _listdebughistoryMw(handler *apis.APIHandler) []app.HandlerFunc {
	// your code...
	return nil
}

func _draftsMw(handler *apis.APIHandler) []app.HandlerFunc {
	// your code...
	return nil
}

func _commitdraftMw(handler *apis.APIHandler) []app.HandlerFunc {
	// your code...
	return nil
}

func _revertdraftfromcommitMw(handler *apis.APIHandler) []app.HandlerFunc {
	// your code...
	return nil
}

func _savedraftMw(handler *apis.APIHandler) []app.HandlerFunc {
	// your code...
	return nil
}

func _getpromptMw(handler *apis.APIHandler) []app.HandlerFunc {
	// your code...
	return nil
}

func _updatepromptMw(handler *apis.APIHandler) []app.HandlerFunc {
	// your code...
	return nil
}

func _prompt_id0Mw(handler *apis.APIHandler) []app.HandlerFunc {
	// your code...
	return nil
}

func _clonepromptMw(handler *apis.APIHandler) []app.HandlerFunc {
	// your code...
	return nil
}

func _v16Mw(handler *apis.APIHandler) []app.HandlerFunc {
	// your code...
	return nil
}

func _filesMw(handler *apis.APIHandler) []app.HandlerFunc {
	// your code...
	return nil
}

func _uploadloopfileMw(handler *apis.APIHandler) []app.HandlerFunc {
	// your code...
	return nil
}

func _prompts0Mw(handler *apis.APIHandler) []app.HandlerFunc {
	// your code...
	return nil
}

func _batchgetpromptbypromptkeyMw(handler *apis.APIHandler) []app.HandlerFunc {
	// your code...
	return nil
}

func _traces0Mw(handler *apis.APIHandler) []app.HandlerFunc {
	// your code...
	return nil
}

func _ingesttracesMw(handler *apis.APIHandler) []app.HandlerFunc {
	// your code...
	return nil
}

func _createpersonalaccesstokenMw(handler *apis.APIHandler) []app.HandlerFunc {
	// your code...
	return nil
}

func _createdatasetMw(handler *apis.APIHandler) []app.HandlerFunc {
	// your code...
	return nil
}

func _deletedatasetMw(handler *apis.APIHandler) []app.HandlerFunc {
	// your code...
	return nil
}

func _createdatasetversionMw(handler *apis.APIHandler) []app.HandlerFunc {
	// your code...
	return nil
}

func _createevaltargetMw(handler *apis.APIHandler) []app.HandlerFunc {
	// your code...
	return nil
}

func _createevaluationsetMw(handler *apis.APIHandler) []app.HandlerFunc {
	// your code...
	return nil
}

func _deleteevaluationsetMw(handler *apis.APIHandler) []app.HandlerFunc {
	// your code...
	return nil
}

func _createevaluationsetversionMw(handler *apis.APIHandler) []app.HandlerFunc {
	// your code...
	return nil
}

func _createevaluatorMw(handler *apis.APIHandler) []app.HandlerFunc {
	// your code...
	return nil
}

func _deleteevaluatorMw(handler *apis.APIHandler) []app.HandlerFunc {
	// your code...
	return nil
}

func _updateevaluatorMw(handler *apis.APIHandler) []app.HandlerFunc {
	// your code...
	return nil
}

func _getevaluatorversionMw(handler *apis.APIHandler) []app.HandlerFunc {
	// your code...
	return nil
}

func _deleteexperimentMw(handler *apis.APIHandler) []app.HandlerFunc {
	// your code...
	return nil
}

func _createviewMw(handler *apis.APIHandler) []app.HandlerFunc {
	// your code...
	return nil
}

func _createpromptMw(handler *apis.APIHandler) []app.HandlerFunc {
	// your code...
	return nil
}

func _deletepromptMw(handler *apis.APIHandler) []app.HandlerFunc {
	// your code...
	return nil
}

func _batchgetsourceevaltargetMw(handler *apis.APIHandler) []app.HandlerFunc {
	// your code...
	return nil
}

func _batchgetsourceevaltargetsMw(handler *apis.APIHandler) []app.HandlerFunc {
	// your code...
	return nil
}

func _annotationsMw(handler *apis.APIHandler) []app.HandlerFunc {
	// your code...
	return nil
}

func _createspanannotationMw(handler *apis.APIHandler) []app.HandlerFunc {
	// your code...
	return nil
}

func _deletespanannotationMw(handler *apis.APIHandler) []app.HandlerFunc {
	// your code...
	return nil
}

func _updatespanannotationMw(handler *apis.APIHandler) []app.HandlerFunc {
	// your code...
	return nil
}

func _listspanannotationsMw(handler *apis.APIHandler) []app.HandlerFunc {
	// your code...
	return nil
}

func _createmanualannotationMw(handler *apis.APIHandler) []app.HandlerFunc {
	// your code...
	return nil
}

func _deletemanualannotationMw(handler *apis.APIHandler) []app.HandlerFunc {
	// your code...
	return nil
}

func _updatemanualannotationMw(handler *apis.APIHandler) []app.HandlerFunc {
	// your code...
	return nil
}

func _listannotationsMw(handler *apis.APIHandler) []app.HandlerFunc {
	// your code...
	return nil
}

func _createannotationMw(handler *apis.APIHandler) []app.HandlerFunc {
	// your code...
	return nil
}

func _deleteannotationMw(handler *apis.APIHandler) []app.HandlerFunc {
	// your code...
	return nil
}

func _tagMw(handler *apis.APIHandler) []app.HandlerFunc {
	// your code...
	return nil
}

func _tagpingMw(handler *apis.APIHandler) []app.HandlerFunc {
	// your code...
	return nil
}

func _gettagspecMw(handler *apis.APIHandler) []app.HandlerFunc {
	// your code...
	return nil
}

func _tagsMw(handler *apis.APIHandler) []app.HandlerFunc {
	// your code...
	return nil
}

func _createtagMw(handler *apis.APIHandler) []app.HandlerFunc {
	// your code...
	return nil
}

func _batchgettagsMw(handler *apis.APIHandler) []app.HandlerFunc {
	// your code...
	return nil
}

func _batchupdatetagstatusMw(handler *apis.APIHandler) []app.HandlerFunc {
	// your code...
	return nil
}

func _searchtagsMw(handler *apis.APIHandler) []app.HandlerFunc {
	// your code...
	return nil
}

func _tag_key_idMw(handler *apis.APIHandler) []app.HandlerFunc {
	// your code...
	return nil
}

func _updatetagMw(handler *apis.APIHandler) []app.HandlerFunc {
	// your code...
	return nil
}

func _gettagdetailMw(handler *apis.APIHandler) []app.HandlerFunc {
	// your code...
	return nil
}

func _spans0Mw(handler *apis.APIHandler) []app.HandlerFunc {
	return nil
}

func _archiveoptiontagMw(handler *apis.APIHandler) []app.HandlerFunc {
	// your code...
	return nil
}

func _searchspansMw(handler *apis.APIHandler) []app.HandlerFunc {
	// your code...
	return nil
}

func _searchtraceMw(handler *apis.APIHandler) []app.HandlerFunc {
	// your code...
	return nil
}

func _listspansoapiMw(handler *apis.APIHandler) []app.HandlerFunc {
	// your code...
	return nil
}

func _searchtraceoapiMw(handler *apis.APIHandler) []app.HandlerFunc {
	// your code...
	return nil
}

func _opentelemetryMw(handler *apis.APIHandler) []app.HandlerFunc {
	// your code...
	return nil
}

func _v17Mw(handler *apis.APIHandler) []app.HandlerFunc {
	// your code...
	return nil
}

func _otelingesttracesMw(handler *apis.APIHandler) []app.HandlerFunc {
	return nil
}

func _upsertexptturnresultfilterMw(handler *apis.APIHandler) []app.HandlerFunc {
	// your code...
	return nil
}

func _associateannotationtagMw(handler *apis.APIHandler) []app.HandlerFunc {
	// your code...
	return nil
}

func _deleteannotationtagMw(handler *apis.APIHandler) []app.HandlerFunc {
	// your code...
	return nil
}

func _annotate_recordMw(handler *apis.APIHandler) []app.HandlerFunc {
	// your code...
	return nil
}

func _createannotaterecordMw(handler *apis.APIHandler) []app.HandlerFunc {
	// your code...
	return nil
}

func _updateannotaterecordMw(handler *apis.APIHandler) []app.HandlerFunc {
	// your code...
	return nil
}

func _export_recordsMw(handler *apis.APIHandler) []app.HandlerFunc {
	// your code...
	return nil
}

func _getexptresultexportrecordMw(handler *apis.APIHandler) []app.HandlerFunc {
	// your code...
	return nil
}

func _listexptresultexportrecordMw(handler *apis.APIHandler) []app.HandlerFunc {
	// your code...
	return nil
}

func _exportexptresultMw(handler *apis.APIHandler) []app.HandlerFunc {
	// your code...
	return nil
}

func _results0Mw(handler *apis.APIHandler) []app.HandlerFunc {
	// your code...
	return nil
}

func _exporttracestodatasetMw(handler *apis.APIHandler) []app.HandlerFunc {
	// your code...
	return nil
}

func _previewexporttracestodatasetMw(handler *apis.APIHandler) []app.HandlerFunc {
	// your code...
	return nil
}

func _dataset_itemsMw(handler *apis.APIHandler) []app.HandlerFunc {
	// your code...
	return nil
}

func _validatedatasetitemsMw(handler *apis.APIHandler) []app.HandlerFunc {
	// your code...
	return nil
}

<<<<<<< HEAD
=======
func _labelsMw(handler *apis.APIHandler) []app.HandlerFunc {
	// your code...
	return nil
}

func _createlabelMw(handler *apis.APIHandler) []app.HandlerFunc {
	// your code...
	return nil
}

func _listlabelMw(handler *apis.APIHandler) []app.HandlerFunc {
	// your code...
	return nil
}

func _commit_versionMw(handler *apis.APIHandler) []app.HandlerFunc {
	// your code...
	return nil
}

func _updatecommitlabelsMw(handler *apis.APIHandler) []app.HandlerFunc {
	// your code...
	return nil
}

func _batchgetlabelMw(handler *apis.APIHandler) []app.HandlerFunc {
	// your code...
	return nil
}

>>>>>>> da1027a1
func _listtracesoapiMw(handler *apis.APIHandler) []app.HandlerFunc {
	// your code...
	return nil
}<|MERGE_RESOLUTION|>--- conflicted
+++ resolved
@@ -1226,8 +1226,6 @@
 	return nil
 }
 
-<<<<<<< HEAD
-=======
 func _labelsMw(handler *apis.APIHandler) []app.HandlerFunc {
 	// your code...
 	return nil
@@ -1258,7 +1256,6 @@
 	return nil
 }
 
->>>>>>> da1027a1
 func _listtracesoapiMw(handler *apis.APIHandler) []app.HandlerFunc {
 	// your code...
 	return nil
