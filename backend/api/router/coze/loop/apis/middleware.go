// Copyright (c) 2025 coze-dev Authors
// SPDX-License-Identifier: Apache-2.0

// Code generated by hertz generator.

package apis

import (
	"github.com/cloudwego/hertz/pkg/app"

	"github.com/coze-dev/coze-loop/backend/api/handler/coze/loop/apis"
	"github.com/coze-dev/coze-loop/backend/api/router/coze/loop/apis/middleware"
	"github.com/coze-dev/coze-loop/backend/infra/middleware/session"
	"github.com/coze-dev/coze-loop/backend/loop_gen/coze/loop/foundation/louser"
)

func rootMw(handler *apis.APIHandler) []app.HandlerFunc {
	return []app.HandlerFunc{
		middleware.CtxCacheMW(),
		middleware.AccessLogMW(),
		middleware.LocaleMW(),
		middleware.PacketAdapterMW(handler.GetTranslater()),
	}
}

func _apiMw(handler *apis.APIHandler) []app.HandlerFunc {
	return []app.HandlerFunc{
		middleware.SessionMW(session.NewSessionService(), louser.NewLocalUserService(handler)),
	}
}

func _loopMw(handler *apis.APIHandler) []app.HandlerFunc {
	return []app.HandlerFunc{middleware.PatTokenVerifyMW(handler)}
}

func _authMw(handler *apis.APIHandler) []app.HandlerFunc {
	// your code...
	return nil
}

func _v1Mw(handler *apis.APIHandler) []app.HandlerFunc {
	// your code...
	return nil
}

func _personal_access_tokensMw(handler *apis.APIHandler) []app.HandlerFunc {
	// your code...
	return nil
}

func _deletepersonalaccesstokenMw(handler *apis.APIHandler) []app.HandlerFunc {
	// your code...
	return nil
}

func _getpersonalaccesstokenMw(handler *apis.APIHandler) []app.HandlerFunc {
	// your code...
	return nil
}

func _updatepersonalaccesstokenMw(handler *apis.APIHandler) []app.HandlerFunc {
	// your code...
	return nil
}

func _listpersonalaccesstokenMw(handler *apis.APIHandler) []app.HandlerFunc {
	// your code...
	return nil
}

func _dataMw(handler *apis.APIHandler) []app.HandlerFunc {
	// your code...
	return nil
}

func _v10Mw(handler *apis.APIHandler) []app.HandlerFunc {
	// your code...
	return nil
}

func _datasetsMw(handler *apis.APIHandler) []app.HandlerFunc {
	// your code...
	return nil
}

func _batchgetdatasetsMw(handler *apis.APIHandler) []app.HandlerFunc {
	// your code...
	return nil
}

func _dataset_idMw(handler *apis.APIHandler) []app.HandlerFunc {
	// your code...
	return nil
}

func _importdatasetMw(handler *apis.APIHandler) []app.HandlerFunc {
	// your code...
	return nil
}

func _listdatasetiojobsMw(handler *apis.APIHandler) []app.HandlerFunc {
	// your code...
	return nil
}

func _getdatasetschemaMw(handler *apis.APIHandler) []app.HandlerFunc {
	// your code...
	return nil
}

func _updatedatasetschemaMw(handler *apis.APIHandler) []app.HandlerFunc {
	// your code...
	return nil
}

func _versionsMw(handler *apis.APIHandler) []app.HandlerFunc {
	// your code...
	return nil
}

func _listdatasetversionsMw(handler *apis.APIHandler) []app.HandlerFunc {
	// your code...
	return nil
}

func _version_idMw(handler *apis.APIHandler) []app.HandlerFunc {
	// your code...
	return nil
}

func _itemsMw(handler *apis.APIHandler) []app.HandlerFunc {
	// your code...
	return nil
}

func _batchgetdatasetitemsbyversionMw(handler *apis.APIHandler) []app.HandlerFunc {
	// your code...
	return nil
}

func _listdatasetitemsbyversionMw(handler *apis.APIHandler) []app.HandlerFunc {
	// your code...
	return nil
}

func _items0Mw(handler *apis.APIHandler) []app.HandlerFunc {
	// your code...
	return nil
}

func _batchcreatedatasetitemsMw(handler *apis.APIHandler) []app.HandlerFunc {
	// your code...
	return nil
}

func _batchdeletedatasetitemsMw(handler *apis.APIHandler) []app.HandlerFunc {
	// your code...
	return nil
}

func _batchgetdatasetitemsMw(handler *apis.APIHandler) []app.HandlerFunc {
	// your code...
	return nil
}

func _cleardatasetitemMw(handler *apis.APIHandler) []app.HandlerFunc {
	// your code...
	return nil
}

func _deletedatasetitemMw(handler *apis.APIHandler) []app.HandlerFunc {
	// your code...
	return nil
}

func _getdatasetitemMw(handler *apis.APIHandler) []app.HandlerFunc {
	// your code...
	return nil
}

func _updatedatasetitemMw(handler *apis.APIHandler) []app.HandlerFunc {
	// your code...
	return nil
}

func _listdatasetitemsMw(handler *apis.APIHandler) []app.HandlerFunc {
	// your code...
	return nil
}

func _getdatasetMw(handler *apis.APIHandler) []app.HandlerFunc {
	// your code...
	return nil
}

func _updatedatasetMw(handler *apis.APIHandler) []app.HandlerFunc {
	// your code...
	return nil
}

func _listdatasetsMw(handler *apis.APIHandler) []app.HandlerFunc {
	// your code...
	return nil
}

func _dataset_io_jobsMw(handler *apis.APIHandler) []app.HandlerFunc {
	// your code...
	return nil
}

func _getdatasetiojobMw(handler *apis.APIHandler) []app.HandlerFunc {
	// your code...
	return nil
}

func _dataset_versionsMw(handler *apis.APIHandler) []app.HandlerFunc {
	// your code...
	return nil
}

func _batchgetdatasetversionsMw(handler *apis.APIHandler) []app.HandlerFunc {
	// your code...
	return nil
}

func _getdatasetversionMw(handler *apis.APIHandler) []app.HandlerFunc {
	// your code...
	return nil
}

func _evaluationMw(handler *apis.APIHandler) []app.HandlerFunc {
	// your code...
	return nil
}

func _v11Mw(handler *apis.APIHandler) []app.HandlerFunc {
	// your code...
	return nil
}

func _eval_targetsMw(handler *apis.APIHandler) []app.HandlerFunc {
	// your code...
	return nil
}

func _batchgetevaltargetsbysourceMw(handler *apis.APIHandler) []app.HandlerFunc {
	// your code...
	return nil
}

func _listsourceevaltargetsMw(handler *apis.APIHandler) []app.HandlerFunc {
	// your code...
	return nil
}

func _listsourceevaltargetversionsMw(handler *apis.APIHandler) []app.HandlerFunc {
	// your code...
	return nil
}

func _eval_target_idMw(handler *apis.APIHandler) []app.HandlerFunc {
	// your code...
	return nil
}

func _versions0Mw(handler *apis.APIHandler) []app.HandlerFunc {
	// your code...
	return nil
}

func _eval_target_version_idMw(handler *apis.APIHandler) []app.HandlerFunc {
	// your code...
	return nil
}

func _executeevaltargetMw(handler *apis.APIHandler) []app.HandlerFunc {
	// your code...
	return nil
}

func _evaluation_setsMw(handler *apis.APIHandler) []app.HandlerFunc {
	// your code...
	return nil
}

func _evaluation_set_idMw(handler *apis.APIHandler) []app.HandlerFunc {
	// your code...
	return nil
}

func _updateevaluationsetschemaMw(handler *apis.APIHandler) []app.HandlerFunc {
	// your code...
	return nil
}

func _versions1Mw(handler *apis.APIHandler) []app.HandlerFunc {
	// your code...
	return nil
}

func _listevaluationsetversionsMw(handler *apis.APIHandler) []app.HandlerFunc {
	// your code...
	return nil
}

func _getevaluationsetversionMw(handler *apis.APIHandler) []app.HandlerFunc {
	// your code...
	return nil
}

func _items1Mw(handler *apis.APIHandler) []app.HandlerFunc {
	// your code...
	return nil
}

func _batchcreateevaluationsetitemsMw(handler *apis.APIHandler) []app.HandlerFunc {
	// your code...
	return nil
}

func _batchdeleteevaluationsetitemsMw(handler *apis.APIHandler) []app.HandlerFunc {
	// your code...
	return nil
}

func _batchgetevaluationsetitemsMw(handler *apis.APIHandler) []app.HandlerFunc {
	// your code...
	return nil
}

func _clearevaluationsetdraftitemMw(handler *apis.APIHandler) []app.HandlerFunc {
	// your code...
	return nil
}

func _updateevaluationsetitemMw(handler *apis.APIHandler) []app.HandlerFunc {
	// your code...
	return nil
}

func _listevaluationsetitemsMw(handler *apis.APIHandler) []app.HandlerFunc {
	// your code...
	return nil
}

func _getevaluationsetMw(handler *apis.APIHandler) []app.HandlerFunc {
	// your code...
	return nil
}

func _updateevaluationsetMw(handler *apis.APIHandler) []app.HandlerFunc {
	// your code...
	return nil
}

func _listevaluationsetsMw(handler *apis.APIHandler) []app.HandlerFunc {
	// your code...
	return nil
}

func _evaluatorsMw(handler *apis.APIHandler) []app.HandlerFunc {
	// your code...
	return nil
}

func _checkevaluatornameMw(handler *apis.APIHandler) []app.HandlerFunc {
	// your code...
	return nil
}

func _debugevaluatorMw(handler *apis.APIHandler) []app.HandlerFunc {
	// your code...
	return nil
}

func _getdefaultpromptevaluatortoolsMw(handler *apis.APIHandler) []app.HandlerFunc {
	// your code...
	return nil
}

func _evaluator_idMw(handler *apis.APIHandler) []app.HandlerFunc {
	// your code...
	return nil
}

func _submitevaluatorversionMw(handler *apis.APIHandler) []app.HandlerFunc {
	// your code...
	return nil
}

func _versions2Mw(handler *apis.APIHandler) []app.HandlerFunc {
	// your code...
	return nil
}

func _listevaluatorversionsMw(handler *apis.APIHandler) []app.HandlerFunc {
	// your code...
	return nil
}

func _evaluator_id0Mw(handler *apis.APIHandler) []app.HandlerFunc {
	// your code...
	return nil
}

func _updateevaluatordraftMw(handler *apis.APIHandler) []app.HandlerFunc {
	// your code...
	return nil
}

func _gettemplateinfoMw(handler *apis.APIHandler) []app.HandlerFunc {
	// your code...
	return nil
}

func _listtemplatesMw(handler *apis.APIHandler) []app.HandlerFunc {
	// your code...
	return nil
}

func _eval_target_recordsMw(handler *apis.APIHandler) []app.HandlerFunc {
	// your code...
	return nil
}

func _batchgetevaltargetrecordsMw(handler *apis.APIHandler) []app.HandlerFunc {
	// your code...
	return nil
}

func _getevaltargetrecordMw(handler *apis.APIHandler) []app.HandlerFunc {
	// your code...
	return nil
}

func _eval_target_versionsMw(handler *apis.APIHandler) []app.HandlerFunc {
	// your code...
	return nil
}

func _batchgetevaltargetversionsMw(handler *apis.APIHandler) []app.HandlerFunc {
	// your code...
	return nil
}

func _getevaltargetversionMw(handler *apis.APIHandler) []app.HandlerFunc {
	// your code...
	return nil
}

func _evaluation_set_versionsMw(handler *apis.APIHandler) []app.HandlerFunc {
	// your code...
	return nil
}

func _batchgetevaluationsetversionsMw(handler *apis.APIHandler) []app.HandlerFunc {
	// your code...
	return nil
}

func _evaluator_recordsMw(handler *apis.APIHandler) []app.HandlerFunc {
	// your code...
	return nil
}

func _getevaluatorrecordMw(handler *apis.APIHandler) []app.HandlerFunc {
	// your code...
	return nil
}

func _updateevaluatorrecordMw(handler *apis.APIHandler) []app.HandlerFunc {
	// your code...
	return nil
}

func _batchgetevaluatorrecordsMw(handler *apis.APIHandler) []app.HandlerFunc {
	// your code...
	return nil
}

func _evaluators0Mw(handler *apis.APIHandler) []app.HandlerFunc {
	// your code...
	return nil
}

func _batchgetevaluatorsMw(handler *apis.APIHandler) []app.HandlerFunc {
	// your code...
	return nil
}

func _getevaluatorMw(handler *apis.APIHandler) []app.HandlerFunc {
	// your code...
	return nil
}

func _listevaluatorsMw(handler *apis.APIHandler) []app.HandlerFunc {
	// your code...
	return nil
}

func _evaluators_versionsMw(handler *apis.APIHandler) []app.HandlerFunc {
	// your code...
	return nil
}

func _batchgetevaluatorversionsMw(handler *apis.APIHandler) []app.HandlerFunc {
	// your code...
	return nil
}

func _evaluator_version_idMw(handler *apis.APIHandler) []app.HandlerFunc {
	// your code...
	return nil
}

func _runevaluatorMw(handler *apis.APIHandler) []app.HandlerFunc {
	// your code...
	return nil
}

func _experimentsMw(handler *apis.APIHandler) []app.HandlerFunc {
	// your code...
	return nil
}

func _batchdeleteexperimentsMw(handler *apis.APIHandler) []app.HandlerFunc {
	// your code...
	return nil
}

func _batchgetexperimentsMw(handler *apis.APIHandler) []app.HandlerFunc {
	// your code...
	return nil
}

func _checkexperimentnameMw(handler *apis.APIHandler) []app.HandlerFunc {
	// your code...
	return nil
}

func _expt_idMw(handler *apis.APIHandler) []app.HandlerFunc {
	// your code...
	return nil
}

func _cloneexperimentMw(handler *apis.APIHandler) []app.HandlerFunc {
	// your code...
	return nil
}

func _killexperimentMw(handler *apis.APIHandler) []app.HandlerFunc {
	// your code...
	return nil
}

func _retryexperimentMw(handler *apis.APIHandler) []app.HandlerFunc {
	// your code...
	return nil
}

func _updateexperimentMw(handler *apis.APIHandler) []app.HandlerFunc {
	// your code...
	return nil
}

func _listexperimentsMw(handler *apis.APIHandler) []app.HandlerFunc {
	// your code...
	return nil
}

func _listexperimentstatsMw(handler *apis.APIHandler) []app.HandlerFunc {
	// your code...
	return nil
}

func _submitexperimentMw(handler *apis.APIHandler) []app.HandlerFunc {
	// your code...
	return nil
}

func _aggr_resultsMw(handler *apis.APIHandler) []app.HandlerFunc {
	// your code...
	return nil
}

func _batchgetexperimentaggrresultMw(handler *apis.APIHandler) []app.HandlerFunc {
	// your code...
	return nil
}

func _experiment_idMw(handler *apis.APIHandler) []app.HandlerFunc {
	// your code...
	return nil
}

func _finishexperimentMw(handler *apis.APIHandler) []app.HandlerFunc {
	// your code...
	return nil
}

func _invokeexperimentMw(handler *apis.APIHandler) []app.HandlerFunc {
	// your code...
	return nil
}

func _resultsMw(handler *apis.APIHandler) []app.HandlerFunc {
	// your code...
	return nil
}

func _batchgetexperimentresultMw(handler *apis.APIHandler) []app.HandlerFunc {
	// your code...
	return nil
}

func _foundationMw(handler *apis.APIHandler) []app.HandlerFunc {
	// your code...
	return nil
}

func _v12Mw(handler *apis.APIHandler) []app.HandlerFunc {
	// your code...
	return nil
}

func _signuploadfileMw(handler *apis.APIHandler) []app.HandlerFunc {
	// your code...
	return nil
}

func _spacesMw(handler *apis.APIHandler) []app.HandlerFunc {
	// your code...
	return nil
}

func _listuserspacesMw(handler *apis.APIHandler) []app.HandlerFunc {
	// your code...
	return nil
}

func _getspaceMw(handler *apis.APIHandler) []app.HandlerFunc {
	// your code...
	return nil
}

func _usersMw(handler *apis.APIHandler) []app.HandlerFunc {
	// your code...
	return nil
}

func _loginbypasswordMw(handler *apis.APIHandler) []app.HandlerFunc {
	// your code...
	return nil
}

func _logoutMw(handler *apis.APIHandler) []app.HandlerFunc {
	// your code...
	return nil
}

func _registerMw(handler *apis.APIHandler) []app.HandlerFunc {
	// your code...
	return nil
}

func _resetpasswordMw(handler *apis.APIHandler) []app.HandlerFunc {
	// your code...
	return nil
}

func _getuserinfobytokenMw(handler *apis.APIHandler) []app.HandlerFunc {
	// your code...
	return nil
}

func _user_idMw(handler *apis.APIHandler) []app.HandlerFunc {
	// your code...
	return nil
}

func _modifyuserprofileMw(handler *apis.APIHandler) []app.HandlerFunc {
	// your code...
	return nil
}

func _llmMw(handler *apis.APIHandler) []app.HandlerFunc {
	// your code...
	return nil
}

func _v13Mw(handler *apis.APIHandler) []app.HandlerFunc {
	// your code...
	return nil
}

func _modelsMw(handler *apis.APIHandler) []app.HandlerFunc {
	// your code...
	return nil
}

func _listmodelsMw(handler *apis.APIHandler) []app.HandlerFunc {
	// your code...
	return nil
}

func _getmodelMw(handler *apis.APIHandler) []app.HandlerFunc {
	// your code...
	return nil
}

func _observabilityMw(handler *apis.APIHandler) []app.HandlerFunc {
	// your code...
	return nil
}

func _v14Mw(handler *apis.APIHandler) []app.HandlerFunc {
	// your code...
	return nil
}

func _viewsMw(handler *apis.APIHandler) []app.HandlerFunc {
	// your code...
	return nil
}

func _listviewsMw(handler *apis.APIHandler) []app.HandlerFunc {
	// your code...
	return nil
}

func _deleteviewMw(handler *apis.APIHandler) []app.HandlerFunc {
	// your code...
	return nil
}

func _updateviewMw(handler *apis.APIHandler) []app.HandlerFunc {
	// your code...
	return nil
}

func _spansMw(handler *apis.APIHandler) []app.HandlerFunc {
	// your code...
	return nil
}

func _listspansMw(handler *apis.APIHandler) []app.HandlerFunc {
	// your code...
	return nil
}

func _tracesMw(handler *apis.APIHandler) []app.HandlerFunc {
	// your code...
	return nil
}

func _batchgettracesadvanceinfoMw(handler *apis.APIHandler) []app.HandlerFunc {
	// your code...
	return nil
}

func _gettracesmetainfoMw(handler *apis.APIHandler) []app.HandlerFunc {
	// your code...
	return nil
}

func _gettraceMw(handler *apis.APIHandler) []app.HandlerFunc {
	// your code...
	return nil
}

func _promptMw(handler *apis.APIHandler) []app.HandlerFunc {
	// your code...
	return nil
}

func _v15Mw(handler *apis.APIHandler) []app.HandlerFunc {
	// your code...
	return nil
}

func _promptsMw(handler *apis.APIHandler) []app.HandlerFunc {
	// your code...
	return nil
}

func _listpromptMw(handler *apis.APIHandler) []app.HandlerFunc {
	// your code...
	return nil
}

func _prompt_idMw(handler *apis.APIHandler) []app.HandlerFunc {
	// your code...
	return nil
}

func _debugstreamingMw(handler *apis.APIHandler) []app.HandlerFunc {
	// your code...
	return nil
}

func _commitsMw(handler *apis.APIHandler) []app.HandlerFunc {
	// your code...
	return nil
}

func _listcommitMw(handler *apis.APIHandler) []app.HandlerFunc {
	// your code...
	return nil
}

func _debug_contextMw(handler *apis.APIHandler) []app.HandlerFunc {
	// your code...
	return nil
}

func _getdebugcontextMw(handler *apis.APIHandler) []app.HandlerFunc {
	// your code...
	return nil
}

func _savedebugcontextMw(handler *apis.APIHandler) []app.HandlerFunc {
	// your code...
	return nil
}

func _debug_historyMw(handler *apis.APIHandler) []app.HandlerFunc {
	// your code...
	return nil
}

func _listdebughistoryMw(handler *apis.APIHandler) []app.HandlerFunc {
	// your code...
	return nil
}

func _draftsMw(handler *apis.APIHandler) []app.HandlerFunc {
	// your code...
	return nil
}

func _commitdraftMw(handler *apis.APIHandler) []app.HandlerFunc {
	// your code...
	return nil
}

func _revertdraftfromcommitMw(handler *apis.APIHandler) []app.HandlerFunc {
	// your code...
	return nil
}

func _savedraftMw(handler *apis.APIHandler) []app.HandlerFunc {
	// your code...
	return nil
}

func _getpromptMw(handler *apis.APIHandler) []app.HandlerFunc {
	// your code...
	return nil
}

func _updatepromptMw(handler *apis.APIHandler) []app.HandlerFunc {
	// your code...
	return nil
}

func _prompt_id0Mw(handler *apis.APIHandler) []app.HandlerFunc {
	// your code...
	return nil
}

func _clonepromptMw(handler *apis.APIHandler) []app.HandlerFunc {
	// your code...
	return nil
}

func _v16Mw(handler *apis.APIHandler) []app.HandlerFunc {
	// your code...
	return nil
}

func _filesMw(handler *apis.APIHandler) []app.HandlerFunc {
	// your code...
	return nil
}

func _uploadloopfileMw(handler *apis.APIHandler) []app.HandlerFunc {
	// your code...
	return nil
}

func _prompts0Mw(handler *apis.APIHandler) []app.HandlerFunc {
	// your code...
	return nil
}

func _batchgetpromptbypromptkeyMw(handler *apis.APIHandler) []app.HandlerFunc {
	// your code...
	return nil
}

func _traces0Mw(handler *apis.APIHandler) []app.HandlerFunc {
	// your code...
	return nil
}

func _ingesttracesMw(handler *apis.APIHandler) []app.HandlerFunc {
	// your code...
	return nil
}

func _createpersonalaccesstokenMw(handler *apis.APIHandler) []app.HandlerFunc {
	// your code...
	return nil
}

func _createdatasetMw(handler *apis.APIHandler) []app.HandlerFunc {
	// your code...
	return nil
}

func _deletedatasetMw(handler *apis.APIHandler) []app.HandlerFunc {
	// your code...
	return nil
}

func _createdatasetversionMw(handler *apis.APIHandler) []app.HandlerFunc {
	// your code...
	return nil
}

func _createevaltargetMw(handler *apis.APIHandler) []app.HandlerFunc {
	// your code...
	return nil
}

func _createevaluationsetMw(handler *apis.APIHandler) []app.HandlerFunc {
	// your code...
	return nil
}

func _deleteevaluationsetMw(handler *apis.APIHandler) []app.HandlerFunc {
	// your code...
	return nil
}

func _createevaluationsetversionMw(handler *apis.APIHandler) []app.HandlerFunc {
	// your code...
	return nil
}

func _createevaluatorMw(handler *apis.APIHandler) []app.HandlerFunc {
	// your code...
	return nil
}

func _deleteevaluatorMw(handler *apis.APIHandler) []app.HandlerFunc {
	// your code...
	return nil
}

func _updateevaluatorMw(handler *apis.APIHandler) []app.HandlerFunc {
	// your code...
	return nil
}

func _getevaluatorversionMw(handler *apis.APIHandler) []app.HandlerFunc {
	// your code...
	return nil
}

func _deleteexperimentMw(handler *apis.APIHandler) []app.HandlerFunc {
	// your code...
	return nil
}

func _createviewMw(handler *apis.APIHandler) []app.HandlerFunc {
	// your code...
	return nil
}

func _createpromptMw(handler *apis.APIHandler) []app.HandlerFunc {
	// your code...
	return nil
}

func _deletepromptMw(handler *apis.APIHandler) []app.HandlerFunc {
	// your code...
	return nil
}

func _batchgetsourceevaltargetMw(handler *apis.APIHandler) []app.HandlerFunc {
	// your code...
	return nil
}

func _batchgetsourceevaltargetsMw(handler *apis.APIHandler) []app.HandlerFunc {
	// your code...
	return nil
}

func _annotationsMw(handler *apis.APIHandler) []app.HandlerFunc {
	// your code...
	return nil
}

func _createspanannotationMw(handler *apis.APIHandler) []app.HandlerFunc {
	// your code...
	return nil
}

func _deletespanannotationMw(handler *apis.APIHandler) []app.HandlerFunc {
	// your code...
	return nil
}

func _updatespanannotationMw(handler *apis.APIHandler) []app.HandlerFunc {
	// your code...
	return nil
}

func _listspanannotationsMw(handler *apis.APIHandler) []app.HandlerFunc {
	// your code...
	return nil
}

func _createmanualannotationMw(handler *apis.APIHandler) []app.HandlerFunc {
	// your code...
	return nil
}

func _deletemanualannotationMw(handler *apis.APIHandler) []app.HandlerFunc {
	// your code...
	return nil
}

func _updatemanualannotationMw(handler *apis.APIHandler) []app.HandlerFunc {
	// your code...
	return nil
}

func _listannotationsMw(handler *apis.APIHandler) []app.HandlerFunc {
	// your code...
	return nil
}

func _createannotationMw(handler *apis.APIHandler) []app.HandlerFunc {
	// your code...
	return nil
}

func _deleteannotationMw(handler *apis.APIHandler) []app.HandlerFunc {
	// your code...
	return nil
}

func _tagMw(handler *apis.APIHandler) []app.HandlerFunc {
	// your code...
	return nil
}

func _tagpingMw(handler *apis.APIHandler) []app.HandlerFunc {
	// your code...
	return nil
}

func _gettagspecMw(handler *apis.APIHandler) []app.HandlerFunc {
	// your code...
	return nil
}

func _tagsMw(handler *apis.APIHandler) []app.HandlerFunc {
	// your code...
	return nil
}

func _createtagMw(handler *apis.APIHandler) []app.HandlerFunc {
	// your code...
	return nil
}

func _batchgettagsMw(handler *apis.APIHandler) []app.HandlerFunc {
	// your code...
	return nil
}

func _batchupdatetagstatusMw(handler *apis.APIHandler) []app.HandlerFunc {
	// your code...
	return nil
}

func _searchtagsMw(handler *apis.APIHandler) []app.HandlerFunc {
	// your code...
	return nil
}

func _tag_key_idMw(handler *apis.APIHandler) []app.HandlerFunc {
	// your code...
	return nil
}

func _updatetagMw(handler *apis.APIHandler) []app.HandlerFunc {
	// your code...
	return nil
}

func _gettagdetailMw(handler *apis.APIHandler) []app.HandlerFunc {
	// your code...
	return nil
}

func _spans0Mw(handler *apis.APIHandler) []app.HandlerFunc {
	return nil
}

func _archiveoptiontagMw(handler *apis.APIHandler) []app.HandlerFunc {
	// your code...
	return nil
}

func _searchspansMw(handler *apis.APIHandler) []app.HandlerFunc {
	// your code...
	return nil
}

func _searchtraceMw(handler *apis.APIHandler) []app.HandlerFunc {
	// your code...
	return nil
}

func _listspansoapiMw(handler *apis.APIHandler) []app.HandlerFunc {
	// your code...
	return nil
}

func _searchtraceoapiMw(handler *apis.APIHandler) []app.HandlerFunc {
	// your code...
	return nil
}

func _opentelemetryMw(handler *apis.APIHandler) []app.HandlerFunc {
	// your code...
	return nil
}

func _v17Mw(handler *apis.APIHandler) []app.HandlerFunc {
	// your code...
	return nil
}

func _otelingesttracesMw(handler *apis.APIHandler) []app.HandlerFunc {
	return nil
}

func _upsertexptturnresultfilterMw(handler *apis.APIHandler) []app.HandlerFunc {
	// your code...
	return nil
}

func _associateannotationtagMw(handler *apis.APIHandler) []app.HandlerFunc {
	// your code...
	return nil
}

func _deleteannotationtagMw(handler *apis.APIHandler) []app.HandlerFunc {
	// your code...
	return nil
}

func _annotate_recordMw(handler *apis.APIHandler) []app.HandlerFunc {
	// your code...
	return nil
}

func _createannotaterecordMw(handler *apis.APIHandler) []app.HandlerFunc {
	// your code...
	return nil
}

func _updateannotaterecordMw(handler *apis.APIHandler) []app.HandlerFunc {
	// your code...
	return nil
}

func _export_recordsMw(handler *apis.APIHandler) []app.HandlerFunc {
	// your code...
	return nil
}

func _getexptresultexportrecordMw(handler *apis.APIHandler) []app.HandlerFunc {
	// your code...
	return nil
}

func _listexptresultexportrecordMw(handler *apis.APIHandler) []app.HandlerFunc {
	// your code...
	return nil
}

func _exportexptresultMw(handler *apis.APIHandler) []app.HandlerFunc {
	// your code...
	return nil
}

func _results0Mw(handler *apis.APIHandler) []app.HandlerFunc {
	// your code...
	return nil
}

func _exporttracestodatasetMw(handler *apis.APIHandler) []app.HandlerFunc {
	// your code...
	return nil
}

func _previewexporttracestodatasetMw(handler *apis.APIHandler) []app.HandlerFunc {
	// your code...
	return nil
}

func _dataset_itemsMw(handler *apis.APIHandler) []app.HandlerFunc {
	// your code...
	return nil
}

func _validatedatasetitemsMw(handler *apis.APIHandler) []app.HandlerFunc {
	// your code...
	return nil
}

func _labelsMw(handler *apis.APIHandler) []app.HandlerFunc {
	// your code...
	return nil
}

func _createlabelMw(handler *apis.APIHandler) []app.HandlerFunc {
	// your code...
	return nil
}

func _listlabelMw(handler *apis.APIHandler) []app.HandlerFunc {
	// your code...
	return nil
}

func _commit_versionMw(handler *apis.APIHandler) []app.HandlerFunc {
	// your code...
	return nil
}

func _updatecommitlabelsMw(handler *apis.APIHandler) []app.HandlerFunc {
	// your code...
	return nil
}

func _batchgetlabelMw(handler *apis.APIHandler) []app.HandlerFunc {
	// your code...
	return nil
}

func _executeMw(handler *apis.APIHandler) []app.HandlerFunc {
	// your code...
	return nil
}

func _executestreamingMw(handler *apis.APIHandler) []app.HandlerFunc {
	// your code...
	return nil
}

func _listtracesoapiMw(handler *apis.APIHandler) []app.HandlerFunc {
	// your code...
	return nil
}

func _asyncdebugevaltargetMw(handler *apis.APIHandler) []app.HandlerFunc {
	return nil
}

func _validateevaluatorMw(handler *apis.APIHandler) []app.HandlerFunc {
	// your code...
	return nil
}

func _debugevaltargetMw(handler *apis.APIHandler) []app.HandlerFunc {
	return nil
}

func _tasksMw(handler *apis.APIHandler) []app.HandlerFunc {
	// your code...
	return nil
}

func _createtaskMw(handler *apis.APIHandler) []app.HandlerFunc {
	// your code...
	return nil
}

func _listtasksMw(handler *apis.APIHandler) []app.HandlerFunc {
	// your code...
	return nil
}

func _gettaskMw(handler *apis.APIHandler) []app.HandlerFunc {
	// your code...
	return nil
}

func _updatetaskMw(handler *apis.APIHandler) []app.HandlerFunc {
	// your code...
	return nil
}

func _annotationMw(handler *apis.APIHandler) []app.HandlerFunc {
	// your code...
	return nil
}

func _listannotationevaluatorsMw(handler *apis.APIHandler) []app.HandlerFunc {
	// your code...
	return nil
}

func _tasks0Mw(handler *apis.APIHandler) []app.HandlerFunc {
	// your code...
	return nil
}

func _checktasknameMw(handler *apis.APIHandler) []app.HandlerFunc {
	// your code...
	return nil
}

func _traceMw(handler *apis.APIHandler) []app.HandlerFunc {
	// your code...
	return nil
}

func _mockevaltargetoutputMw(handler *apis.APIHandler) []app.HandlerFunc {
	// your code...
	return nil
}

func _passbackevaltargetinvokeresultMw(handler *apis.APIHandler) []app.HandlerFunc {
	return nil
}

func _batchdebugevaluatorMw(handler *apis.APIHandler) []app.HandlerFunc {
	// your code...
	return nil
}

func _searchcustomevaltargetMw(handler *apis.APIHandler) []app.HandlerFunc {
	return nil
}

func _extractspaninfoMw(handler *apis.APIHandler) []app.HandlerFunc {
	// your code...
	return nil
}

func _changeevaluatorscoreMw(handler *apis.APIHandler) []app.HandlerFunc {
	// your code...
	return nil
}

func _insightanalysisexperimentMw(handler *apis.APIHandler) []app.HandlerFunc {
	// your code...
	return nil
}

func _evaluation0Mw(handler *apis.APIHandler) []app.HandlerFunc {
	return nil
}

func _insight_analysis_recordsMw(handler *apis.APIHandler) []app.HandlerFunc {
	// your code...
	return nil
}

func _eval_targets0Mw(handler *apis.APIHandler) []app.HandlerFunc {
	return nil
}

func _insight_analysis_record_idMw(handler *apis.APIHandler) []app.HandlerFunc {
	// your code...
	return nil
}

func _reportevaltargetinvokeresultMw(handler *apis.APIHandler) []app.HandlerFunc {
	return nil
}

func _deleteexptinsightanalysisrecordMw(handler *apis.APIHandler) []app.HandlerFunc {
	// your code...
	return nil
}

func _feedbackexptinsightanalysisreportMw(handler *apis.APIHandler) []app.HandlerFunc {
	// your code...
	return nil
}

func _commentsMw(handler *apis.APIHandler) []app.HandlerFunc {
	// your code...
	return nil
}

func _listexptinsightanalysiscommentMw(handler *apis.APIHandler) []app.HandlerFunc {
	// your code...
	return nil
}

func _getexptinsightanalysisrecordMw(handler *apis.APIHandler) []app.HandlerFunc {
	// your code...
	return nil
}

func _listexptinsightanalysisrecordMw(handler *apis.APIHandler) []app.HandlerFunc {
	// your code...
	return nil
}

<<<<<<< HEAD
func _open_apisMw(handler *apis.APIHandler) []app.HandlerFunc {
=======
func _v2Mw(handler *apis.APIHandler) []app.HandlerFunc {
>>>>>>> 5774a730
	// your code...
	return nil
}

func _evaluation_sets0Mw(handler *apis.APIHandler) []app.HandlerFunc {
	// your code...
	return nil
}

<<<<<<< HEAD
func _createevaluationsetoapiMw(handler *apis.APIHandler) []app.HandlerFunc {
	// your code...
	return nil
}

func _evaluation_set_id0Mw(handler *apis.APIHandler) []app.HandlerFunc {
	// your code...
	return nil
}

func _getevaluationsetoapiMw(handler *apis.APIHandler) []app.HandlerFunc {
	// your code...
	return nil
}

func _createevaluationsetversionoapiMw(handler *apis.APIHandler) []app.HandlerFunc {
	// your code...
	return nil
}

func _items2Mw(handler *apis.APIHandler) []app.HandlerFunc {
	// your code...
	return nil
}

func _batchcreateevaluationsetitemsoapiMw(handler *apis.APIHandler) []app.HandlerFunc {
	// your code...
	return nil
}

func _batchdeleteevaluationsetitemsoapiMw(handler *apis.APIHandler) []app.HandlerFunc {
	// your code...
	return nil
}

func _batchupdateevaluationsetitemsoapiMw(handler *apis.APIHandler) []app.HandlerFunc {
	// your code...
	return nil
}

func _clearevaluationsetdraftitemsoapiMw(handler *apis.APIHandler) []app.HandlerFunc {
	// your code...
	return nil
}

func _listevaluationsetversionitemsoapiMw(handler *apis.APIHandler) []app.HandlerFunc {
	// your code...
	return nil
}

func _listevaluationsetsoapiMw(handler *apis.APIHandler) []app.HandlerFunc {
	// your code...
	return nil
}

func _evaluators1Mw(handler *apis.APIHandler) []app.HandlerFunc {
=======
func _traces1Mw(handler *apis.APIHandler) []app.HandlerFunc {
>>>>>>> 5774a730
	// your code...
	return nil
}

<<<<<<< HEAD
func _createevaluatoroapiMw(handler *apis.APIHandler) []app.HandlerFunc {
=======
func _gettracev2Mw(handler *apis.APIHandler) []app.HandlerFunc {
>>>>>>> 5774a730
	// your code...
	return nil
}

<<<<<<< HEAD
func _evaluator_id1Mw(handler *apis.APIHandler) []app.HandlerFunc {
	// your code...
	return nil
}

func _submitevaluatorversionoapiMw(handler *apis.APIHandler) []app.HandlerFunc {
	// your code...
	return nil
}

func _versions3Mw(handler *apis.APIHandler) []app.HandlerFunc {
	// your code...
	return nil
}

func _evaluator_version_id0Mw(handler *apis.APIHandler) []app.HandlerFunc {
	// your code...
	return nil
}

func _getevaluatorversionoapiMw(handler *apis.APIHandler) []app.HandlerFunc {
	// your code...
	return nil
}

func _runevaluatoroapiMw(handler *apis.APIHandler) []app.HandlerFunc {
	// your code...
	return nil
}

func _experiments0Mw(handler *apis.APIHandler) []app.HandlerFunc {
	// your code...
	return nil
}

func _createexperimentoapiMw(handler *apis.APIHandler) []app.HandlerFunc {
	// your code...
	return nil
}

func _getexperimentresultoapiMw(handler *apis.APIHandler) []app.HandlerFunc {
=======
func _createevaluationsetoapiMw(handler *apis.APIHandler) []app.HandlerFunc {
>>>>>>> 5774a730
	// your code...
	return nil
}

<<<<<<< HEAD
func _evaluator_records0Mw(handler *apis.APIHandler) []app.HandlerFunc {
=======
func _trace_treeMw(handler *apis.APIHandler) []app.HandlerFunc {
>>>>>>> 5774a730
	// your code...
	return nil
}

<<<<<<< HEAD
func _getevaluatorrecordoapiMw(handler *apis.APIHandler) []app.HandlerFunc {
=======
func _evaluation_set_id0Mw(handler *apis.APIHandler) []app.HandlerFunc {
>>>>>>> 5774a730
	// your code...
	return nil
}

<<<<<<< HEAD
func _v18Mw(handler *apis.APIHandler) []app.HandlerFunc {
=======
func _searchtracetreeMw(handler *apis.APIHandler) []app.HandlerFunc {
>>>>>>> 5774a730
	// your code...
	return nil
}

<<<<<<< HEAD
func _evaluation_sets1Mw(handler *apis.APIHandler) []app.HandlerFunc {
=======
func _getevaluationsetoapiMw(handler *apis.APIHandler) []app.HandlerFunc {
>>>>>>> 5774a730
	// your code...
	return nil
}

<<<<<<< HEAD
func _updateevaluationsetschemaoapiMw(handler *apis.APIHandler) []app.HandlerFunc {
=======
func _searchtracetreeoapiMw(handler *apis.APIHandler) []app.HandlerFunc {
>>>>>>> 5774a730
	return nil
}

func _annotations0Mw(handler *apis.APIHandler) []app.HandlerFunc {
	return nil
}

func _open_apisMw(handler *apis.APIHandler) []app.HandlerFunc {
	// your code...
	return nil
}

func _createevaluationsetversionoapiMw(handler *apis.APIHandler) []app.HandlerFunc {
	// your code...
	return nil
}

func _items2Mw(handler *apis.APIHandler) []app.HandlerFunc {
	// your code...
	return nil
}

func _batchcreateevaluationsetitemsoapiMw(handler *apis.APIHandler) []app.HandlerFunc {
	// your code...
	return nil
}

func _batchdeleteevaluationsetitemsoapiMw(handler *apis.APIHandler) []app.HandlerFunc {
	// your code...
	return nil
}

func _batchupdateevaluationsetitemsoapiMw(handler *apis.APIHandler) []app.HandlerFunc {
	// your code...
	return nil
}

func _clearevaluationsetdraftitemsoapiMw(handler *apis.APIHandler) []app.HandlerFunc {
	// your code...
	return nil
}

func _listevaluationsetversionitemsoapiMw(handler *apis.APIHandler) []app.HandlerFunc {
	// your code...
	return nil
}

func _listevaluationsetsoapiMw(handler *apis.APIHandler) []app.HandlerFunc {
	// your code...
	return nil
}

func _evaluators1Mw(handler *apis.APIHandler) []app.HandlerFunc {
	// your code...
	return nil
}

func _createevaluatoroapiMw(handler *apis.APIHandler) []app.HandlerFunc {
	// your code...
	return nil
}

func _evaluator_id1Mw(handler *apis.APIHandler) []app.HandlerFunc {
	// your code...
	return nil
}

func _submitevaluatorversionoapiMw(handler *apis.APIHandler) []app.HandlerFunc {
	// your code...
	return nil
}

func _versions3Mw(handler *apis.APIHandler) []app.HandlerFunc {
	// your code...
	return nil
}

func _evaluator_version_id0Mw(handler *apis.APIHandler) []app.HandlerFunc {
	// your code...
	return nil
}

func _getevaluatorversionoapiMw(handler *apis.APIHandler) []app.HandlerFunc {
	// your code...
	return nil
}

func _runevaluatoroapiMw(handler *apis.APIHandler) []app.HandlerFunc {
	// your code...
	return nil
}

func _experiments0Mw(handler *apis.APIHandler) []app.HandlerFunc {
	// your code...
	return nil
}

func _createexperimentoapiMw(handler *apis.APIHandler) []app.HandlerFunc {
	// your code...
	return nil
}

func _getexperimentresultoapiMw(handler *apis.APIHandler) []app.HandlerFunc {
	// your code...
	return nil
}

func _evaluator_records0Mw(handler *apis.APIHandler) []app.HandlerFunc {
	// your code...
	return nil
}

func _getevaluatorrecordoapiMw(handler *apis.APIHandler) []app.HandlerFunc {
	// your code...
	return nil
}

func _v18Mw(handler *apis.APIHandler) []app.HandlerFunc {
	// your code...
	return nil
}

func _evaluation_sets1Mw(handler *apis.APIHandler) []app.HandlerFunc {
	// your code...
	return nil
}

func _updateevaluationsetschemaoapiMw(handler *apis.APIHandler) []app.HandlerFunc {
	return nil
}

func _listevaluationsetversionsoapiMw(handler *apis.APIHandler) []app.HandlerFunc {
	// your code...
	return nil
}

func _metricsMw(handler *apis.APIHandler) []app.HandlerFunc {
	// your code...
	return nil
}

func _getmetricsMw(handler *apis.APIHandler) []app.HandlerFunc {
	// your code...
	return nil
}

func _getdrilldownvaluesMw(handler *apis.APIHandler) []app.HandlerFunc {
	// your code...
	return nil
}

func _listevaluationsetversionsoapiMw(handler *apis.APIHandler) []app.HandlerFunc {
	// your code...
	return nil
}

func _getexperimentsoapiMw(handler *apis.APIHandler) []app.HandlerFunc {
	// your code...
	return nil
}

func _submitexperimentoapiMw(handler *apis.APIHandler) []app.HandlerFunc {
	// your code...
	return nil
}

func _getexperimentaggrresultoapiMw(handler *apis.APIHandler) []app.HandlerFunc {
	// your code...
	return nil
}

func _listexperimentresultoapiMw(handler *apis.APIHandler) []app.HandlerFunc {
	// your code...
	return nil
}

func _deleteevaluationsetoapiMw(handler *apis.APIHandler) []app.HandlerFunc {
	// your code...
	return nil
}

func _updateevaluationsetoapiMw(handler *apis.APIHandler) []app.HandlerFunc {
	// your code...
	return nil
}<|MERGE_RESOLUTION|>--- conflicted
+++ resolved
@@ -1419,11 +1419,12 @@
 	return nil
 }
 
-<<<<<<< HEAD
 func _open_apisMw(handler *apis.APIHandler) []app.HandlerFunc {
-=======
+	// your code...
+	return nil
+}
+
 func _v2Mw(handler *apis.APIHandler) []app.HandlerFunc {
->>>>>>> 5774a730
 	// your code...
 	return nil
 }
@@ -1433,7 +1434,6 @@
 	return nil
 }
 
-<<<<<<< HEAD
 func _createevaluationsetoapiMw(handler *apis.APIHandler) []app.HandlerFunc {
 	// your code...
 	return nil
@@ -1490,23 +1490,25 @@
 }
 
 func _evaluators1Mw(handler *apis.APIHandler) []app.HandlerFunc {
-=======
+	// your code...
+	return nil
+}
+
 func _traces1Mw(handler *apis.APIHandler) []app.HandlerFunc {
->>>>>>> 5774a730
-	// your code...
-	return nil
-}
-
-<<<<<<< HEAD
+	// your code...
+	return nil
+}
+
 func _createevaluatoroapiMw(handler *apis.APIHandler) []app.HandlerFunc {
-=======
+	// your code...
+	return nil
+}
+
 func _gettracev2Mw(handler *apis.APIHandler) []app.HandlerFunc {
->>>>>>> 5774a730
-	// your code...
-	return nil
-}
-
-<<<<<<< HEAD
+	// your code...
+	return nil
+}
+
 func _evaluator_id1Mw(handler *apis.APIHandler) []app.HandlerFunc {
 	// your code...
 	return nil
@@ -1548,54 +1550,45 @@
 }
 
 func _getexperimentresultoapiMw(handler *apis.APIHandler) []app.HandlerFunc {
-=======
-func _createevaluationsetoapiMw(handler *apis.APIHandler) []app.HandlerFunc {
->>>>>>> 5774a730
-	// your code...
-	return nil
-}
-
-<<<<<<< HEAD
+	// your code...
+	return nil
+}
+
 func _evaluator_records0Mw(handler *apis.APIHandler) []app.HandlerFunc {
-=======
+	// your code...
+	return nil
+}
+
 func _trace_treeMw(handler *apis.APIHandler) []app.HandlerFunc {
->>>>>>> 5774a730
-	// your code...
-	return nil
-}
-
-<<<<<<< HEAD
+	// your code...
+	return nil
+}
+
 func _getevaluatorrecordoapiMw(handler *apis.APIHandler) []app.HandlerFunc {
-=======
-func _evaluation_set_id0Mw(handler *apis.APIHandler) []app.HandlerFunc {
->>>>>>> 5774a730
-	// your code...
-	return nil
-}
-
-<<<<<<< HEAD
+	// your code...
+	return nil
+}
+
 func _v18Mw(handler *apis.APIHandler) []app.HandlerFunc {
-=======
+	// your code...
+	return nil
+}
+
 func _searchtracetreeMw(handler *apis.APIHandler) []app.HandlerFunc {
->>>>>>> 5774a730
-	// your code...
-	return nil
-}
-
-<<<<<<< HEAD
+	// your code...
+	return nil
+}
+
 func _evaluation_sets1Mw(handler *apis.APIHandler) []app.HandlerFunc {
-=======
-func _getevaluationsetoapiMw(handler *apis.APIHandler) []app.HandlerFunc {
->>>>>>> 5774a730
-	// your code...
-	return nil
-}
-
-<<<<<<< HEAD
+	// your code...
+	return nil
+}
+
 func _updateevaluationsetschemaoapiMw(handler *apis.APIHandler) []app.HandlerFunc {
-=======
+	return nil
+}
+
 func _searchtracetreeoapiMw(handler *apis.APIHandler) []app.HandlerFunc {
->>>>>>> 5774a730
 	return nil
 }
 
@@ -1603,127 +1596,18 @@
 	return nil
 }
 
-func _open_apisMw(handler *apis.APIHandler) []app.HandlerFunc {
-	// your code...
-	return nil
-}
-
-func _createevaluationsetversionoapiMw(handler *apis.APIHandler) []app.HandlerFunc {
-	// your code...
-	return nil
-}
-
-func _items2Mw(handler *apis.APIHandler) []app.HandlerFunc {
-	// your code...
-	return nil
-}
-
-func _batchcreateevaluationsetitemsoapiMw(handler *apis.APIHandler) []app.HandlerFunc {
-	// your code...
-	return nil
-}
-
-func _batchdeleteevaluationsetitemsoapiMw(handler *apis.APIHandler) []app.HandlerFunc {
-	// your code...
-	return nil
-}
-
-func _batchupdateevaluationsetitemsoapiMw(handler *apis.APIHandler) []app.HandlerFunc {
-	// your code...
-	return nil
-}
-
-func _clearevaluationsetdraftitemsoapiMw(handler *apis.APIHandler) []app.HandlerFunc {
-	// your code...
-	return nil
-}
-
-func _listevaluationsetversionitemsoapiMw(handler *apis.APIHandler) []app.HandlerFunc {
-	// your code...
-	return nil
-}
-
-func _listevaluationsetsoapiMw(handler *apis.APIHandler) []app.HandlerFunc {
-	// your code...
-	return nil
-}
-
-func _evaluators1Mw(handler *apis.APIHandler) []app.HandlerFunc {
-	// your code...
-	return nil
-}
-
-func _createevaluatoroapiMw(handler *apis.APIHandler) []app.HandlerFunc {
-	// your code...
-	return nil
-}
-
-func _evaluator_id1Mw(handler *apis.APIHandler) []app.HandlerFunc {
-	// your code...
-	return nil
-}
-
-func _submitevaluatorversionoapiMw(handler *apis.APIHandler) []app.HandlerFunc {
-	// your code...
-	return nil
-}
-
-func _versions3Mw(handler *apis.APIHandler) []app.HandlerFunc {
-	// your code...
-	return nil
-}
-
-func _evaluator_version_id0Mw(handler *apis.APIHandler) []app.HandlerFunc {
-	// your code...
-	return nil
-}
-
-func _getevaluatorversionoapiMw(handler *apis.APIHandler) []app.HandlerFunc {
-	// your code...
-	return nil
-}
-
-func _runevaluatoroapiMw(handler *apis.APIHandler) []app.HandlerFunc {
-	// your code...
-	return nil
-}
-
-func _experiments0Mw(handler *apis.APIHandler) []app.HandlerFunc {
-	// your code...
-	return nil
-}
-
-func _createexperimentoapiMw(handler *apis.APIHandler) []app.HandlerFunc {
-	// your code...
-	return nil
-}
-
-func _getexperimentresultoapiMw(handler *apis.APIHandler) []app.HandlerFunc {
-	// your code...
-	return nil
-}
-
-func _evaluator_records0Mw(handler *apis.APIHandler) []app.HandlerFunc {
-	// your code...
-	return nil
-}
-
-func _getevaluatorrecordoapiMw(handler *apis.APIHandler) []app.HandlerFunc {
-	// your code...
-	return nil
-}
-
-func _v18Mw(handler *apis.APIHandler) []app.HandlerFunc {
-	// your code...
-	return nil
-}
-
-func _evaluation_sets1Mw(handler *apis.APIHandler) []app.HandlerFunc {
-	// your code...
-	return nil
-}
-
-func _updateevaluationsetschemaoapiMw(handler *apis.APIHandler) []app.HandlerFunc {
+func _metricsMw(handler *apis.APIHandler) []app.HandlerFunc {
+	// your code...
+	return nil
+}
+
+func _getmetricsMw(handler *apis.APIHandler) []app.HandlerFunc {
+	// your code...
+	return nil
+}
+
+func _getdrilldownvaluesMw(handler *apis.APIHandler) []app.HandlerFunc {
+	// your code...
 	return nil
 }
 
@@ -1732,26 +1616,6 @@
 	return nil
 }
 
-func _metricsMw(handler *apis.APIHandler) []app.HandlerFunc {
-	// your code...
-	return nil
-}
-
-func _getmetricsMw(handler *apis.APIHandler) []app.HandlerFunc {
-	// your code...
-	return nil
-}
-
-func _getdrilldownvaluesMw(handler *apis.APIHandler) []app.HandlerFunc {
-	// your code...
-	return nil
-}
-
-func _listevaluationsetversionsoapiMw(handler *apis.APIHandler) []app.HandlerFunc {
-	// your code...
-	return nil
-}
-
 func _getexperimentsoapiMw(handler *apis.APIHandler) []app.HandlerFunc {
 	// your code...
 	return nil
